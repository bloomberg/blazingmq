--- conflicted
+++ resolved
@@ -26,14 +26,10 @@
 // mqbs::FileStoreProtocolPrinter::printRecord() methods.
 
 // BMQ
-<<<<<<< HEAD
-#include <bmqp_ctrlmsg_messages.h>
-=======
 #include <m_bmqstoragetool_messagedetails.h>
 
 // BDE
 #include <bslma_allocator.h>
->>>>>>> 62c82f72
 
 // MQB
 #include <mqbc_clusterstateledgerprotocol.h>
@@ -52,58 +48,6 @@
 
 namespace RecordPrinter {
 
-<<<<<<< HEAD
-// FREE FUNCTIONS
-
-/// Print the specified message record `rec` and QueueInfo pointed by the
-/// specified `queueInfo_p` to the specified `stream`, using the specified
-/// `allocator` for memory allocation.
-void printRecord(bsl::ostream&                  stream,
-                 const mqbs::MessageRecord&     rec,
-                 const bmqp_ctrlmsg::QueueInfo* queueInfo_p,
-                 bslma::Allocator*              allocator);
-
-/// Print the specified confirm record `rec` and QueueInfo pointed by the
-/// specified `queueInfo_p` to the specified `stream`, using the specified
-/// `allocator` for memory allocation.
-void printRecord(bsl::ostream&                  stream,
-                 const mqbs::ConfirmRecord&     rec,
-                 const bmqp_ctrlmsg::QueueInfo* queueInfo_p,
-                 bslma::Allocator*              allocator);
-
-/// Print the specified delete record `rec` and QueueInfo pointed by the
-/// specified `queueInfo_p` to the specified `stream`, using the specified
-/// `allocator` for memory allocation.
-void printRecord(bsl::ostream&                  stream,
-                 const mqbs::DeletionRecord&    rec,
-                 const bmqp_ctrlmsg::QueueInfo* queueInfo_p,
-                 bslma::Allocator*              allocator);
-
-/// Print the specified queueOp record `rec` and QueueInfo pointed by the
-/// specified `queueInfo_p` to the specified `stream`, using the specified
-/// `allocator` for memory allocation.
-void printRecord(bsl::ostream&                  stream,
-                 const mqbs::QueueOpRecord&     rec,
-                 const bmqp_ctrlmsg::QueueInfo* queueInfo_p,
-                 bslma::Allocator*              allocator);
-
-/// Print the specified cluater state ledger record `rec`, 'header' and
-/// `recId` to the specified `stream`, using the specified `allocator`
-/// for memory allocation.
-void printRecord(bsl::ostream&                         stream,
-                 const bmqp_ctrlmsg::ClusterMessage&   rec,
-                 const mqbc::ClusterStateRecordHeader& header,
-                 const mqbsi::LedgerRecordId&          recId,
-                 bslma::Allocator*                     allocator);
-
-/// Find AppId in the specified `appIds` by the specified `appKey` and store
-/// the result in the specified `appId`. Return `true` on success and `false
-/// otherwise.
-bool findQueueAppIdByAppKey(
-    bsl::string*                                             appId,
-    const bsl::vector<BloombergLP::bmqp_ctrlmsg::AppIdInfo>& appIds,
-    const mqbu::StorageKey&                                  appKey);
-=======
 typedef bsl::vector<bsl::pair<bsls::Types::Uint64, mqbu::StorageKey> >
     AppsData;
 // Vector of pairs of record counts and AppKey's
@@ -133,6 +77,23 @@
     /// Print the specified journal operation record `rec`.
     void printRecord(const RecordDetails<mqbs::JournalOpRecord>& rec);
 
+/// Print the specified cluater state ledger record `rec`, 'header' and
+/// `recId` to the specified `stream`, using the specified `allocator`
+/// for memory allocation.
+// void printRecord(bsl::ostream&                         stream,
+//                  const bmqp_ctrlmsg::ClusterMessage&   rec,
+//                  const mqbc::ClusterStateRecordHeader& header,
+//                  const mqbsi::LedgerRecordId&          recId,
+//                  bslma::Allocator*                     allocator);
+
+// /// Find AppId in the specified `appIds` by the specified `appKey` and store
+// /// the result in the specified `appId`. Return `true` on success and `false
+// /// otherwise.
+// bool findQueueAppIdByAppKey(
+//     bsl::string*                                             appId,
+//     const bsl::vector<BloombergLP::bmqp_ctrlmsg::AppIdInfo>& appIds,
+//     const mqbu::StorageKey&                                  appKey);
+
     template <typename RECORD_TYPE>
     void printAppInfo(const RecordDetails<RECORD_TYPE>& rec);
 
@@ -333,7 +294,13 @@
                   << rec.d_record.primaryLeaseId()
                   << rec.d_record.dataFileOffsetDwords();
 }
->>>>>>> 62c82f72
+
+// template <typename PRINTER_TYPE>
+// void RecordDetailsPrinter<PRINTER_TYPE>::printRecord(
+//     const RecordDetails<mqbs::JournalOpRecord>& rec)
+// {
+
+// }
 
 }  // close namespace RecordPrinter
 
