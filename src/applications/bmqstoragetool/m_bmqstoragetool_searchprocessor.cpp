--- conflicted
+++ resolved
@@ -109,42 +109,35 @@
 // class SearchProcessor
 // =====================
 
-<<<<<<< HEAD
 // CREATORS
-SearchProcessor::SearchProcessor()
-: d_dataFile()
-, d_journalFile()
-, d_searchParameters()
-{
-    // NOTHING
-}
-
-SearchProcessor::SearchProcessor(bslma::Allocator* allocator)
-: d_dataFile(allocator)
-, d_journalFile(allocator)
-, d_searchParameters(allocator)
-{
-    // NOTHING
-}
-
-SearchProcessor::SearchProcessor(bsl::string&      journalFile,
+
+SearchProcessor::SearchProcessor(const Parameters& params,
+                                 bsl::string&      journalFile,
                                  bslma::Allocator* allocator)
-: d_dataFile(allocator)
+: CommandProcessor(params)
+, d_dataFile(allocator)
 , d_journalFile(journalFile, allocator)
 , d_searchParameters(allocator)
 {
     // NOTHING
 }
 
-SearchProcessor::SearchProcessor(mqbs::JournalFileIterator& journalFileIter,
-                                 SearchParameters&          params,
+SearchProcessor::SearchProcessor(const Parameters&          params,
+                                 mqbs::JournalFileIterator& journalFileIter,
+                                 SearchParameters&          searchParams,
                                  bslma::Allocator*          allocator)
-: d_dataFile(allocator)
+: CommandProcessor(params)
+, d_dataFile(allocator)
 , d_journalFile(allocator)
 , d_journalFileIter(journalFileIter)
-, d_searchParameters(params)
+, d_searchParameters(searchParams)
 {
     // NOTHING
+}
+
+SearchProcessor::SearchProcessor(const Parameters& params)
+: CommandProcessor(params)
+{
 }
 
 SearchProcessor::~SearchProcessor()
@@ -159,16 +152,13 @@
     if (d_journalFd.isValid()) {
         mqbs::FileSystemUtil::close(&d_journalFd);
     }
-=======
-SearchProcessor::SearchProcessor(const Parameters& params)
-: CommandProcessor(params)
-{
->>>>>>> e9cbafd4
 }
 
 void SearchProcessor::process(bsl::ostream& ostream)
 {
-<<<<<<< HEAD
+    // ostream << "SearchProcessor::process()\n";
+    // d_parameters.print(ostream);
+
     // TODO: remove - Initialize journal file iterator from real file
     if (!d_journalFileIter.isValid()) {
         if (!resetIterator(&d_journalFd,
@@ -207,7 +197,8 @@
             outputSearchResult(ostream,
                                mode,
                                messagesDetails,
-                               foundMessagesCount, totalMessagesCount);
+                               foundMessagesCount,
+                               totalMessagesCount);
             return;  // RETURN
         }
 
@@ -304,15 +295,15 @@
                 outputGuidString(ostream, messageDetails.first);
             }
             outputFooter();
-            ostream << "Outstanding ratio: " << float(outstandingMessagesCount) / totalMessagesCount * 100.0 << "%"<< bsl::endl;
-        }else 
+            ostream << "Outstanding ratio: "
+                    << float(outstandingMessagesCount) / totalMessagesCount *
+                           100.0
+                    << "%" << bsl::endl;
+        }
+        else
             outputFooter();
         break;
     }
-=======
-    ostream << "SearchProcessor::process()\n";
-    d_parameters.print(ostream);
->>>>>>> e9cbafd4
 }
 
 }  // close package namespace
