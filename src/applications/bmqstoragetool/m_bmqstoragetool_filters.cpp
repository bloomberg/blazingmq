// Copyright 2014-2023 Bloomberg Finance L.P.
// SPDX-License-Identifier: Apache-2.0
//
// Licensed under the Apache License, Version 2.0 (the "License");
// you may not use this file except in compliance with the License.
// You may obtain a copy of the License at
//
//     http://www.apache.org/licenses/LICENSE-2.0
//
// Unless required by applicable law or agreed to in writing, software
// distributed under the License is distributed on an "AS IS" BASIS,
// WITHOUT WARRANTIES OR CONDITIONS OF ANY KIND, either express or implied.
// See the License for the specific language governing permissions and
// limitations under the License.

// bmqstoragetool
#include <m_bmqstoragetool_filters.h>

namespace BloombergLP {
namespace m_bmqstoragetool {

namespace {

using namespace bmqp_ctrlmsg;
typedef bsl::vector<QueueInfo> QueueInfos;

// Helper method to check if queue key from QueueInfo matches keys in
// queueKeys.
bool isQueueKeyMatch(const QueueInfos&                           queuesInfo,
                     const bsl::unordered_set<mqbu::StorageKey>& queueKeys)
{
    QueueInfos::const_iterator it = queuesInfo.cbegin();
    for (; it != queuesInfo.cend(); ++it) {
        mqbu::StorageKey key(mqbu::StorageKey::BinaryRepresentation(),
                             it->key().data());
        // Match by queueKey
        if (queueKeys.find(key) != queueKeys.end()) {
            return true;  // RETURN
        }
    }

    return false;
}

// Helper method to apply range filter
bool applyRangeFilter(const Parameters::Range& range,
                      bsls::Types::Uint64      timestamp,
                      bsls::Types::Uint64      offset,
                      bsls::Types::Uint64      primaryLeaseId,
                      bsls::Types::Uint64      sequenceNumber,
                      bool*                    highBoundReached_p)
{
    bsls::Types::Uint64 value, valueGt, valueLt;
    switch (range.d_type) {
    case Parameters::Range::e_TIMESTAMP:
        value   = timestamp;
        valueGt = range.d_timestampGt;
        valueLt = range.d_timestampLt;
        break;
    case Parameters::Range::e_OFFSET:
        value   = offset;
        valueGt = range.d_offsetGt;
        valueLt = range.d_offsetLt;
        break;
    case Parameters::Range::e_SEQUENCE_NUM: {
        const CompositeSequenceNumber compositeSequenceNumber(primaryLeaseId,
                                                              sequenceNumber);
        const bool greaterOrEqualToHigherBound = range.d_seqNumLt.isSet() &&
                                                 range.d_seqNumLt <=
                                                     compositeSequenceNumber;
        if (highBoundReached_p && greaterOrEqualToHigherBound) {
            *highBoundReached_p = true;
        }

        return !((range.d_seqNumGt.isSet() &&
                  compositeSequenceNumber <= range.d_seqNumGt) ||
                 greaterOrEqualToHigherBound);  // RETURN
    } break;
    default:
        // No range filter defined
        return true;  // RETURN
    }
    const bool greaterOrEqualToHigherBound = valueLt > 0 && value >= valueLt;
    if ((valueGt > 0 && value <= valueGt) || greaterOrEqualToHigherBound) {
        if (highBoundReached_p && greaterOrEqualToHigherBound) {
            *highBoundReached_p = true;
        }
        // Not inside range
        return false;  // RETURN
    }

    return true;
}

}  // close unnamed namespace

// =============
// class Filters
// =============

Filters::Filters(const bsl::vector<bsl::string>& queueKeys,
                 const bsl::vector<bsl::string>& queueUris,
                 const QueueMap&                 queueMap,
                 const Parameters::Range&        range,
                 bslma::Allocator*               allocator)
: d_queueKeys(allocator)
, d_range(range)
{
    // Fill internal structures
    if (!queueKeys.empty()) {
        bsl::vector<bsl::string>::const_iterator keyIt = queueKeys.cbegin();
        for (; keyIt != queueKeys.cend(); ++keyIt) {
            d_queueKeys.insert(
                mqbu::StorageKey(mqbu::StorageKey::HexRepresentation(),
                                 keyIt->c_str()));
        }
    }
    if (!queueUris.empty()) {
        mqbu::StorageKey                         key;
        bsl::vector<bsl::string>::const_iterator uriIt = queueUris.cbegin();
        for (; uriIt != queueUris.cend(); ++uriIt) {
            if (queueMap.findKeyByUri(&key, *uriIt)) {
                d_queueKeys.insert(key);
            }
        }
    }
}

bool Filters::apply(const mqbs::RecordHeader& recordHeader,
                    bsls::Types::Uint64       recordOffset,
                    const mqbu::StorageKey&   queueKey,
                    bool*                     highBoundReached_p) const
{
    if (highBoundReached_p) {
        *highBoundReached_p = false;  // by default
    }

    // Apply `queue key` filter
    if (queueKey != mqbu::StorageKey::k_NULL_KEY && !d_queueKeys.empty()) {
        // Match by queueKey
        bsl::unordered_set<mqbu::StorageKey>::const_iterator it =
            bsl::find(d_queueKeys.cbegin(), d_queueKeys.cend(), queueKey);
        if (it == d_queueKeys.cend()) {
            // Not matched
            return false;  // RETURN
        }
    }

    // Apply `range` filter
<<<<<<< HEAD
    return applyRangeFilter(d_range,
                            recordHeader.timestamp(),
                            recordOffset,
                            recordHeader.primaryLeaseId(),
                            recordHeader.sequenceNumber(),
                            highBoundReached_p);
}

bool Filters::apply(const mqbc::ClusterStateRecordHeader& recordHeader,
                    const bmqp_ctrlmsg::ClusterMessage&   record,
                    bsls::Types::Uint64                   recordOffset,
                    bool* highBoundReached_p) const
{
    // Apply `queue key` filter
    if (!d_queueKeys.empty()) {
        using namespace bmqp_ctrlmsg;
        bool queueKeyMatch = false;

        if (recordHeader.recordType() ==
            mqbc::ClusterStateRecordType::e_SNAPSHOT) {
            const LeaderAdvisory& leaderAdvisory =
                record.choice().leaderAdvisory();
            queueKeyMatch = isQueueKeyMatch(leaderAdvisory.queues(),
                                            d_queueKeys);
        }
        else if (recordHeader.recordType() ==
                 mqbc::ClusterStateRecordType::e_UPDATE) {
            if (record.choice().selectionId() ==
                ClusterMessageChoice::SELECTION_ID_QUEUE_ASSIGNMENT_ADVISORY) {
                const QueueAssignmentAdvisory& queueAdvisory =
                    record.choice().queueAssignmentAdvisory();
                queueKeyMatch = isQueueKeyMatch(queueAdvisory.queues(),
                                                d_queueKeys);
            }
            else if (record.choice().selectionId() ==
                     ClusterMessageChoice::
                         SELECTION_ID_QUEUE_UNASSIGNED_ADVISORY) {
                const QueueUnassignedAdvisory& queueAdvisory =
                    record.choice().queueUnassignedAdvisory();
                queueKeyMatch = isQueueKeyMatch(queueAdvisory.queues(),
                                                d_queueKeys);
            }
            else if (record.choice().selectionId() ==
                     ClusterMessageChoice::
                         SELECTION_ID_QUEUE_UN_ASSIGNMENT_ADVISORY) {
                const QueueUnAssignmentAdvisory& queueAdvisory =
                    record.choice().queueUnAssignmentAdvisory();
                queueKeyMatch = isQueueKeyMatch(queueAdvisory.queues(),
                                                d_queueKeys);
            }
        }

        if (!queueKeyMatch) {
            // Not matched
            return false;  // RETURN
        }
    }

    // Apply `range` filter
    return applyRangeFilter(d_range,
                            recordHeader.timestamp(),
                            recordOffset,
                            recordHeader.electorTerm(),
                            recordHeader.sequenceNumber(),
                            highBoundReached_p);
=======
    // Check timestamp range
    const bsls::Types::Uint64 timestamp = recordHeader.timestamp();
    bool greaterOrEqualToHigherBound    = d_range.d_timestampLt &&
                                       timestamp >= *d_range.d_timestampLt;
    if ((d_range.d_timestampGt && timestamp <= *d_range.d_timestampGt) ||
        greaterOrEqualToHigherBound) {
        if (highBoundReached_p && greaterOrEqualToHigherBound) {
            *highBoundReached_p = true;
        }
        // Not inside range
        return false;  // RETURN
    }

    // Check offset range
    greaterOrEqualToHigherBound = d_range.d_offsetLt &&
                                  recordOffset >= *d_range.d_offsetLt;
    if ((d_range.d_offsetGt && recordOffset <= *d_range.d_offsetGt) ||
        greaterOrEqualToHigherBound) {
        if (highBoundReached_p && greaterOrEqualToHigherBound) {
            *highBoundReached_p = true;
        }
        // Not inside range
        return false;  // RETURN
    }

    // Check sequence number range
    const CompositeSequenceNumber seqNum(recordHeader.primaryLeaseId(),
                                         recordHeader.sequenceNumber());
    greaterOrEqualToHigherBound = d_range.d_seqNumLt &&
                                  d_range.d_seqNumLt <= seqNum;
    if ((d_range.d_seqNumGt && seqNum <= *d_range.d_seqNumGt) ||
        greaterOrEqualToHigherBound) {
        if (highBoundReached_p && greaterOrEqualToHigherBound) {
            *highBoundReached_p = true;
        }
        // Not inside range
        return false;  // RETURN
    }

    return true;
>>>>>>> 1d84f1f6
}

}  // close package namespace
}  // close enterprise namespace<|MERGE_RESOLUTION|>--- conflicted
+++ resolved
@@ -50,43 +50,43 @@
                       bsls::Types::Uint64      sequenceNumber,
                       bool*                    highBoundReached_p)
 {
-    bsls::Types::Uint64 value, valueGt, valueLt;
-    switch (range.d_type) {
-    case Parameters::Range::e_TIMESTAMP:
-        value   = timestamp;
-        valueGt = range.d_timestampGt;
-        valueLt = range.d_timestampLt;
-        break;
-    case Parameters::Range::e_OFFSET:
-        value   = offset;
-        valueGt = range.d_offsetGt;
-        valueLt = range.d_offsetLt;
-        break;
-    case Parameters::Range::e_SEQUENCE_NUM: {
-        const CompositeSequenceNumber compositeSequenceNumber(primaryLeaseId,
-                                                              sequenceNumber);
-        const bool greaterOrEqualToHigherBound = range.d_seqNumLt.isSet() &&
-                                                 range.d_seqNumLt <=
-                                                     compositeSequenceNumber;
+    // Check timestamp range
+    bool greaterOrEqualToHigherBound = range.d_timestampLt &&
+                                       timestamp >= *range.d_timestampLt;
+    if ((range.d_timestampGt && timestamp <= *range.d_timestampGt) ||
+        greaterOrEqualToHigherBound) {
         if (highBoundReached_p && greaterOrEqualToHigherBound) {
             *highBoundReached_p = true;
         }
-
-        return !((range.d_seqNumGt.isSet() &&
-                  compositeSequenceNumber <= range.d_seqNumGt) ||
-                 greaterOrEqualToHigherBound);  // RETURN
-    } break;
-    default:
-        // No range filter defined
-        return true;  // RETURN
-    }
-    const bool greaterOrEqualToHigherBound = valueLt > 0 && value >= valueLt;
-    if ((valueGt > 0 && value <= valueGt) || greaterOrEqualToHigherBound) {
+        // Not inside range
+        return false;  // RETURN
+    }
+
+    // Check offset range
+    greaterOrEqualToHigherBound = range.d_offsetLt &&
+                                  offset >= *range.d_offsetLt;
+    if ((range.d_offsetGt && offset <= *range.d_offsetGt) ||
+        greaterOrEqualToHigherBound) {
         if (highBoundReached_p && greaterOrEqualToHigherBound) {
             *highBoundReached_p = true;
         }
         // Not inside range
         return false;  // RETURN
+    }
+
+    // Check sequence number range
+    if (range.d_seqNumLt || range.d_seqNumGt) {
+        const CompositeSequenceNumber seqNum(primaryLeaseId, sequenceNumber);
+        greaterOrEqualToHigherBound = range.d_seqNumLt &&
+                                      range.d_seqNumLt <= seqNum;
+        if ((range.d_seqNumGt && seqNum <= *range.d_seqNumGt) ||
+            greaterOrEqualToHigherBound) {
+            if (highBoundReached_p && greaterOrEqualToHigherBound) {
+                *highBoundReached_p = true;
+            }
+            // Not inside range
+            return false;  // RETURN
+        }
     }
 
     return true;
@@ -147,7 +147,6 @@
     }
 
     // Apply `range` filter
-<<<<<<< HEAD
     return applyRangeFilter(d_range,
                             recordHeader.timestamp(),
                             recordOffset,
@@ -213,48 +212,6 @@
                             recordHeader.electorTerm(),
                             recordHeader.sequenceNumber(),
                             highBoundReached_p);
-=======
-    // Check timestamp range
-    const bsls::Types::Uint64 timestamp = recordHeader.timestamp();
-    bool greaterOrEqualToHigherBound    = d_range.d_timestampLt &&
-                                       timestamp >= *d_range.d_timestampLt;
-    if ((d_range.d_timestampGt && timestamp <= *d_range.d_timestampGt) ||
-        greaterOrEqualToHigherBound) {
-        if (highBoundReached_p && greaterOrEqualToHigherBound) {
-            *highBoundReached_p = true;
-        }
-        // Not inside range
-        return false;  // RETURN
-    }
-
-    // Check offset range
-    greaterOrEqualToHigherBound = d_range.d_offsetLt &&
-                                  recordOffset >= *d_range.d_offsetLt;
-    if ((d_range.d_offsetGt && recordOffset <= *d_range.d_offsetGt) ||
-        greaterOrEqualToHigherBound) {
-        if (highBoundReached_p && greaterOrEqualToHigherBound) {
-            *highBoundReached_p = true;
-        }
-        // Not inside range
-        return false;  // RETURN
-    }
-
-    // Check sequence number range
-    const CompositeSequenceNumber seqNum(recordHeader.primaryLeaseId(),
-                                         recordHeader.sequenceNumber());
-    greaterOrEqualToHigherBound = d_range.d_seqNumLt &&
-                                  d_range.d_seqNumLt <= seqNum;
-    if ((d_range.d_seqNumGt && seqNum <= *d_range.d_seqNumGt) ||
-        greaterOrEqualToHigherBound) {
-        if (highBoundReached_p && greaterOrEqualToHigherBound) {
-            *highBoundReached_p = true;
-        }
-        // Not inside range
-        return false;  // RETURN
-    }
-
-    return true;
->>>>>>> 1d84f1f6
 }
 
 }  // close package namespace
