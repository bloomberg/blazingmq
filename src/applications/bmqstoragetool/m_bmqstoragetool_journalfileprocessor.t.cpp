// Copyright 2023 Bloomberg Finance L.P.
// SPDX-License-Identifier: Apache-2.0
//
// Licensed under the Apache License, Version 2.0 (the "License");
// you may not use this file except in compliance with the License.
// You may obtain a copy of the License at
//
//     http://www.apache.org/licenses/LICENSE-2.0
//
// Unless required by applicable law or agreed to in writing, software
// distributed under the License is distributed on an "AS IS" BASIS,
// WITHOUT WARRANTIES OR CONDITIONS OF ANY KIND, either express or implied.
// See the License for the specific language governing permissions and
// limitations under the License.

// bmqstoragetool
#include "m_bmqstoragetool_compositesequencenumber.h"
#include "m_bmqstoragetool_parameters.h"
#include <m_bmqstoragetool_commandprocessorfactory.h>
#include <m_bmqstoragetool_filemanagermock.h>
#include <m_bmqstoragetool_journalfileprocessor.h>

// MQB
#include <mqbs_mappedfiledescriptor.h>
#include <mqbs_memoryblock.h>
#include <mqbs_offsetptr.h>
#include <mqbu_messageguidutil.h>

// BMQ
#include <bmqu_alignedprinter.h>
#include <bmqu_memoutstream.h>

// BDE
#include <bsl_list.h>
#include <bsl_utility.h>
#include <bslma_allocator.h>

// TEST DRIVER
#include <bmqtst_testhelper.h>

// CONVENIENCE
using namespace BloombergLP;
using namespace m_bmqstoragetool;
using namespace bsl;
using namespace mqbs;

// ============================================================================
//                                    TESTS
// ----------------------------------------------------------------------------

namespace {

/// Value semantic type representing data message parameters.
struct DataMessage {
    int         d_line;
    const char* d_appData_p;
    const char* d_options_p;
};

/// Allocate in memory storage data file and generate sequence of data
/// records using the specified arguments. Return pointer to allocated
/// memory.
char* addDataRecords(bslma::Allocator*          ta,
                     MappedFileDescriptor*      mfd,
                     FileHeader*                fileHeader,
                     const DataMessage*         messages,
                     const unsigned int         numMessages,
                     bsl::vector<unsigned int>& messageOffsets)
{
    bsls::Types::Uint64 currPos = 0;
    const unsigned int  dhSize  = sizeof(DataHeader);
    unsigned int totalSize      = sizeof(FileHeader) + sizeof(DataFileHeader);

    // Have to compute the 'totalSize' we need for the 'MemoryBlock' based on
    // the padding that we need for each record.

    for (unsigned int i = 0; i < numMessages; i++) {
        unsigned int optionsLen = static_cast<unsigned int>(
            bsl::strlen(messages[i].d_options_p));
        BSLS_ASSERT_OPT(0 == optionsLen % bmqp::Protocol::k_WORD_SIZE);

        unsigned int appDataLen = static_cast<unsigned int>(
            bsl::strlen(messages[i].d_appData_p));
        int appDataPadding = 0;
        bmqp::ProtocolUtil::calcNumDwordsAndPadding(&appDataPadding,
                                                    appDataLen + optionsLen +
                                                        dhSize);

        totalSize += dhSize + appDataLen + appDataPadding + optionsLen;
    }

    // Allocate the memory now.
    char* p = static_cast<char*>(ta->allocate(totalSize));

    // Create the 'MemoryBlock'
    MemoryBlock block(p, totalSize);

    // Set the MFD
    mfd->setFd(-1);
    mfd->setBlock(block);
    mfd->setFileSize(totalSize);

    // Add the entries to the block.
    OffsetPtr<FileHeader> fh(block, currPos);
    new (fh.get()) FileHeader();
    fh->setHeaderWords(sizeof(FileHeader) / bmqp::Protocol::k_WORD_SIZE);
    fh->setMagic1(FileHeader::k_MAGIC1);
    fh->setMagic2(FileHeader::k_MAGIC2);
    currPos += sizeof(FileHeader);

    OffsetPtr<DataFileHeader> dfh(block, currPos);
    new (dfh.get()) DataFileHeader();
    dfh->setHeaderWords(sizeof(DataFileHeader) / bmqp::Protocol::k_WORD_SIZE);
    currPos += sizeof(DataFileHeader);

    for (unsigned int i = 0; i < numMessages; i++) {
        messageOffsets.push_back(
            static_cast<unsigned int>(currPos / bmqp::Protocol::k_DWORD_SIZE));

        OffsetPtr<DataHeader> dh(block, currPos);
        new (dh.get()) DataHeader();

        unsigned int optionsLen = static_cast<unsigned int>(
            bsl::strlen(messages[i].d_options_p));
        dh->setOptionsWords(optionsLen / bmqp::Protocol::k_WORD_SIZE);
        currPos += sizeof(DataHeader);

        char* destination = reinterpret_cast<char*>(block.base() + currPos);
        bsl::memcpy(destination, messages[i].d_options_p, optionsLen);
        currPos += optionsLen;
        destination += optionsLen;

        unsigned int appDataLen = static_cast<unsigned int>(
            bsl::strlen(messages[i].d_appData_p));
        int appDataPad = 0;
        bmqp::ProtocolUtil::calcNumDwordsAndPadding(&appDataPad,
                                                    appDataLen + optionsLen +
                                                        dhSize);

        bsl::memcpy(destination, messages[i].d_appData_p, appDataLen);
        currPos += appDataLen;
        destination += appDataLen;
        bmqp::ProtocolUtil::appendPaddingDwordRaw(destination, appDataPad);
        currPos += appDataPad;

        unsigned int messageOffset = dh->headerWords() +
                                     ((appDataLen + appDataPad + optionsLen) /
                                      bmqp::Protocol::k_WORD_SIZE);
        dh->setMessageWords(messageOffset);
    }

    *fileHeader = *fh;

    return p;
}

/// Output the specified `messageGUID` as a string to the specified
/// `ostream`.
void outputGuidString(bsl::ostream&            ostream,
                      const bmqt::MessageGUID& messageGUID,
                      bool                     addNewLine = true)
{
    ostream << messageGUID;
    if (addNewLine)
        ostream << bsl::endl;
}

<<<<<<< HEAD
/// Helper function to instantiate test Parameters
Parameters createTestParameters()
=======
enum ProcessRecordTypeFlags {
    /// Do not process any record types
    e_EMPTY = 0,

    /// Enable processing of message records
    e_MESSAGE = 1,
    /// Enable processing of Queue Op records
    e_QUEUE_OP = 2,
    /// Enable processing of Journal Op records
    e_JOURNAL_OP = 4
};

/// Helper function to instantiate test Parameters
Parameters createTestParameters(int flags = e_MESSAGE)
>>>>>>> 005a33d3
{
    Parameters params(
        CommandLineArguments(bmqtst::TestHelperUtil::allocator()),
        bmqtst::TestHelperUtil::allocator());

<<<<<<< HEAD
    return params;
};
=======
    params.d_processRecordTypes.d_message   = flags & e_MESSAGE;
    params.d_processRecordTypes.d_queueOp   = flags & e_QUEUE_OP;
    params.d_processRecordTypes.d_journalOp = flags & e_JOURNAL_OP;

    return params;
}
>>>>>>> 005a33d3

}  // close unnamed namespace

static void test1_breathingTest()
// ------------------------------------------------------------------------
// BREATHING TEST
//
// Concerns:
//   Exercise the basic functionality of the tool - output all message GUIDs
//   found in journal file.
//
// Testing:
//   Basic functionality
// ------------------------------------------------------------------------
{
    bmqtst::TestHelper::printTestName("BREATHING TEST");

    // Simulate journal file
    const size_t                 k_NUM_RECORDS = 15;
    JournalFile::RecordsListType records(bmqtst::TestHelperUtil::allocator());
    JournalFile                  journalFile(k_NUM_RECORDS,
                            bmqtst::TestHelperUtil::allocator());
    journalFile.addAllTypesRecords(&records);

    // Prepare parameters
    Parameters params = createTestParameters();
<<<<<<< HEAD
=======

>>>>>>> 005a33d3
    // Prepare file manager
    bslma::ManagedPtr<FileManager> fileManager(
        new (*bmqtst::TestHelperUtil::allocator())
            FileManagerMock(journalFile),
        bmqtst::TestHelperUtil::allocator());

    // Run search
    bmqu::MemOutStream resultStream(bmqtst::TestHelperUtil::allocator());
    bslma::ManagedPtr<CommandProcessor> searchProcessor =
        CommandProcessorFactory::createCommandProcessor(
            &params,
            fileManager,
            resultStream,
            bmqtst::TestHelperUtil::allocator());
    searchProcessor->process();

    // Prepare expected output with list of message GUIDs in Journal file
    bmqu::MemOutStream expectedStream(bmqtst::TestHelperUtil::allocator());
    bsl::list<JournalFile::NodeType>::const_iterator recordIter =
        records.begin();
    bsl::size_t foundMessagesCount = 0;
    for (; recordIter != records.end(); ++recordIter) {
        RecordType::Enum rtype = recordIter->first;
        if (rtype == RecordType::e_MESSAGE) {
            const MessageRecord& msg = *reinterpret_cast<const MessageRecord*>(
                recordIter->second.buffer());
            outputGuidString(expectedStream, msg.messageGUID());
            foundMessagesCount++;
        }
    }
    expectedStream << foundMessagesCount << " message GUID(s) found."
                   << bsl::endl;

    BMQTST_ASSERT_EQ(resultStream.str(), expectedStream.str());
}

static void test2_searchGuidTest()
// ------------------------------------------------------------------------
// SEARCH GUID TEST
//
// Concerns:
//   Search messages by GUIDs in journal file and output GUIDs.
//
// Testing:
//   JournalFileProcessor::process()
// ------------------------------------------------------------------------
{
    bmqtst::TestHelper::printTestName("SEARCH GUID");

    // Simulate journal file
    const size_t                 k_NUM_RECORDS = 15;
    JournalFile::RecordsListType records(bmqtst::TestHelperUtil::allocator());
    JournalFile                  journalFile(k_NUM_RECORDS,
                            bmqtst::TestHelperUtil::allocator());
    journalFile.addAllTypesRecords(&records);

    // Prepare parameters
    Parameters params = createTestParameters();
<<<<<<< HEAD
=======

>>>>>>> 005a33d3
    // Get list of message GUIDs for searching
    bsl::vector<bsl::string>& searchGuids = params.d_guid;
    bsl::list<JournalFile::NodeType>::const_iterator recordIter =
        records.begin();
    bsl::size_t msgCnt = 0;
    for (; recordIter != records.end(); ++recordIter) {
        RecordType::Enum rtype = recordIter->first;
        if (rtype == RecordType::e_MESSAGE) {
            if (msgCnt++ % 2 != 0)
                continue;  // Skip odd messages for test purposes
            const MessageRecord& msg = *reinterpret_cast<const MessageRecord*>(
                recordIter->second.buffer());
            bmqu::MemOutStream ss(bmqtst::TestHelperUtil::allocator());
            ss << msg.messageGUID();
            searchGuids.push_back(
                bsl::string(ss.str(), bmqtst::TestHelperUtil::allocator()));
        }
    }
    // Prepare file manager
    bslma::ManagedPtr<FileManager> fileManager(
        new (*bmqtst::TestHelperUtil::allocator())
            FileManagerMock(journalFile),
        bmqtst::TestHelperUtil::allocator());

    // Run search
    bmqu::MemOutStream resultStream(bmqtst::TestHelperUtil::allocator());
    bslma::ManagedPtr<CommandProcessor> searchProcessor =
        CommandProcessorFactory::createCommandProcessor(
            &params,
            fileManager,
            resultStream,
            bmqtst::TestHelperUtil::allocator());
    searchProcessor->process();

    // Prepare expected output
    bmqu::MemOutStream expectedStream(bmqtst::TestHelperUtil::allocator());
    bsl::vector<bsl::string>::const_iterator guidIt = searchGuids.cbegin();
    for (; guidIt != searchGuids.cend(); ++guidIt) {
        expectedStream << (*guidIt) << bsl::endl;
    }
    expectedStream << searchGuids.size() << " message GUID(s) found."
                   << bsl::endl;

    BMQTST_ASSERT_EQ(resultStream.str(), expectedStream.str());
}

static void test3_searchNonExistingGuidTest()
// ------------------------------------------------------------------------
// SEARCH NON EXISTING GUID TEST
//
// Concerns:
//   Search messages by non existing GUIDs in journal file and output result.
//
// Testing:
//   JournalFileProcessor::process()
// ------------------------------------------------------------------------
{
    bmqtst::TestHelper::printTestName("SEARCH NON EXISTING GUID");

    // Simulate journal file
    const size_t                 k_NUM_RECORDS = 15;
    JournalFile::RecordsListType records(bmqtst::TestHelperUtil::allocator());
    JournalFile                  journalFile(k_NUM_RECORDS,
                            bmqtst::TestHelperUtil::allocator());
    journalFile.addAllTypesRecords(&records);

    // Prepare parameters
    Parameters params = createTestParameters();
<<<<<<< HEAD
=======

>>>>>>> 005a33d3
    // Get list of message GUIDs for searching
    bsl::vector<bsl::string>& searchGuids = params.d_guid;
    bmqt::MessageGUID         guid;
    for (int i = 0; i < 2; ++i) {
        mqbu::MessageGUIDUtil::generateGUID(&guid);
        bmqu::MemOutStream ss(bmqtst::TestHelperUtil::allocator());
        ss << guid;
        searchGuids.push_back(
            bsl::string(ss.str(), bmqtst::TestHelperUtil::allocator()));
    }

    // Prepare file manager
    bslma::ManagedPtr<FileManager> fileManager(
        new (*bmqtst::TestHelperUtil::allocator())
            FileManagerMock(journalFile),
        bmqtst::TestHelperUtil::allocator());

    // Run search
    bmqu::MemOutStream resultStream(bmqtst::TestHelperUtil::allocator());
    bslma::ManagedPtr<CommandProcessor> searchProcessor =
        CommandProcessorFactory::createCommandProcessor(
            &params,
            fileManager,
            resultStream,
            bmqtst::TestHelperUtil::allocator());
    searchProcessor->process();

    // Prepare expected output
    bmqu::MemOutStream expectedStream(bmqtst::TestHelperUtil::allocator());
    expectedStream << "No message GUID found." << bsl::endl;

    expectedStream << bsl::endl
                   << "The following 2 GUID(s) not found:" << bsl::endl;
    expectedStream << searchGuids[0] << bsl::endl
                   << searchGuids[1] << bsl::endl;

    BMQTST_ASSERT_EQ(resultStream.str(), expectedStream.str());
}

static void test4_searchExistingAndNonExistingGuidTest()
// ------------------------------------------------------------------------
// SEARCH EXISTING AND NON EXISTING GUID TEST
//
// Concerns:
//   Search messages by existing and non existing GUIDs in journal file and
//   output result.
//
// Testing:
//   JournalFileProcessor::process()
// ------------------------------------------------------------------------
{
    bmqtst::TestHelper::printTestName("SEARCH EXISTING AND NON EXISTING GUID");

    // Simulate journal file
    const size_t                 k_NUM_RECORDS = 15;
    JournalFile::RecordsListType records(bmqtst::TestHelperUtil::allocator());
    JournalFile                  journalFile(k_NUM_RECORDS,
                            bmqtst::TestHelperUtil::allocator());
    journalFile.addAllTypesRecords(&records);

    // Prepare parameters
    Parameters params = createTestParameters();

    // Get list of message GUIDs for searching
    bsl::vector<bsl::string>& searchGuids = params.d_guid;

    // Get two existing message GUIDs
    bsl::list<JournalFile::NodeType>::const_iterator recordIter =
        records.begin();
    size_t msgCnt = 0;
    for (; recordIter != records.end(); ++recordIter) {
        RecordType::Enum rtype = recordIter->first;
        if (rtype == RecordType::e_MESSAGE) {
            if (msgCnt++ == 2)
                break;  // Take two GUIDs
            const MessageRecord& msg = *reinterpret_cast<const MessageRecord*>(
                recordIter->second.buffer());
            bmqu::MemOutStream ss(bmqtst::TestHelperUtil::allocator());
            ss << msg.messageGUID();
            searchGuids.push_back(
                bsl::string(ss.str(), bmqtst::TestHelperUtil::allocator()));
        }
    }

    // Get two non existing message GUIDs
    bmqt::MessageGUID guid;
    for (int i = 0; i < 2; ++i) {
        mqbu::MessageGUIDUtil::generateGUID(&guid);
        bmqu::MemOutStream ss(bmqtst::TestHelperUtil::allocator());
        ss << guid;
        searchGuids.push_back(
            bsl::string(ss.str(), bmqtst::TestHelperUtil::allocator()));
    }

    // Prepare file manager
    bslma::ManagedPtr<FileManager> fileManager(
        new (*bmqtst::TestHelperUtil::allocator())
            FileManagerMock(journalFile),
        bmqtst::TestHelperUtil::allocator());

    // Run search
    bmqu::MemOutStream resultStream(bmqtst::TestHelperUtil::allocator());
    bslma::ManagedPtr<CommandProcessor> searchProcessor =
        CommandProcessorFactory::createCommandProcessor(
            &params,
            fileManager,
            resultStream,
            bmqtst::TestHelperUtil::allocator());
    searchProcessor->process();

    // Prepare expected output
    bmqu::MemOutStream expectedStream(bmqtst::TestHelperUtil::allocator());
    expectedStream << searchGuids[0] << bsl::endl
                   << searchGuids[1] << bsl::endl;
    expectedStream << "2 message GUID(s) found." << bsl::endl;
    expectedStream << bsl::endl
                   << "The following 2 GUID(s) not found:" << bsl::endl;
    expectedStream << searchGuids[2] << bsl::endl
                   << searchGuids[3] << bsl::endl;

    BMQTST_ASSERT_EQ(resultStream.str(), expectedStream.str());
}

static void test5_searchOutstandingMessagesTest()
// ------------------------------------------------------------------------
// SEARCH OUTSTANDING MESSAGES TEST
//
// Concerns:
//   Search outstanding (not deleted) messages and output GUIDs.
//
// Testing:
//   JournalFileProcessor::process()
// ------------------------------------------------------------------------
{
    bmqtst::TestHelper::printTestName("SEARCH OUTSTANDING MESSAGES TEST");

    // Simulate journal file
    const size_t                 k_NUM_RECORDS = 15;
    JournalFile::RecordsListType records(bmqtst::TestHelperUtil::allocator());
    JournalFile                  journalFile(k_NUM_RECORDS,
                            bmqtst::TestHelperUtil::allocator());
    JournalFile::GuidVectorType  outstandingGUIDS(
        bmqtst::TestHelperUtil::allocator());
    journalFile.addJournalRecordsWithOutstandingAndConfirmedMessages(
        &records,
        &outstandingGUIDS,
        true);

    // Configure parameters to search outstanding messages
<<<<<<< HEAD
    Parameters params    = createTestParameters();
=======
    Parameters params = createTestParameters();

>>>>>>> 005a33d3
    params.d_outstanding = true;

    // Prepare file manager
    bslma::ManagedPtr<FileManager> fileManager(
        new (*bmqtst::TestHelperUtil::allocator())
            FileManagerMock(journalFile),
        bmqtst::TestHelperUtil::allocator());

    // Run search
    bmqu::MemOutStream resultStream(bmqtst::TestHelperUtil::allocator());
    bslma::ManagedPtr<CommandProcessor> searchProcessor =
        CommandProcessorFactory::createCommandProcessor(
            &params,
            fileManager,
            resultStream,
            bmqtst::TestHelperUtil::allocator());
    searchProcessor->process();

    // Prepare expected output
    bmqu::MemOutStream expectedStream(bmqtst::TestHelperUtil::allocator());
    JournalFile::GuidVectorType::const_iterator guidIt =
        outstandingGUIDS.cbegin();
    for (; guidIt != outstandingGUIDS.cend(); ++guidIt) {
        outputGuidString(expectedStream, *guidIt);
    }

    expectedStream << outstandingGUIDS.size() << " message GUID(s) found."
                   << bsl::endl;
    const size_t messageCount     = k_NUM_RECORDS / 3;
    const float  outstandingRatio = static_cast<float>(
                                       outstandingGUIDS.size()) /
                                   static_cast<float>(messageCount) * 100.0f;
    expectedStream << "Outstanding ratio: " << outstandingRatio << "% ("
                   << outstandingGUIDS.size() << "/" << messageCount << ")"
                   << bsl::endl;
    BMQTST_ASSERT_EQ(resultStream.str(), expectedStream.str());
}

static void test6_searchConfirmedMessagesTest()
// ------------------------------------------------------------------------
// SEARCH CONFIRMED MESSAGES TEST
//
// Concerns:
//   Search confirmed (deleted) messages  in journal file and output GUIDs.
//
// Testing:
//   JournalFileProcessor::process()
// ------------------------------------------------------------------------
{
    bmqtst::TestHelper::printTestName("SEARCH CONFIRMED MESSAGES TEST");

    // Simulate journal file
    const size_t                 k_NUM_RECORDS = 15;
    JournalFile::RecordsListType records(bmqtst::TestHelperUtil::allocator());
    JournalFile                  journalFile(k_NUM_RECORDS,
                            bmqtst::TestHelperUtil::allocator());
    JournalFile::GuidVectorType  confirmedGUIDS(
        bmqtst::TestHelperUtil::allocator());
    journalFile.addJournalRecordsWithOutstandingAndConfirmedMessages(
        &records,
        &confirmedGUIDS,
        false);

    // Configure parameters to search confirmed messages
<<<<<<< HEAD
    Parameters params  = createTestParameters();
=======
    Parameters params = createTestParameters();

>>>>>>> 005a33d3
    params.d_confirmed = true;
    // Prepare file manager
    bslma::ManagedPtr<FileManager> fileManager(
        new (*bmqtst::TestHelperUtil::allocator())
            FileManagerMock(journalFile),
        bmqtst::TestHelperUtil::allocator());

    // Run search
    bmqu::MemOutStream resultStream(bmqtst::TestHelperUtil::allocator());
    bslma::ManagedPtr<CommandProcessor> searchProcessor =
        CommandProcessorFactory::createCommandProcessor(
            &params,
            fileManager,
            resultStream,
            bmqtst::TestHelperUtil::allocator());
    searchProcessor->process();

    // Prepare expected output
    bmqu::MemOutStream expectedStream(bmqtst::TestHelperUtil::allocator());
    JournalFile::GuidVectorType::const_iterator guidIt =
        confirmedGUIDS.cbegin();
    for (; guidIt != confirmedGUIDS.cend(); ++guidIt) {
        outputGuidString(expectedStream, *guidIt);
    }
    expectedStream << confirmedGUIDS.size() << " message GUID(s) found."
                   << bsl::endl;
    const size_t messageCount     = k_NUM_RECORDS / 3;
    const float  outstandingRatio = static_cast<float>(messageCount -
                                                      confirmedGUIDS.size()) /
                                   static_cast<float>(messageCount) * 100.0f;
    expectedStream << "Outstanding ratio: " << outstandingRatio << "% ("
                   << (messageCount - confirmedGUIDS.size()) << "/"
                   << messageCount << ")" << bsl::endl;

    BMQTST_ASSERT_EQ(resultStream.str(), expectedStream.str());
}

static void test7_searchPartiallyConfirmedMessagesTest()
// ------------------------------------------------------------------------
// SEARCH PARTIALLY CONFIRMED MESSAGES TEST
//
// Concerns:
//   Search partially confirmed (at least one confirm) messages in journal
//   file and output GUIDs.
//
// Testing:
//   JournalFileProcessor::process()
// ------------------------------------------------------------------------
{
    bmqtst::TestHelper::printTestName(
        "SEARCH PARTIALLY CONFIRMED MESSAGES TEST");

    // Simulate journal file
    // k_NUM_RECORDS must be multiple 3 plus one to cover all combinations
    // (confirmed, deleted, not confirmed)
    const size_t                 k_NUM_RECORDS = 16;
    JournalFile::RecordsListType records(bmqtst::TestHelperUtil::allocator());
    JournalFile                  journalFile(k_NUM_RECORDS,
                            bmqtst::TestHelperUtil::allocator());
    JournalFile::GuidVectorType  partiallyConfirmedGUIDS(
        bmqtst::TestHelperUtil::allocator());
    journalFile.addJournalRecordsWithPartiallyConfirmedMessages(
        &records,
        &partiallyConfirmedGUIDS);

    // Configure parameters to search partially confirmed messages
<<<<<<< HEAD
    Parameters params           = createTestParameters();
=======
    Parameters params = createTestParameters();

>>>>>>> 005a33d3
    params.d_partiallyConfirmed = true;
    // Prepare file manager
    bslma::ManagedPtr<FileManager> fileManager(
        new (*bmqtst::TestHelperUtil::allocator())
            FileManagerMock(journalFile),
        bmqtst::TestHelperUtil::allocator());

    // Run search
    bmqu::MemOutStream resultStream(bmqtst::TestHelperUtil::allocator());
    bslma::ManagedPtr<CommandProcessor> searchProcessor =
        CommandProcessorFactory::createCommandProcessor(
            &params,
            fileManager,
            resultStream,
            bmqtst::TestHelperUtil::allocator());
    searchProcessor->process();

    // Prepare expected output
    bmqu::MemOutStream expectedStream(bmqtst::TestHelperUtil::allocator());
    JournalFile::GuidVectorType::const_iterator guidIt =
        partiallyConfirmedGUIDS.cbegin();
    for (; guidIt != partiallyConfirmedGUIDS.cend(); ++guidIt) {
        outputGuidString(expectedStream, *guidIt);
    }
    expectedStream << partiallyConfirmedGUIDS.size()
                   << " message GUID(s) found." << bsl::endl;
    const size_t messageCount     = (k_NUM_RECORDS + 2) / 3;
    const float  outstandingRatio = static_cast<float>(
                                       partiallyConfirmedGUIDS.size() + 1) /
                                   static_cast<float>(messageCount) * 100.0f;
    expectedStream << "Outstanding ratio: " << outstandingRatio << "% ("
                   << partiallyConfirmedGUIDS.size() + 1 << "/" << messageCount
                   << ")" << bsl::endl;

    BMQTST_ASSERT_EQ(resultStream.str(), expectedStream.str());
}

static void test8_searchMessagesByQueueKeyTest()
// ------------------------------------------------------------------------
// SEARCH MESSAGES BY QUEUE KEY TEST
//
// Concerns:
//   Search messages by queue key in journal
//   file and output GUIDs.
//
// Testing:
//   JournalFileProcessor::process()
// ------------------------------------------------------------------------
{
    bmqtst::TestHelper::printTestName("SEARCH MESSAGES BY QUEUE KEY TEST");

    // Simulate journal file
    const size_t                 k_NUM_RECORDS = 15;
    JournalFile::RecordsListType records(bmqtst::TestHelperUtil::allocator());
    JournalFile                  journalFile(k_NUM_RECORDS,
                            bmqtst::TestHelperUtil::allocator());
    const char*                  queueKey1 = "ABCDE12345";
    const char*                  queueKey2 = "12345ABCDE";
    JournalFile::GuidVectorType  queueKey1GUIDS(
        bmqtst::TestHelperUtil::allocator());
    journalFile.addJournalRecordsWithTwoQueueKeys(&records,
                                                  &queueKey1GUIDS,
                                                  queueKey1,
                                                  queueKey2);

    // Configure parameters to search messages by queueKey1
    Parameters params = createTestParameters();
<<<<<<< HEAD
=======

>>>>>>> 005a33d3
    params.d_queueKey.push_back(queueKey1);
    // Prepare file manager
    bslma::ManagedPtr<FileManager> fileManager(
        new (*bmqtst::TestHelperUtil::allocator())
            FileManagerMock(journalFile),
        bmqtst::TestHelperUtil::allocator());

    // Run search
    bmqu::MemOutStream resultStream(bmqtst::TestHelperUtil::allocator());
    bslma::ManagedPtr<CommandProcessor> searchProcessor =
        CommandProcessorFactory::createCommandProcessor(
            &params,
            fileManager,
            resultStream,
            bmqtst::TestHelperUtil::allocator());
    searchProcessor->process();

    // Prepare expected output
    bmqu::MemOutStream expectedStream(bmqtst::TestHelperUtil::allocator());
    JournalFile::GuidVectorType::const_iterator guidIt =
        queueKey1GUIDS.cbegin();
    for (; guidIt != queueKey1GUIDS.cend(); ++guidIt) {
        outputGuidString(expectedStream, *guidIt);
    }
    size_t foundMessagesCount = queueKey1GUIDS.size();
    expectedStream << foundMessagesCount << " message GUID(s) found."
                   << bsl::endl;

    BMQTST_ASSERT_EQ(resultStream.str(), expectedStream.str());
}

static void test9_searchMessagesByQueueNameTest()
// ------------------------------------------------------------------------
// SEARCH MESSAGES BY QUEUE NAME TEST
//
// Concerns:
//   Search messages by queue name in journal
//   file and output GUIDs.
//
// Testing:
//   JournalFileProcessor::process()
// ------------------------------------------------------------------------
{
    bmqtst::TestHelper::printTestName("SEARCH MESSAGES BY QUEUE NAME TEST");

    // Simulate journal file
    const size_t                 k_NUM_RECORDS = 15;
    JournalFile::RecordsListType records(bmqtst::TestHelperUtil::allocator());
    JournalFile                  journalFile(k_NUM_RECORDS,
                            bmqtst::TestHelperUtil::allocator());
    const char*                  queueKey1 = "ABCDE12345";
    const char*                  queueKey2 = "12345ABCDE";
    JournalFile::GuidVectorType  queueKey1GUIDS(
        bmqtst::TestHelperUtil::allocator());
    journalFile.addJournalRecordsWithTwoQueueKeys(&records,
                                                  &queueKey1GUIDS,
                                                  queueKey1,
                                                  queueKey2);

    // Configure parameters to search messages by 'queue1' name
    bmqp_ctrlmsg::QueueInfo queueInfo(bmqtst::TestHelperUtil::allocator());
    queueInfo.uri() = "queue1";
    mqbu::StorageKey key(mqbu::StorageKey::HexRepresentation(), queueKey1);
    for (int i = 0; i < mqbu::StorageKey::e_KEY_LENGTH_BINARY; i++) {
        queueInfo.key().push_back(key.data()[i]);
    }
    QueueMap qMap(bmqtst::TestHelperUtil::allocator());

    Parameters params = createTestParameters();
<<<<<<< HEAD
=======

>>>>>>> 005a33d3
    params.d_queueName.push_back("queue1");
    params.d_queueMap.insert(queueInfo);

    // Prepare file manager
    bslma::ManagedPtr<FileManager> fileManager(
        new (*bmqtst::TestHelperUtil::allocator())
            FileManagerMock(journalFile),
        bmqtst::TestHelperUtil::allocator());

    // Run search
    bmqu::MemOutStream resultStream(bmqtst::TestHelperUtil::allocator());
    bslma::ManagedPtr<CommandProcessor> searchProcessor =
        CommandProcessorFactory::createCommandProcessor(
            &params,
            fileManager,
            resultStream,
            bmqtst::TestHelperUtil::allocator());
    searchProcessor->process();

    // Prepare expected output
    bmqu::MemOutStream expectedStream(bmqtst::TestHelperUtil::allocator());
    JournalFile::GuidVectorType::const_iterator guidIt =
        queueKey1GUIDS.cbegin();
    for (; guidIt != queueKey1GUIDS.cend(); ++guidIt) {
        outputGuidString(expectedStream, *guidIt);
    }
    size_t foundMessagesCount = queueKey1GUIDS.size();
    expectedStream << foundMessagesCount << " message GUID(s) found."
                   << bsl::endl;

    BMQTST_ASSERT_EQ(resultStream.str(), expectedStream.str());
}

static void test10_searchMessagesByQueueNameAndQueueKeyTest()
// ------------------------------------------------------------------------
// SEARCH MESSAGES BY QUEUE NAME AND QUEUE KEY TEST
//
// Concerns:
//   Search messages by queue name and queue key in journal
//   file and output GUIDs.
//
// Testing:
//   JournalFileProcessor::process()
// ------------------------------------------------------------------------
{
    bmqtst::TestHelper::printTestName(
        "SEARCH MESSAGES BY QUEUE NAME AND QUEUE KEY TEST");

    // Simulate journal file
    const size_t                 k_NUM_RECORDS = 15;
    JournalFile::RecordsListType records(bmqtst::TestHelperUtil::allocator());
    JournalFile                  journalFile(k_NUM_RECORDS,
                            bmqtst::TestHelperUtil::allocator());
    const char*                  queueKey1 = "ABCDE12345";
    const char*                  queueKey2 = "12345ABCDE";
    JournalFile::GuidVectorType  queueKey1GUIDS(
        bmqtst::TestHelperUtil::allocator());
    journalFile.addJournalRecordsWithTwoQueueKeys(&records,
                                                  &queueKey1GUIDS,
                                                  queueKey1,
                                                  queueKey2,
                                                  true);

    // Configure parameters to search messages by 'queue1' name and queueKey2
    // key.
    bmqp_ctrlmsg::QueueInfo queueInfo(bmqtst::TestHelperUtil::allocator());
    queueInfo.uri() = "queue1";
    mqbu::StorageKey key(mqbu::StorageKey::HexRepresentation(), queueKey1);
    for (int i = 0; i < mqbu::StorageKey::e_KEY_LENGTH_BINARY; i++) {
        queueInfo.key().push_back(key.data()[i]);
    }
    QueueMap qMap(bmqtst::TestHelperUtil::allocator());

    Parameters params = createTestParameters();
<<<<<<< HEAD
=======

>>>>>>> 005a33d3
    params.d_queueName.push_back("queue1");
    params.d_queueMap.insert(queueInfo);
    params.d_queueKey.push_back(queueKey2);

    // Prepare file manager
    bslma::ManagedPtr<FileManager> fileManager(
        new (*bmqtst::TestHelperUtil::allocator())
            FileManagerMock(journalFile),
        bmqtst::TestHelperUtil::allocator());

    // Run search
    bmqu::MemOutStream resultStream(bmqtst::TestHelperUtil::allocator());
    bslma::ManagedPtr<CommandProcessor> searchProcessor =
        CommandProcessorFactory::createCommandProcessor(
            &params,
            fileManager,
            resultStream,
            bmqtst::TestHelperUtil::allocator());
    searchProcessor->process();

    // Prepare expected output
    bmqu::MemOutStream expectedStream(bmqtst::TestHelperUtil::allocator());
    JournalFile::GuidVectorType::const_iterator guidIt =
        queueKey1GUIDS.cbegin();
    for (; guidIt != queueKey1GUIDS.cend(); ++guidIt) {
        outputGuidString(expectedStream, *guidIt);
    }
    size_t foundMessagesCount = queueKey1GUIDS.size();
    expectedStream << foundMessagesCount << " message GUID(s) found."
                   << bsl::endl;

    BMQTST_ASSERT_EQ(resultStream.str(), expectedStream.str());
}

static void test11_searchMessagesByTimestamp()
// ------------------------------------------------------------------------
// SEARCH MESSAGES BY TIMESTAMP TEST
//
// Concerns:
//   Search messages by timestamp in journal file and output GUIDs.
//
// Testing:
//   JournalFileProcessor::process()
// ------------------------------------------------------------------------
{
    bmqtst::TestHelper::printTestName("SEARCH MESSAGES BY TIMESTAMP TEST");

    // Simulate journal file
    const size_t                 k_NUM_RECORDS = 50;
    JournalFile::RecordsListType records(bmqtst::TestHelperUtil::allocator());
    JournalFile                  journalFile(k_NUM_RECORDS,
                            bmqtst::TestHelperUtil::allocator());
    journalFile.addAllTypesRecords(&records);
    const bsls::Types::Uint64 ts1 = 10 * journalFile.timestampIncrement();
    const bsls::Types::Uint64 ts2 = 40 * journalFile.timestampIncrement();

    // Configure parameters to search messages by timestamps
<<<<<<< HEAD
    Parameters params            = createTestParameters();
=======
    Parameters params = createTestParameters();

>>>>>>> 005a33d3
    params.d_range.d_timestampGt = ts1;
    params.d_range.d_timestampLt = ts2;

    // Prepare file manager
    bslma::ManagedPtr<FileManager> fileManager(
        new (*bmqtst::TestHelperUtil::allocator())
            FileManagerMock(journalFile),
        bmqtst::TestHelperUtil::allocator());

    // Get GUIDs of messages with matching timestamps and prepare expected
    // output
    bmqu::MemOutStream expectedStream(bmqtst::TestHelperUtil::allocator());

    bsl::list<JournalFile::NodeType>::const_iterator recordIter =
        records.begin();
    bsl::size_t msgCnt = 0;
    for (; recordIter != records.end(); ++recordIter) {
        RecordType::Enum rtype = recordIter->first;
        if (rtype == RecordType::e_MESSAGE) {
            const MessageRecord& msg = *reinterpret_cast<const MessageRecord*>(
                recordIter->second.buffer());
            const bsls::Types::Uint64& ts = msg.header().timestamp();
            if (ts > ts1 && ts < ts2) {
                outputGuidString(expectedStream, msg.messageGUID());
                msgCnt++;
            }
        }
    }
    expectedStream << msgCnt << " message GUID(s) found." << bsl::endl;

    // Run search
    bmqu::MemOutStream resultStream(bmqtst::TestHelperUtil::allocator());
    bslma::ManagedPtr<CommandProcessor> searchProcessor =
        CommandProcessorFactory::createCommandProcessor(
            &params,
            fileManager,
            resultStream,
            bmqtst::TestHelperUtil::allocator());
    searchProcessor->process();

    BMQTST_ASSERT_EQ(resultStream.str(), expectedStream.str());
}

static void test12_printMessagesDetailsTest()
// ------------------------------------------------------------------------
// PRINT MESSAGE DETAILS TEST
//
// Concerns:
//   Search messages in journal file and output message details.
//
// Testing:
//   JournalFileProcessor::process()
// ------------------------------------------------------------------------
{
    bmqtst::TestHelper::printTestName("PRINT MESSAGE DETAILS TEST");

    // Simulate journal file
    const size_t                 k_NUM_RECORDS = 15;
    JournalFile::RecordsListType records(bmqtst::TestHelperUtil::allocator());
    JournalFile                  journalFile(k_NUM_RECORDS,
                            bmqtst::TestHelperUtil::allocator());
    JournalFile::GuidVectorType  confirmedGUIDS(
        bmqtst::TestHelperUtil::allocator());
    journalFile.addJournalRecordsWithOutstandingAndConfirmedMessages(
        &records,
        &confirmedGUIDS,
        false);

    // Configure parameters to print message details
    Parameters params = createTestParameters();
<<<<<<< HEAD
    params.d_details  = true;
=======

    params.d_details = true;
>>>>>>> 005a33d3
    // Prepare file manager
    bslma::ManagedPtr<FileManager> fileManager(
        new (*bmqtst::TestHelperUtil::allocator())
            FileManagerMock(journalFile),
        bmqtst::TestHelperUtil::allocator());

    // Run search
    bmqu::MemOutStream resultStream(bmqtst::TestHelperUtil::allocator());
    bslma::ManagedPtr<CommandProcessor> searchProcessor =
        CommandProcessorFactory::createCommandProcessor(
            &params,
            fileManager,
            resultStream,
            bmqtst::TestHelperUtil::allocator());
    searchProcessor->process();

    // Check that substrings are present in resultStream in correct order
    bsl::string resultString(resultStream.str(),
                             bmqtst::TestHelperUtil::allocator());
    size_t      startIdx             = 0;
    const char* messageRecordCaption = "MESSAGE Record";
    const char* confirmRecordCaption = "CONFIRM Record";
    const char* deleteRecordCaption  = "DELETE Record";
    for (size_t i = 0; i < confirmedGUIDS.size(); i++) {
        // Check Message type
        size_t foundIdx = resultString.find(messageRecordCaption, startIdx);
        BMQTST_ASSERT_D(messageRecordCaption, (foundIdx != bsl::string::npos));
        BMQTST_ASSERT_D(messageRecordCaption, (foundIdx >= startIdx));
        startIdx = foundIdx + bsl::strlen(messageRecordCaption);

        // Check GUID
        bmqu::MemOutStream ss(bmqtst::TestHelperUtil::allocator());
        outputGuidString(ss, confirmedGUIDS.at(i));
        bsl::string guidStr(ss.str(), bmqtst::TestHelperUtil::allocator());
        foundIdx = resultString.find(guidStr, startIdx);
        BMQTST_ASSERT_D(guidStr, (foundIdx != bsl::string::npos));
        BMQTST_ASSERT_D(guidStr, (foundIdx >= startIdx));
        startIdx = foundIdx + guidStr.length();

        // Check Confirm type
        foundIdx = resultString.find(confirmRecordCaption, startIdx);
        BMQTST_ASSERT_D(confirmRecordCaption, (foundIdx != bsl::string::npos));
        BMQTST_ASSERT_D(confirmRecordCaption, (foundIdx >= startIdx));
        startIdx = foundIdx + bsl::strlen(messageRecordCaption);

        // Check Delete type
        foundIdx = resultString.find(deleteRecordCaption, startIdx);
        BMQTST_ASSERT_D(deleteRecordCaption, (foundIdx != bsl::string::npos));
        BMQTST_ASSERT_D(deleteRecordCaption, (foundIdx >= startIdx));
        startIdx = foundIdx + bsl::strlen(messageRecordCaption);
    }
}

static void test13_searchMessagesWithPayloadDumpTest()
// ------------------------------------------------------------------------
// SEARCH MESSAGES WITH PAYLOAD DUMP TEST
//
// Concerns:
//   Search confirmed message in journal file and output GUIDs and payload
//   dumps. In case of confirmed messages search, message data (including dump)
//   are output immediately when 'delete' record found. Order of 'delete'
//   records can be different than order of messages. This test simulates
//   different order of 'delete' records and checks that payload dump is output
//   correctly.
//
// Testing:
//   JournalFileProcessor::process()
// ------------------------------------------------------------------------
{
    bmqtst::TestHelper::printTestName(
        "SEARCH MESSAGES WITH PAYLOAD DUMP TEST");

    // Simulate data file
    const DataMessage MESSAGES[] = {
        {
            L_,
            "APP_DATA_APP_DATA_APP_DATA_1",
            ""  //"OPTIONS_OPTIONS_"  // Word aligned
        },
        {
            L_,
            "APP_DATA_APP_DATA_APP_DATA_APP_DATA_APP_DATA_2",
            ""  // OPTIONS_OPTIONS_OPTIONS_OPTIONS_"  // Word aligned
        },
        {
            L_,
            "APP_DATA_APP_DATA_APP_DATA_APP_DATA_APP_DATA_APP_DATA_3",
            ""  // OPTIONS_OPTIONS_OPTIONS_OPTIONS_OPTIONS_OPTIONS_OPTIONS_"
        },
        {
            L_,
            "APP_DATA_APP_DATA_APP_DATA_4",
            ""  //"OPTIONS_OPTIONS_"  // Word aligned
        },
    };

    const unsigned int k_NUM_MSGS = sizeof(MESSAGES) / sizeof(*MESSAGES);

    FileHeader                fileHeader;
    MappedFileDescriptor      mfdData;
    bsl::vector<unsigned int> messageOffsets(
        bmqtst::TestHelperUtil::allocator());
    char* pd = addDataRecords(bmqtst::TestHelperUtil::allocator(),
                              &mfdData,
                              &fileHeader,
                              MESSAGES,
                              k_NUM_MSGS,
                              messageOffsets);
    BMQTST_ASSERT(pd != 0);
    BMQTST_ASSERT_GT(mfdData.fileSize(), 0ULL);
    // Create data file iterator
    DataFileIterator dataIt(&mfdData, fileHeader);

    // Simulate journal file
    const size_t k_NUM_RECORDS =
        k_NUM_MSGS * 2;  // k_NUM_MSGS records + k_NUM_MSGS deletion records

    JournalFile::RecordsListType records(bmqtst::TestHelperUtil::allocator());
    JournalFile                  journalFile(k_NUM_RECORDS,
                            bmqtst::TestHelperUtil::allocator());
    JournalFile::GuidVectorType  confirmedGUIDS(
        bmqtst::TestHelperUtil::allocator());
    journalFile.addJournalRecordsWithConfirmedMessagesWithDifferentOrder(
        &records,
        &confirmedGUIDS,
        k_NUM_MSGS,
        messageOffsets);

    // Configure parameters to search confirmed messages GUIDs with dumping
    // messages payload.
<<<<<<< HEAD
    Parameters params    = createTestParameters();
=======
    Parameters params = createTestParameters();

>>>>>>> 005a33d3
    params.d_confirmed   = true;
    params.d_dumpPayload = true;
    // Prepare file manager
    bslma::ManagedPtr<FileManager> fileManager(
        new (*bmqtst::TestHelperUtil::allocator())
            FileManagerMock(journalFile),
        bmqtst::TestHelperUtil::allocator());
    EXPECT_CALL(static_cast<FileManagerMock&>(*fileManager),
                dataFileIterator())
        .WillRepeatedly(testing::Return(&dataIt));

    // Run search
    bmqu::MemOutStream resultStream(bmqtst::TestHelperUtil::allocator());
    bslma::ManagedPtr<CommandProcessor> searchProcessor =
        CommandProcessorFactory::createCommandProcessor(
            &params,
            fileManager,
            resultStream,
            bmqtst::TestHelperUtil::allocator());
    searchProcessor->process();

    // Prepare expected data
    bsl::string              resultString(resultStream.str(),
                             bmqtst::TestHelperUtil::allocator());
    size_t                   startIdx = 0;
    bsl::vector<bsl::string> expectedPayloadSubstring(
        bmqtst::TestHelperUtil::allocator());
    expectedPayloadSubstring.push_back("DATA_1");
    expectedPayloadSubstring.push_back("DATA_3");
    expectedPayloadSubstring.push_back("DATA_2");
    expectedPayloadSubstring.push_back("DATA_4");

    // Change GUIDs order for 2nd and 3rd messages as it was done in
    // 'addJournalRecordsWithConfirmedMessagesWithDifferentOrder()'
    bsl::swap(confirmedGUIDS[1], confirmedGUIDS[2]);

    // Check that substrings are present in resultStream in correct order
    for (unsigned int i = 0; i < k_NUM_MSGS; i++) {
        // Check GUID
        bmqt::MessageGUID  guid = confirmedGUIDS.at(i);
        bmqu::MemOutStream ss(bmqtst::TestHelperUtil::allocator());
        outputGuidString(ss, guid);
        bsl::string guidStr(ss.str(), bmqtst::TestHelperUtil::allocator());
        size_t      foundIdx = resultString.find(guidStr, startIdx);

        BMQTST_ASSERT_D(guidStr, (foundIdx != bsl::string::npos));
        BMQTST_ASSERT_D(guidStr, (foundIdx >= startIdx));

        startIdx = foundIdx + guidStr.length();

        // Check payload dump substring
        bsl::string dumpStr = expectedPayloadSubstring[i];
        foundIdx            = resultString.find(dumpStr, startIdx);

        BMQTST_ASSERT_D(dumpStr, (foundIdx != bsl::string::npos));
        BMQTST_ASSERT_D(guidStr, (foundIdx >= startIdx));
        startIdx = foundIdx + dumpStr.length();
    }

    bmqtst::TestHelperUtil::allocator()->deallocate(pd);
}

static void test14_summaryTest()
// ------------------------------------------------------------------------
// OUTPUT SUMMARY TEST
//
// Concerns:
//   Search messages in journal file and output summary.
//
// Testing:
//   JournalFileProcessor::process()
// ------------------------------------------------------------------------
{
    bmqtst::TestHelper::printTestName("OUTPUT SUMMARY TEST");

    // Simulate journal file
    const size_t                 k_NUM_RECORDS = 15;
    JournalFile::RecordsListType records(bmqtst::TestHelperUtil::allocator());
    JournalFile                  journalFile(k_NUM_RECORDS,
                            bmqtst::TestHelperUtil::allocator());
    JournalFile::GuidVectorType  partiallyConfirmedGUIDS(
        bmqtst::TestHelperUtil::allocator());
    journalFile.addJournalRecordsWithPartiallyConfirmedMessages(
        &records,
        &partiallyConfirmedGUIDS);

    // Configure parameters to output summary
    Parameters params = createTestParameters();
<<<<<<< HEAD
    params.d_summary  = true;
=======

    params.d_summary = true;
>>>>>>> 005a33d3
    // Prepare file manager
    bslma::ManagedPtr<FileManager> fileManager(
        new (*bmqtst::TestHelperUtil::allocator())
            FileManagerMock(journalFile),
        bmqtst::TestHelperUtil::allocator());

    // Run search
    bmqu::MemOutStream resultStream(bmqtst::TestHelperUtil::allocator());
    bslma::ManagedPtr<CommandProcessor> searchProcessor =
        CommandProcessorFactory::createCommandProcessor(
            &params,
            fileManager,
            resultStream,
            bmqtst::TestHelperUtil::allocator());
    searchProcessor->process();

    // Prepare expected output
    bmqu::MemOutStream expectedStream(bmqtst::TestHelperUtil::allocator());
    expectedStream << "5 message(s) found.\n";
    bsl::vector<const char*> fields(bmqtst::TestHelperUtil::allocator());
    fields.push_back("Number of partially confirmed messages");
    fields.push_back("Number of confirmed messages");
    fields.push_back("Number of outstanding messages");
    bmqu::AlignedPrinter printer(expectedStream, &fields);
    printer << 3 << 2 << 2;
    expectedStream << "Outstanding ratio: 40% (2/5)\n";

    bsl::string res(resultStream.str(), bmqtst::TestHelperUtil::allocator());
    BMQTST_ASSERT(res.starts_with(expectedStream.str()));
}

static void test15_timestampSearchTest()
// ------------------------------------------------------------------------
// TIMESTAMP SEARCH TEST
//
// Concerns:
//   Find the first message in journal file with timestamp more than the
//   specified 'ts' and move the specified JournalFileIterator to it.
//
// Testing:
//   m_bmqstoragetool::moveToLowerBound()
// ------------------------------------------------------------------------
{
    bmqtst::TestHelper::printTestName("TIMESTAMP SEARCH TEST");

    // Simulate journal file
    const size_t                 k_NUM_RECORDS = 50;
    JournalFile::RecordsListType records(bmqtst::TestHelperUtil::allocator());
    JournalFile                  journalFile(k_NUM_RECORDS,
                            bmqtst::TestHelperUtil::allocator());
    journalFile.addAllTypesRecords(&records);

    struct ResultChecker {
        static void check(mqbs::JournalFileIterator& it,
                          const bsls::Types::Uint64& ts)
        {
            BMQTST_ASSERT_GT(it.recordHeader().timestamp(), ts);
            BMQTST_ASSERT(!it.isReverseMode());
            // Check previous record
            it.flipDirection();
            BMQTST_ASSERT_EQ(it.nextRecord(), 1);
            BMQTST_ASSERT_LE(it.recordHeader().timestamp(), ts);
            // Set 'it' to its original state
            it.flipDirection();
            BMQTST_ASSERT_EQ(it.nextRecord(), 1);
        }
    };

    {
        // Find existing timestamp
        const bsls::Types::Uint64 ts = k_NUM_RECORDS / 2 *
                                       journalFile.timestampIncrement();
        mqbs::JournalFileIterator journalFileIt(
            &journalFile.mappedFileDescriptor(),
            journalFile.fileHeader(),
            false);
        // Move the iterator to the beginning of the file
        BMQTST_ASSERT_EQ(journalFileIt.nextRecord(), 1);

        Parameters::Range range;
        range.d_timestampGt = ts;
        LessThanLowerBoundFn lessThanLowerBoundFn(range);

        BMQTST_ASSERT_EQ(
            m_bmqstoragetool::moveToLowerBound(&journalFileIt,
                                               lessThanLowerBoundFn),
            1);
        BMQTST_ASSERT_EQ(journalFileIt.nextRecord(), 1);
        BMQTST_ASSERT_EQ(
            m_bmqstoragetool::moveToLowerBound(&journalFileIt,
                                               lessThanLowerBoundFn),
            1);
        ResultChecker::check(journalFileIt, ts);
    }

    {
        // Find existing timestamps starting from different places of the file
        const bsls::Types::Uint64 ts1 = 10 * journalFile.timestampIncrement();
        const bsls::Types::Uint64 ts2 = 40 * journalFile.timestampIncrement();
        mqbs::JournalFileIterator journalFileIt(
            &journalFile.mappedFileDescriptor(),
            journalFile.fileHeader(),
            false);

        // Move the iterator to the center of the file
        BMQTST_ASSERT_EQ(journalFileIt.nextRecord(), 1);
        BMQTST_ASSERT_EQ(journalFileIt.advance(k_NUM_RECORDS / 2), 1);

        // Find record with lower timestamp than the record pointed by the
        // specified iterator, which is initially forward
        BMQTST_ASSERT_GT(journalFileIt.recordHeader().timestamp(), ts1);

        Parameters::Range range1;
        range1.d_timestampGt = ts1;
        LessThanLowerBoundFn lessThanLowerBoundFn(range1);

        BMQTST_ASSERT_EQ(
            m_bmqstoragetool::moveToLowerBound(&journalFileIt,
                                               lessThanLowerBoundFn),
            1);
        ResultChecker::check(journalFileIt, ts1);

        // Find record with higher timestamp than the record pointed by the
        // specified iterator, which is initially forward
        BMQTST_ASSERT_LT(journalFileIt.recordHeader().timestamp(), ts2);
        Parameters::Range range2;
        range2.d_timestampGt = ts2;

        LessThanLowerBoundFn lessThanLowerBoundFn2(range2);
        BMQTST_ASSERT_EQ(
            m_bmqstoragetool::moveToLowerBound(&journalFileIt,
                                               lessThanLowerBoundFn2),
            1);
        ResultChecker::check(journalFileIt, ts2);

        // Find record with lower timestamp than the record pointed by the
        // specified iterator, which is initially backward
        BMQTST_ASSERT_GT(journalFileIt.recordHeader().timestamp(), ts1);
        journalFileIt.flipDirection();
        BMQTST_ASSERT(journalFileIt.isReverseMode());
        BMQTST_ASSERT_EQ(
            m_bmqstoragetool::moveToLowerBound(&journalFileIt,
                                               lessThanLowerBoundFn),
            1);
        ResultChecker::check(journalFileIt, ts1);

        // Find record with higher timestamp than the record pointed by the
        // specified iterator, which is initially backward
        BMQTST_ASSERT_LT(journalFileIt.recordHeader().timestamp(), ts2);
        journalFileIt.flipDirection();
        BMQTST_ASSERT(journalFileIt.isReverseMode());
        BMQTST_ASSERT_EQ(
            m_bmqstoragetool::moveToLowerBound(&journalFileIt,
                                               lessThanLowerBoundFn2),
            1);
        ResultChecker::check(journalFileIt, ts2);
    }

    {
        // Timestamp more than last record in the file
        const bsls::Types::Uint64 ts = k_NUM_RECORDS * 2 *
                                       journalFile.timestampIncrement();
        mqbs::JournalFileIterator journalFileIt(
            &journalFile.mappedFileDescriptor(),
            journalFile.fileHeader(),
            false);
        // Move the iterator to the beginning of the file
        BMQTST_ASSERT_EQ(journalFileIt.nextRecord(), 1);

        Parameters::Range range;
        range.d_timestampGt = ts;
        LessThanLowerBoundFn lessThanLowerBoundFn(range);

        BMQTST_ASSERT_EQ(
            m_bmqstoragetool::moveToLowerBound(&journalFileIt,
                                               lessThanLowerBoundFn),
            0);
        BMQTST_ASSERT_EQ(journalFileIt.recordIndex(), k_NUM_RECORDS - 1);
        BMQTST_ASSERT_LT(journalFileIt.recordHeader().timestamp(), ts);
        BMQTST_ASSERT(!journalFileIt.isReverseMode());
    }

    {
        // Timestamp less than first record in the file
        const bsls::Types::Uint64 ts = journalFile.timestampIncrement() / 2;
        mqbs::JournalFileIterator journalFileIt(
            &journalFile.mappedFileDescriptor(),
            journalFile.fileHeader(),
            false);
        // Move the iterator to the beginning of the file
        BMQTST_ASSERT_EQ(journalFileIt.nextRecord(), 1);

        Parameters::Range range;
        range.d_timestampGt = ts;
        LessThanLowerBoundFn lessThanLowerBoundFn(range);

        BMQTST_ASSERT_EQ(
            m_bmqstoragetool::moveToLowerBound(&journalFileIt,
                                               lessThanLowerBoundFn),
            1);
        BMQTST_ASSERT_EQ(journalFileIt.recordIndex(), 0U);
        BMQTST_ASSERT_GT(journalFileIt.recordHeader().timestamp(), ts);
        BMQTST_ASSERT(!journalFileIt.isReverseMode());
    }
}

static void test16_sequenceNumberLowerBoundTest()
// ------------------------------------------------------------------------
// MOVE TO SEQUENCE NUMBER LOWER BOUND TEST
//
// Concerns:
//   Find the first message in journal file with sequence number more than the
//   specified 'valueGt' and move the specified JournalFileIterator to it.
//
// Testing:
//   m_bmqstoragetool::moveToLowerBound()
// ------------------------------------------------------------------------
{
    bmqtst::TestHelper::printTestName(
        "MOVE TO SEQUENCE NUMBER LOWER BOUND TEST");

    struct Test {
        int                 d_line;
        size_t              d_numRecords;
        size_t              d_numRecordsWithSameLeaseId;
        unsigned int        d_leaseIdGt;
        bsls::Types::Uint64 d_seqNumberGt;
    } k_DATA[] = {
        {L_, 32, 4, 3, 2},
        {L_, 3, 2, 1, 2},
        {L_, 300, 10, 3, 2},
        {L_, 300, 11, 3, 2},
        {L_, 300, 11, 3, 1},    // edge case (first seqNum inside leaseId)
        {L_, 300, 11, 3, 11},   // edge case (last seqNum inside leaseId)
        {L_, 300, 11, 1, 1},    // edge case (left seqNum edge inside first
                                // leaseId)
        {L_, 330, 11, 30, 10},  // edge case (prev before last seqNum inside
                                // last leaseId)
    };

    const size_t k_NUM_DATA = sizeof(k_DATA) / sizeof(*k_DATA);

    for (size_t idx = 0; idx < k_NUM_DATA; ++idx) {
        const Test& test = k_DATA[idx];

        // Simulate journal file
        JournalFile::RecordsListType records(
            bmqtst::TestHelperUtil::allocator());
        JournalFile journalFile(test.d_numRecords,
                                bmqtst::TestHelperUtil::allocator());
        journalFile.addMultipleTypesRecordsWithMultipleLeaseId(
            &records,
            test.d_numRecordsWithSameLeaseId);

        mqbs::JournalFileIterator journalFileIt(
            &journalFile.mappedFileDescriptor(),
            journalFile.fileHeader(),
            false);

        CompositeSequenceNumber seqNumGt(test.d_leaseIdGt, test.d_seqNumberGt);
        unsigned int            expectedLeaseId =
            test.d_leaseIdGt +
            (test.d_seqNumberGt == test.d_numRecordsWithSameLeaseId ? 1 : 0);
        bsls::Types::Uint64 expectedSeqNumber =
            test.d_seqNumberGt == test.d_numRecordsWithSameLeaseId
                ? 1
                : (test.d_seqNumberGt + 1);

        // Move the iterator to the beginning of the file
        BMQTST_ASSERT_EQ(journalFileIt.nextRecord(), 1);

        Parameters::Range range;
        range.d_seqNumGt = seqNumGt;
        LessThanLowerBoundFn lessThanLowerBoundFn(range);

        BMQTST_ASSERT_EQ_D(
            test.d_line,
            m_bmqstoragetool::moveToLowerBound(&journalFileIt,
                                               lessThanLowerBoundFn),
            1);
        BMQTST_ASSERT_EQ_D(test.d_line,
                           journalFileIt.recordHeader().primaryLeaseId(),
                           expectedLeaseId);
        BMQTST_ASSERT_EQ_D(test.d_line,
                           journalFileIt.recordHeader().sequenceNumber(),
                           expectedSeqNumber);
    }

    // Edge case: not in the range (greater then the last record)
    {
        const size_t                 k_NUM_RECORDS = 30;
        JournalFile::RecordsListType records(
            bmqtst::TestHelperUtil::allocator());
        JournalFile journalFile(k_NUM_RECORDS,
                                bmqtst::TestHelperUtil::allocator());
        journalFile.addMultipleTypesRecordsWithMultipleLeaseId(&records,
                                                               k_NUM_RECORDS);

        mqbs::JournalFileIterator journalFileIt(
            &journalFile.mappedFileDescriptor(),
            journalFile.fileHeader(),
            false);

        // Move the iterator to the beginning of the file
        BMQTST_ASSERT_EQ(journalFileIt.nextRecord(), 1);

        CompositeSequenceNumber seqNumGt(1, k_NUM_RECORDS);
        Parameters::Range       range;
        range.d_seqNumGt = seqNumGt;
        LessThanLowerBoundFn lessThanLowerBoundFn(range);

        BMQTST_ASSERT_EQ(
            m_bmqstoragetool::moveToLowerBound(&journalFileIt,
                                               lessThanLowerBoundFn),
            0);
        BMQTST_ASSERT_EQ(journalFileIt.recordHeader().primaryLeaseId(), 1u);
        BMQTST_ASSERT_EQ(journalFileIt.recordHeader().sequenceNumber(),
                         k_NUM_RECORDS);
    }
}

static void test17_searchMessagesBySequenceNumbersRange()
// ------------------------------------------------------------------------
// SEARCH MESSAGES BY SEQUENCE NUMBERS RANGE TEST
//
// Concerns:
//   Search messages by sequence numbers range in journal file and output
//   GUIDs.
//
// Testing:
//   JournalFileProcessor::process()
// ------------------------------------------------------------------------
{
    bmqtst::TestHelper::printTestName(
        "SEARCH MESSAGES BY SEQUENCE NUMBERS RANGE TEST");

    // Simulate journal file
    const size_t                 k_NUM_RECORDS = 100;
    JournalFile::RecordsListType records(bmqtst::TestHelperUtil::allocator());
    JournalFile                  journalFile(k_NUM_RECORDS,
                            bmqtst::TestHelperUtil::allocator());
    journalFile.addMultipleTypesRecordsWithMultipleLeaseId(&records, 10);
    const CompositeSequenceNumber seqNumGt(3, 3);
    const CompositeSequenceNumber seqNumLt(4, 6);

    // Configure parameters to search messages by sequence number range
<<<<<<< HEAD
    Parameters params         = createTestParameters();
=======
    Parameters params = createTestParameters();

>>>>>>> 005a33d3
    params.d_range.d_seqNumGt = seqNumGt;
    params.d_range.d_seqNumLt = seqNumLt;
    // Prepare file manager
    bslma::ManagedPtr<FileManager> fileManager(
        new (*bmqtst::TestHelperUtil::allocator())
            FileManagerMock(journalFile),
        bmqtst::TestHelperUtil::allocator());

    // Get GUIDs of messages inside sequence numbers range and prepare expected
    // output
    bmqu::MemOutStream expectedStream(bmqtst::TestHelperUtil::allocator());

    bsl::list<JournalFile::NodeType>::const_iterator recordIter =
        records.begin();
    bsl::size_t msgCnt = 0;
    for (; recordIter != records.end(); ++recordIter) {
        RecordType::Enum rtype = recordIter->first;
        if (rtype == RecordType::e_MESSAGE) {
            const MessageRecord& msg = *reinterpret_cast<const MessageRecord*>(
                recordIter->second.buffer());
            const CompositeSequenceNumber seqNum(
                msg.header().primaryLeaseId(),
                msg.header().sequenceNumber());
            if (seqNumGt < seqNum && seqNum < seqNumLt) {
                outputGuidString(expectedStream, msg.messageGUID());
                msgCnt++;
            }
        }
    }
    expectedStream << msgCnt << " message GUID(s) found." << bsl::endl;

    // Run search
    bmqu::MemOutStream resultStream(bmqtst::TestHelperUtil::allocator());
    bslma::ManagedPtr<CommandProcessor> searchProcessor =
        CommandProcessorFactory::createCommandProcessor(
            &params,
            fileManager,
            resultStream,
            bmqtst::TestHelperUtil::allocator());
    searchProcessor->process();

    BMQTST_ASSERT_EQ(resultStream.str(), expectedStream.str());
}

static void test18_searchMessagesByOffsetsRange()
// ------------------------------------------------------------------------
// SEARCH MESSAGES BY OFFSETS RANGE TEST
//
// Concerns:
//   Search messages by offsets range in journal file and output GUIDs.
//
// Testing:
//   JournalFileProcessor::process()
// ------------------------------------------------------------------------
{
    bmqtst::TestHelper::printTestName("SEARCH MESSAGES BY OFFSETS RANGE TEST");

    // Simulate journal file
    const size_t                 k_NUM_RECORDS = 50;
    JournalFile::RecordsListType records(bmqtst::TestHelperUtil::allocator());
    JournalFile                  journalFile(k_NUM_RECORDS,
                            bmqtst::TestHelperUtil::allocator());
    journalFile.addAllTypesRecords(&records);
    const size_t k_HEADER_SIZE = sizeof(mqbs::FileHeader) +
                                 sizeof(mqbs::JournalFileHeader);
    const bsls::Types::Uint64 offsetGt =
        mqbs::FileStoreProtocol::k_JOURNAL_RECORD_SIZE * 15 + k_HEADER_SIZE;
    const bsls::Types::Uint64 offsetLt =
        mqbs::FileStoreProtocol::k_JOURNAL_RECORD_SIZE * 35 + k_HEADER_SIZE;

    // Configure parameters to search messages by offsets
<<<<<<< HEAD
    Parameters params         = createTestParameters();
=======
    Parameters params = createTestParameters();

>>>>>>> 005a33d3
    params.d_range.d_offsetGt = offsetGt;
    params.d_range.d_offsetLt = offsetLt;
    // Prepare file manager
    bslma::ManagedPtr<FileManager> fileManager(
        new (*bmqtst::TestHelperUtil::allocator())
            FileManagerMock(journalFile),
        bmqtst::TestHelperUtil::allocator());

    // Get GUIDs of messages within offsets range and prepare expected
    // output
    bmqu::MemOutStream expectedStream(bmqtst::TestHelperUtil::allocator());

    bsl::list<JournalFile::NodeType>::const_iterator recordIter =
        records.begin();
    bsl::size_t msgCnt = 0;
    for (; recordIter != records.end(); ++recordIter) {
        RecordType::Enum rtype = recordIter->first;
        if (rtype == RecordType::e_MESSAGE) {
            const MessageRecord& msg = *reinterpret_cast<const MessageRecord*>(
                recordIter->second.buffer());
            const bsls::Types::Uint64& offset =
                msg.header().sequenceNumber() *
                mqbs::FileStoreProtocol::k_JOURNAL_RECORD_SIZE;
            if (offset > offsetGt && offset < offsetLt) {
                outputGuidString(expectedStream, msg.messageGUID());
                msgCnt++;
            }
        }
    }
    expectedStream << msgCnt << " message GUID(s) found." << bsl::endl;

    // Run search
    bmqu::MemOutStream resultStream(bmqtst::TestHelperUtil::allocator());
    bslma::ManagedPtr<CommandProcessor> searchProcessor =
        CommandProcessorFactory::createCommandProcessor(
            &params,
            fileManager,
            resultStream,
            bmqtst::TestHelperUtil::allocator());
    searchProcessor->process();
}

static void test19_searchQueueOpRecords()
// ------------------------------------------------------------------------
// SEARCH QUEUE OP RECORDS
//
// Concerns:
//   Search queueOP records by offsets range in journal file and output result.
//
// Testing:
//   JournalFileProcessor::process()
// ------------------------------------------------------------------------
{
    bmqtst::TestHelper::printTestName("SEARCH QUEUE OP RECORDS TEST");

    // Simulate journal file
    const size_t                 k_NUM_RECORDS = 50;
    JournalFile::RecordsListType records(bmqtst::TestHelperUtil::allocator());
    JournalFile                  journalFile(k_NUM_RECORDS,
                            bmqtst::TestHelperUtil::allocator());
    journalFile.addAllTypesRecords(&records);
    const size_t k_HEADER_SIZE = sizeof(mqbs::FileHeader) +
                                 sizeof(mqbs::JournalFileHeader);
    const bsls::Types::Uint64 offsetGt =
        mqbs::FileStoreProtocol::k_JOURNAL_RECORD_SIZE * 15 + k_HEADER_SIZE;
    const bsls::Types::Uint64 offsetLt =
        mqbs::FileStoreProtocol::k_JOURNAL_RECORD_SIZE * 35 + k_HEADER_SIZE;

    // Configure parameters to search queueOp records by offsets
<<<<<<< HEAD
    Parameters params                     = createTestParameters();
    params.d_processRecordTypes.d_message = false;
    params.d_processRecordTypes.d_queueOp = true;
    params.d_range.d_offsetGt             = offsetGt;
    params.d_range.d_offsetLt             = offsetLt;
=======
    Parameters params = createTestParameters(e_QUEUE_OP);

    params.d_range.d_offsetGt = offsetGt;
    params.d_range.d_offsetLt = offsetLt;

>>>>>>> 005a33d3
    // Prepare file manager
    bslma::ManagedPtr<FileManager> fileManager(
        new (*bmqtst::TestHelperUtil::allocator())
            FileManagerMock(journalFile),
        bmqtst::TestHelperUtil::allocator());

    // Get queueOp records content within offsets range and prepare expected
    // output
    bmqu::MemOutStream expectedStream(bmqtst::TestHelperUtil::allocator());

    bsl::list<JournalFile::NodeType>::const_iterator recordIter =
        records.begin();
    bsl::size_t recCnt = 0;
    for (; recordIter != records.end(); ++recordIter) {
        RecordType::Enum rtype = recordIter->first;
        if (rtype == RecordType::e_QUEUE_OP) {
            const QueueOpRecord& queueOp =
                *reinterpret_cast<const QueueOpRecord*>(
                    recordIter->second.buffer());
            const bsls::Types::Uint64& offset =
                queueOp.header().sequenceNumber() *
                mqbs::FileStoreProtocol::k_JOURNAL_RECORD_SIZE;
            if (offset > offsetGt && offset < offsetLt) {
                expectedStream << queueOp << '\n';
                recCnt++;
            }
        }
    }
    expectedStream << recCnt << " queueOp record(s) found.\n";

    // Run search
    bmqu::MemOutStream resultStream(bmqtst::TestHelperUtil::allocator());
    bslma::ManagedPtr<CommandProcessor> searchProcessor =
        CommandProcessorFactory::createCommandProcessor(
            &params,
            fileManager,
            resultStream,
            bmqtst::TestHelperUtil::allocator());
    searchProcessor->process();

    BMQTST_ASSERT_EQ(resultStream.str(), expectedStream.str());
}

static void test20_searchJournalOpRecords()
// ------------------------------------------------------------------------
// SEARCH JOURNAL OP RECORDS
//
// Concerns:
//   Search journalOP records by offsets range in journal file and output
//   result.
//
// Testing:
//   JournalFileProcessor::process()
// ------------------------------------------------------------------------
{
    bmqtst::TestHelper::printTestName("SEARCH JOURNAL OP RECORDS TEST");

    // Simulate journal file
    const size_t                 k_NUM_RECORDS = 50;
    JournalFile::RecordsListType records(bmqtst::TestHelperUtil::allocator());
    JournalFile                  journalFile(k_NUM_RECORDS,
                            bmqtst::TestHelperUtil::allocator());
    journalFile.addAllTypesRecords(&records);
    const size_t k_HEADER_SIZE = sizeof(mqbs::FileHeader) +
                                 sizeof(mqbs::JournalFileHeader);
    const bsls::Types::Uint64 offsetGt =
        mqbs::FileStoreProtocol::k_JOURNAL_RECORD_SIZE * 15 + k_HEADER_SIZE;
    const bsls::Types::Uint64 offsetLt =
        mqbs::FileStoreProtocol::k_JOURNAL_RECORD_SIZE * 35 + k_HEADER_SIZE;

    // Configure parameters to search journalOp records by offsets
<<<<<<< HEAD
    Parameters params                       = createTestParameters();
    params.d_processRecordTypes.d_message   = false;
    params.d_processRecordTypes.d_journalOp = true;
    params.d_range.d_offsetGt               = offsetGt;
    params.d_range.d_offsetLt               = offsetLt;
=======
    Parameters params = createTestParameters(e_JOURNAL_OP);

    params.d_range.d_offsetGt = offsetGt;
    params.d_range.d_offsetLt = offsetLt;

>>>>>>> 005a33d3
    // Prepare file manager
    bslma::ManagedPtr<FileManager> fileManager(
        new (*bmqtst::TestHelperUtil::allocator())
            FileManagerMock(journalFile),
        bmqtst::TestHelperUtil::allocator());

    // Get journalOp records content within offsets range and prepare expected
    // output
    bmqu::MemOutStream expectedStream(bmqtst::TestHelperUtil::allocator());

    bsl::list<JournalFile::NodeType>::const_iterator recordIter =
        records.begin();
    bsl::size_t recCnt = 0;
    for (; recordIter != records.end(); ++recordIter) {
        RecordType::Enum rtype = recordIter->first;
        if (rtype == RecordType::e_JOURNAL_OP) {
            const JournalOpRecord& journalOp =
                *reinterpret_cast<const JournalOpRecord*>(
                    recordIter->second.buffer());
            const bsls::Types::Uint64& offset =
                journalOp.header().sequenceNumber() *
                mqbs::FileStoreProtocol::k_JOURNAL_RECORD_SIZE;
            if (offset > offsetGt && offset < offsetLt) {
                expectedStream << journalOp << '\n';
                recCnt++;
            }
        }
    }
    expectedStream << recCnt << " journalOp record(s) found.\n";

    // Run search
    bmqu::MemOutStream resultStream(bmqtst::TestHelperUtil::allocator());
    bslma::ManagedPtr<CommandProcessor> searchProcessor =
        CommandProcessorFactory::createCommandProcessor(
            &params,
            fileManager,
            resultStream,
            bmqtst::TestHelperUtil::allocator());
    searchProcessor->process();

    BMQTST_ASSERT_EQ(resultStream.str(), expectedStream.str());
}

static void test21_searchAllTypesRecords()
// ------------------------------------------------------------------------
// SEARCH ALL TYPES RECORDS
//
// Concerns:
//   Search all types records by offsets range in journal file and output
//   result.
//
// Testing:
//   JournalFileProcessor::process()
// ------------------------------------------------------------------------
{
    bmqtst::TestHelper::printTestName("SEARCH ALL TYPES RECORDS TEST");

    // Simulate journal file
    const size_t                 k_NUM_RECORDS = 50;
    JournalFile::RecordsListType records(bmqtst::TestHelperUtil::allocator());
    JournalFile                  journalFile(k_NUM_RECORDS,
                            bmqtst::TestHelperUtil::allocator());
    journalFile.addAllTypesRecords(&records);
    const size_t k_HEADER_SIZE = sizeof(mqbs::FileHeader) +
                                 sizeof(mqbs::JournalFileHeader);
    const bsls::Types::Uint64 offsetGt =
        mqbs::FileStoreProtocol::k_JOURNAL_RECORD_SIZE * 15 + k_HEADER_SIZE;
    const bsls::Types::Uint64 offsetLt =
        mqbs::FileStoreProtocol::k_JOURNAL_RECORD_SIZE * 35 + k_HEADER_SIZE;

    // Configure parameters to search journalOp records by offsets
<<<<<<< HEAD
    Parameters params                       = createTestParameters();
    params.d_processRecordTypes.d_message   = true;
    params.d_processRecordTypes.d_queueOp   = true;
    params.d_processRecordTypes.d_journalOp = true;
    params.d_range.d_offsetGt               = offsetGt;
    params.d_range.d_offsetLt               = offsetLt;
=======
    Parameters params = createTestParameters(e_MESSAGE | e_QUEUE_OP |
                                             e_JOURNAL_OP);

    params.d_range.d_offsetGt = offsetGt;
    params.d_range.d_offsetLt = offsetLt;
>>>>>>> 005a33d3
    // Prepare file manager
    bslma::ManagedPtr<FileManager> fileManager(
        new (*bmqtst::TestHelperUtil::allocator())
            FileManagerMock(journalFile),
        bmqtst::TestHelperUtil::allocator());

    // Get all records content within offsets range and prepare expected
    // output
    bmqu::MemOutStream expectedStream(bmqtst::TestHelperUtil::allocator());

    bsl::list<JournalFile::NodeType>::const_iterator recordIter =
        records.begin();
    bsl::size_t msgCnt       = 0;
    bsl::size_t queueOpCnt   = 0;
    bsl::size_t journalOpCnt = 0;
    for (; recordIter != records.end(); ++recordIter) {
        RecordType::Enum rtype = recordIter->first;
        if (rtype == RecordType::e_MESSAGE) {
            const MessageRecord& msg = *reinterpret_cast<const MessageRecord*>(
                recordIter->second.buffer());
            const bsls::Types::Uint64& offset =
                msg.header().sequenceNumber() *
                mqbs::FileStoreProtocol::k_JOURNAL_RECORD_SIZE;
            if (offset > offsetGt && offset < offsetLt) {
                outputGuidString(expectedStream, msg.messageGUID());
                msgCnt++;
            }
        }
        if (rtype == RecordType::e_QUEUE_OP) {
            const QueueOpRecord& queueOp =
                *reinterpret_cast<const QueueOpRecord*>(
                    recordIter->second.buffer());
            const bsls::Types::Uint64& offset =
                queueOp.header().sequenceNumber() *
                mqbs::FileStoreProtocol::k_JOURNAL_RECORD_SIZE;
            if (offset > offsetGt && offset < offsetLt) {
                expectedStream << queueOp << '\n';
                queueOpCnt++;
            }
        }
        if (rtype == RecordType::e_JOURNAL_OP) {
            const JournalOpRecord& journalOp =
                *reinterpret_cast<const JournalOpRecord*>(
                    recordIter->second.buffer());
            const bsls::Types::Uint64& offset =
                journalOp.header().sequenceNumber() *
                mqbs::FileStoreProtocol::k_JOURNAL_RECORD_SIZE;
            if (offset > offsetGt && offset < offsetLt) {
                expectedStream << journalOp << '\n';
                journalOpCnt++;
            }
        }
    }
    expectedStream << msgCnt << " message GUID(s) found." << bsl::endl;
    expectedStream << queueOpCnt << " queueOp record(s) found.\n";
    expectedStream << journalOpCnt << " journalOp record(s) found.\n";

    // Run search
    bmqu::MemOutStream resultStream(bmqtst::TestHelperUtil::allocator());
    bslma::ManagedPtr<CommandProcessor> searchProcessor =
        CommandProcessorFactory::createCommandProcessor(
            &params,
            fileManager,
            resultStream,
            bmqtst::TestHelperUtil::allocator());
    searchProcessor->process();

    BMQTST_ASSERT_EQ(resultStream.str(), expectedStream.str());
}

static void test22_searchQueueOpRecordsByOffset()
// ------------------------------------------------------------------------
// SEARCH QUEUE OP RECORDS BY OFFSET
//
// Concerns:
//   Search queueOP records by exact offsets in journal file and output result.
//
// Testing:
//   JournalFileProcessor::process()
// ------------------------------------------------------------------------
{
    bmqtst::TestHelper::printTestName(
        "SEARCH QUEUE OP RECORDS BY OFFSET TEST");

    // Simulate journal file
    const size_t                 k_NUM_RECORDS = 50;
    JournalFile::RecordsListType records(bmqtst::TestHelperUtil::allocator());
    JournalFile                  journalFile(k_NUM_RECORDS,
                            bmqtst::TestHelperUtil::allocator());
    journalFile.addAllTypesRecords(&records);
    const size_t k_HEADER_OFFSET = sizeof(mqbs::FileHeader) / 2;

    // Configure parameters to search queueOp records
<<<<<<< HEAD
    Parameters params                     = createTestParameters();
    params.d_processRecordTypes.d_message = false;
    params.d_processRecordTypes.d_queueOp = true;
=======
    Parameters params = createTestParameters(e_QUEUE_OP);
>>>>>>> 005a33d3

    // Prepare file manager
    bslma::ManagedPtr<FileManager> fileManager(
        new (*bmqtst::TestHelperUtil::allocator())
            FileManagerMock(journalFile),
        bmqtst::TestHelperUtil::allocator());

    // Get queueOp records content and prepare expected
    // output
    bmqu::MemOutStream expectedStream(bmqtst::TestHelperUtil::allocator());

    bsl::list<JournalFile::NodeType>::const_iterator recordIter =
        records.begin();
    bsl::size_t resCnt     = 0;
    bsl::size_t queueOpCnt = 0;
    for (; recordIter != records.end(); ++recordIter) {
        RecordType::Enum rtype = recordIter->first;
        if (rtype == RecordType::e_QUEUE_OP) {
            const QueueOpRecord& queueOp =
                *reinterpret_cast<const QueueOpRecord*>(
                    recordIter->second.buffer());
            const bsls::Types::Uint64& offset =
                queueOp.header().sequenceNumber() *
                    mqbs::FileStoreProtocol::k_JOURNAL_RECORD_SIZE -
                k_HEADER_OFFSET;
            if (queueOpCnt++ % 3 == 0) {
                params.d_offset.push_back(offset);
                expectedStream << queueOp << '\n';
                resCnt++;
            }
        }
    }
    expectedStream << resCnt << " queueOp record(s) found.\n";

    // Run search
    bmqu::MemOutStream resultStream(bmqtst::TestHelperUtil::allocator());
    bslma::ManagedPtr<CommandProcessor> searchProcessor =
        CommandProcessorFactory::createCommandProcessor(
            &params,
            fileManager,
            resultStream,
            bmqtst::TestHelperUtil::allocator());
    searchProcessor->process();

    BMQTST_ASSERT_EQ(resultStream.str(), expectedStream.str());
}

static void test23_searchJournalOpRecordsBySeqNumber()
// ------------------------------------------------------------------------
// SEARCH JOURNAL OP RECORDS BY SEQUENCE NUMBER
//
// Concerns:
//   Search journalOP records by exact sequence numbers in journal file and
//   output result.
//
// Testing:
//   JournalFileProcessor::process()
// ------------------------------------------------------------------------
{
    bmqtst::TestHelper::printTestName(
        "SEARCH JOURNAL OP RECORDS BY SEQUENCE NUMBER TEST");

    // Simulate journal file
    const size_t                 k_NUM_RECORDS = 50;
    JournalFile::RecordsListType records(bmqtst::TestHelperUtil::allocator());
    JournalFile                  journalFile(k_NUM_RECORDS,
                            bmqtst::TestHelperUtil::allocator());
    journalFile.addAllTypesRecords(&records);

    // Configure parameters to search journalOp
<<<<<<< HEAD
    Parameters params                       = createTestParameters();
    params.d_processRecordTypes.d_message   = false;
    params.d_processRecordTypes.d_journalOp = true;
=======
    Parameters params = createTestParameters(e_JOURNAL_OP);
>>>>>>> 005a33d3

    // Prepare file manager
    bslma::ManagedPtr<FileManager> fileManager(
        new (*bmqtst::TestHelperUtil::allocator())
            FileManagerMock(journalFile),
        bmqtst::TestHelperUtil::allocator());

    // Get journalOp records content and prepare expected
    // output
    bmqu::MemOutStream expectedStream(bmqtst::TestHelperUtil::allocator());

    bsl::list<JournalFile::NodeType>::const_iterator recordIter =
        records.begin();
    bsl::size_t resCnt = 0;
    bsl::size_t jOpCnt = 0;
    for (; recordIter != records.end(); ++recordIter) {
        RecordType::Enum rtype = recordIter->first;
        if (rtype == RecordType::e_JOURNAL_OP) {
            const JournalOpRecord& journalOp =
                *reinterpret_cast<const JournalOpRecord*>(
                    recordIter->second.buffer());
            if (jOpCnt++ % 3 == 0) {
                params.d_seqNum.emplace_back(
                    journalOp.header().primaryLeaseId(),
                    journalOp.header().sequenceNumber());
                expectedStream << journalOp << '\n';
                resCnt++;
            }
            jOpCnt++;
        }
    }
    expectedStream << resCnt << " journalOp record(s) found.\n";

    // Run search
    bmqu::MemOutStream resultStream(bmqtst::TestHelperUtil::allocator());
    bslma::ManagedPtr<CommandProcessor> searchProcessor =
        CommandProcessorFactory::createCommandProcessor(
            &params,
            fileManager,
            resultStream,
            bmqtst::TestHelperUtil::allocator());
    searchProcessor->process();

    BMQTST_ASSERT_EQ(resultStream.str(), expectedStream.str());
}

static void test24_summaryWithQueueDetailsTest()
// ------------------------------------------------------------------------
// OUTPUT SUMMARY TEST
//
// Concerns:
//   Search messages in journal file and output summary.
//
// Testing:
//   JournalFileProcessor::process()
// ------------------------------------------------------------------------
{
    bmqtst::TestHelper::printTestName(
        "OUTPUT SUMMARY WITH QUEUE DETAILS TEST");

    // Simulate journal file
    const size_t                 k_NUM_RECORDS = 15;
    JournalFile::RecordsListType records(bmqtst::TestHelperUtil::allocator());
    JournalFile                  journalFile(k_NUM_RECORDS,
                            bmqtst::TestHelperUtil::allocator());
    JournalFile::GuidVectorType  partiallyConfirmedGUIDS(
        bmqtst::TestHelperUtil::allocator());
    journalFile.addJournalRecordsWithPartiallyConfirmedMessages(
        &records,
        &partiallyConfirmedGUIDS);

    // Configure parameters to output summary
    Parameters params = createTestParameters();

    params.d_summary            = true;
    params.d_minRecordsPerQueue = 0;

    // Prepare file manager
    bslma::ManagedPtr<FileManager> fileManager(
        new (*bmqtst::TestHelperUtil::allocator())
            FileManagerMock(journalFile),
        bmqtst::TestHelperUtil::allocator());

    // Run search
    bmqu::MemOutStream resultStream(bmqtst::TestHelperUtil::allocator());
    bslma::ManagedPtr<CommandProcessor> searchProcessor =
        CommandProcessorFactory::createCommandProcessor(
            &params,
            fileManager,
            resultStream,
            bmqtst::TestHelperUtil::allocator());
    searchProcessor->process();

    // Prepare expected output
    bmqu::MemOutStream expectedStream(bmqtst::TestHelperUtil::allocator());
    expectedStream << "5 message(s) found.\n";
    bsl::vector<const char*> fields(bmqtst::TestHelperUtil::allocator());
    fields.push_back("Number of partially confirmed messages");
    fields.push_back("Number of confirmed messages");
    fields.push_back("Number of outstanding messages");
    bmqu::AlignedPrinter printer(expectedStream, &fields);
    printer << 3 << 2 << 2;
    expectedStream << "Outstanding ratio: 40% (2/5)\n";

    expectedStream << "Total number of records: 15\n"
                      "Number of records per Queue:\n"
                      "    Queue Key             : 6162636465\n"
                      "    Total Records         : 15\n"
                      "    Num Queue Op Records  : 0\n"
                      "    Num Message Records   : 5\n"
                      "    Num Confirm Records   : 5\n"
                      "    Num Delete Records    : 5";

    bsl::string res(resultStream.str(), bmqtst::TestHelperUtil::allocator());
    ASSERT(res.starts_with(expectedStream.str()));
}

// ============================================================================
//                                 MAIN PROGRAM
// ----------------------------------------------------------------------------

int main(int argc, char* argv[])
{
    TEST_PROLOG(bmqtst::TestHelper::e_DEFAULT);

#if defined(BSLS_PLATFORM_OS_SOLARIS)
    bmqtst::TestHelperUtil::ignoreCheckDefAlloc() = true;
    // Disable default allocator check for this test until we can debug
    // it on Solaris
#endif

    switch (_testCase) {
    case 0:
    case 1: test1_breathingTest(); break;
    case 2: test2_searchGuidTest(); break;
    case 3: test3_searchNonExistingGuidTest(); break;
    case 4: test4_searchExistingAndNonExistingGuidTest(); break;
    case 5: test5_searchOutstandingMessagesTest(); break;
    case 6: test6_searchConfirmedMessagesTest(); break;
    case 7: test7_searchPartiallyConfirmedMessagesTest(); break;
    case 8: test8_searchMessagesByQueueKeyTest(); break;
    case 9: test9_searchMessagesByQueueNameTest(); break;
    case 10: test10_searchMessagesByQueueNameAndQueueKeyTest(); break;
    case 11: test11_searchMessagesByTimestamp(); break;
    case 12: test12_printMessagesDetailsTest(); break;
    case 13: test13_searchMessagesWithPayloadDumpTest(); break;
    case 14: test14_summaryTest(); break;
    case 15: test15_timestampSearchTest(); break;
    case 16: test16_sequenceNumberLowerBoundTest(); break;
    case 17: test17_searchMessagesBySequenceNumbersRange(); break;
    case 18: test18_searchMessagesByOffsetsRange(); break;
    case 19: test19_searchQueueOpRecords(); break;
    case 20: test20_searchJournalOpRecords(); break;
    case 21: test21_searchAllTypesRecords(); break;
    case 22: test22_searchQueueOpRecordsByOffset(); break;
    case 23: test23_searchJournalOpRecordsBySeqNumber(); break;
    case 24: test24_summaryWithQueueDetailsTest(); break;
    default: {
        cerr << "WARNING: CASE '" << _testCase << "' NOT FOUND." << endl;
        bmqtst::TestHelperUtil::testStatus() = -1;
    } break;
    }

    TEST_EPILOG(bmqtst::TestHelper::e_CHECK_DEF_GBL_ALLOC);
}<|MERGE_RESOLUTION|>--- conflicted
+++ resolved
@@ -165,10 +165,6 @@
         ostream << bsl::endl;
 }
 
-<<<<<<< HEAD
-/// Helper function to instantiate test Parameters
-Parameters createTestParameters()
-=======
 enum ProcessRecordTypeFlags {
     /// Do not process any record types
     e_EMPTY = 0,
@@ -183,23 +179,17 @@
 
 /// Helper function to instantiate test Parameters
 Parameters createTestParameters(int flags = e_MESSAGE)
->>>>>>> 005a33d3
 {
     Parameters params(
         CommandLineArguments(bmqtst::TestHelperUtil::allocator()),
         bmqtst::TestHelperUtil::allocator());
 
-<<<<<<< HEAD
-    return params;
-};
-=======
     params.d_processRecordTypes.d_message   = flags & e_MESSAGE;
     params.d_processRecordTypes.d_queueOp   = flags & e_QUEUE_OP;
     params.d_processRecordTypes.d_journalOp = flags & e_JOURNAL_OP;
 
     return params;
 }
->>>>>>> 005a33d3
 
 }  // close unnamed namespace
 
@@ -226,10 +216,6 @@
 
     // Prepare parameters
     Parameters params = createTestParameters();
-<<<<<<< HEAD
-=======
-
->>>>>>> 005a33d3
     // Prepare file manager
     bslma::ManagedPtr<FileManager> fileManager(
         new (*bmqtst::TestHelperUtil::allocator())
@@ -288,10 +274,6 @@
 
     // Prepare parameters
     Parameters params = createTestParameters();
-<<<<<<< HEAD
-=======
-
->>>>>>> 005a33d3
     // Get list of message GUIDs for searching
     bsl::vector<bsl::string>& searchGuids = params.d_guid;
     bsl::list<JournalFile::NodeType>::const_iterator recordIter =
@@ -360,10 +342,6 @@
 
     // Prepare parameters
     Parameters params = createTestParameters();
-<<<<<<< HEAD
-=======
-
->>>>>>> 005a33d3
     // Get list of message GUIDs for searching
     bsl::vector<bsl::string>& searchGuids = params.d_guid;
     bmqt::MessageGUID         guid;
@@ -513,12 +491,7 @@
         true);
 
     // Configure parameters to search outstanding messages
-<<<<<<< HEAD
-    Parameters params    = createTestParameters();
-=======
     Parameters params = createTestParameters();
-
->>>>>>> 005a33d3
     params.d_outstanding = true;
 
     // Prepare file manager
@@ -583,13 +556,9 @@
         false);
 
     // Configure parameters to search confirmed messages
-<<<<<<< HEAD
-    Parameters params  = createTestParameters();
-=======
     Parameters params = createTestParameters();
-
->>>>>>> 005a33d3
     params.d_confirmed = true;
+
     // Prepare file manager
     bslma::ManagedPtr<FileManager> fileManager(
         new (*bmqtst::TestHelperUtil::allocator())
@@ -655,13 +624,9 @@
         &partiallyConfirmedGUIDS);
 
     // Configure parameters to search partially confirmed messages
-<<<<<<< HEAD
-    Parameters params           = createTestParameters();
-=======
     Parameters params = createTestParameters();
-
->>>>>>> 005a33d3
     params.d_partiallyConfirmed = true;
+
     // Prepare file manager
     bslma::ManagedPtr<FileManager> fileManager(
         new (*bmqtst::TestHelperUtil::allocator())
@@ -728,10 +693,6 @@
 
     // Configure parameters to search messages by queueKey1
     Parameters params = createTestParameters();
-<<<<<<< HEAD
-=======
-
->>>>>>> 005a33d3
     params.d_queueKey.push_back(queueKey1);
     // Prepare file manager
     bslma::ManagedPtr<FileManager> fileManager(
@@ -801,10 +762,6 @@
     QueueMap qMap(bmqtst::TestHelperUtil::allocator());
 
     Parameters params = createTestParameters();
-<<<<<<< HEAD
-=======
-
->>>>>>> 005a33d3
     params.d_queueName.push_back("queue1");
     params.d_queueMap.insert(queueInfo);
 
@@ -879,10 +836,6 @@
     QueueMap qMap(bmqtst::TestHelperUtil::allocator());
 
     Parameters params = createTestParameters();
-<<<<<<< HEAD
-=======
-
->>>>>>> 005a33d3
     params.d_queueName.push_back("queue1");
     params.d_queueMap.insert(queueInfo);
     params.d_queueKey.push_back(queueKey2);
@@ -940,12 +893,7 @@
     const bsls::Types::Uint64 ts2 = 40 * journalFile.timestampIncrement();
 
     // Configure parameters to search messages by timestamps
-<<<<<<< HEAD
-    Parameters params            = createTestParameters();
-=======
     Parameters params = createTestParameters();
-
->>>>>>> 005a33d3
     params.d_range.d_timestampGt = ts1;
     params.d_range.d_timestampLt = ts2;
 
@@ -1016,12 +964,7 @@
 
     // Configure parameters to print message details
     Parameters params = createTestParameters();
-<<<<<<< HEAD
-    params.d_details  = true;
-=======
-
     params.d_details = true;
->>>>>>> 005a33d3
     // Prepare file manager
     bslma::ManagedPtr<FileManager> fileManager(
         new (*bmqtst::TestHelperUtil::allocator())
@@ -1152,12 +1095,7 @@
 
     // Configure parameters to search confirmed messages GUIDs with dumping
     // messages payload.
-<<<<<<< HEAD
-    Parameters params    = createTestParameters();
-=======
     Parameters params = createTestParameters();
-
->>>>>>> 005a33d3
     params.d_confirmed   = true;
     params.d_dumpPayload = true;
     // Prepare file manager
@@ -1246,12 +1184,7 @@
 
     // Configure parameters to output summary
     Parameters params = createTestParameters();
-<<<<<<< HEAD
-    params.d_summary  = true;
-=======
-
     params.d_summary = true;
->>>>>>> 005a33d3
     // Prepare file manager
     bslma::ManagedPtr<FileManager> fileManager(
         new (*bmqtst::TestHelperUtil::allocator())
@@ -1598,12 +1531,7 @@
     const CompositeSequenceNumber seqNumLt(4, 6);
 
     // Configure parameters to search messages by sequence number range
-<<<<<<< HEAD
-    Parameters params         = createTestParameters();
-=======
     Parameters params = createTestParameters();
-
->>>>>>> 005a33d3
     params.d_range.d_seqNumGt = seqNumGt;
     params.d_range.d_seqNumLt = seqNumLt;
     // Prepare file manager
@@ -1675,12 +1603,7 @@
         mqbs::FileStoreProtocol::k_JOURNAL_RECORD_SIZE * 35 + k_HEADER_SIZE;
 
     // Configure parameters to search messages by offsets
-<<<<<<< HEAD
-    Parameters params         = createTestParameters();
-=======
     Parameters params = createTestParameters();
-
->>>>>>> 005a33d3
     params.d_range.d_offsetGt = offsetGt;
     params.d_range.d_offsetLt = offsetLt;
     // Prepare file manager
@@ -1750,19 +1673,10 @@
         mqbs::FileStoreProtocol::k_JOURNAL_RECORD_SIZE * 35 + k_HEADER_SIZE;
 
     // Configure parameters to search queueOp records by offsets
-<<<<<<< HEAD
-    Parameters params                     = createTestParameters();
-    params.d_processRecordTypes.d_message = false;
-    params.d_processRecordTypes.d_queueOp = true;
-    params.d_range.d_offsetGt             = offsetGt;
-    params.d_range.d_offsetLt             = offsetLt;
-=======
     Parameters params = createTestParameters(e_QUEUE_OP);
-
     params.d_range.d_offsetGt = offsetGt;
     params.d_range.d_offsetLt = offsetLt;
 
->>>>>>> 005a33d3
     // Prepare file manager
     bslma::ManagedPtr<FileManager> fileManager(
         new (*bmqtst::TestHelperUtil::allocator())
@@ -1834,19 +1748,10 @@
         mqbs::FileStoreProtocol::k_JOURNAL_RECORD_SIZE * 35 + k_HEADER_SIZE;
 
     // Configure parameters to search journalOp records by offsets
-<<<<<<< HEAD
-    Parameters params                       = createTestParameters();
-    params.d_processRecordTypes.d_message   = false;
-    params.d_processRecordTypes.d_journalOp = true;
-    params.d_range.d_offsetGt               = offsetGt;
-    params.d_range.d_offsetLt               = offsetLt;
-=======
     Parameters params = createTestParameters(e_JOURNAL_OP);
-
     params.d_range.d_offsetGt = offsetGt;
     params.d_range.d_offsetLt = offsetLt;
 
->>>>>>> 005a33d3
     // Prepare file manager
     bslma::ManagedPtr<FileManager> fileManager(
         new (*bmqtst::TestHelperUtil::allocator())
@@ -1918,20 +1823,10 @@
         mqbs::FileStoreProtocol::k_JOURNAL_RECORD_SIZE * 35 + k_HEADER_SIZE;
 
     // Configure parameters to search journalOp records by offsets
-<<<<<<< HEAD
-    Parameters params                       = createTestParameters();
-    params.d_processRecordTypes.d_message   = true;
-    params.d_processRecordTypes.d_queueOp   = true;
-    params.d_processRecordTypes.d_journalOp = true;
-    params.d_range.d_offsetGt               = offsetGt;
-    params.d_range.d_offsetLt               = offsetLt;
-=======
     Parameters params = createTestParameters(e_MESSAGE | e_QUEUE_OP |
                                              e_JOURNAL_OP);
-
     params.d_range.d_offsetGt = offsetGt;
     params.d_range.d_offsetLt = offsetLt;
->>>>>>> 005a33d3
     // Prepare file manager
     bslma::ManagedPtr<FileManager> fileManager(
         new (*bmqtst::TestHelperUtil::allocator())
@@ -2025,13 +1920,7 @@
     const size_t k_HEADER_OFFSET = sizeof(mqbs::FileHeader) / 2;
 
     // Configure parameters to search queueOp records
-<<<<<<< HEAD
-    Parameters params                     = createTestParameters();
-    params.d_processRecordTypes.d_message = false;
-    params.d_processRecordTypes.d_queueOp = true;
-=======
     Parameters params = createTestParameters(e_QUEUE_OP);
->>>>>>> 005a33d3
 
     // Prepare file manager
     bslma::ManagedPtr<FileManager> fileManager(
@@ -2102,13 +1991,7 @@
     journalFile.addAllTypesRecords(&records);
 
     // Configure parameters to search journalOp
-<<<<<<< HEAD
-    Parameters params                       = createTestParameters();
-    params.d_processRecordTypes.d_message   = false;
-    params.d_processRecordTypes.d_journalOp = true;
-=======
     Parameters params = createTestParameters(e_JOURNAL_OP);
->>>>>>> 005a33d3
 
     // Prepare file manager
     bslma::ManagedPtr<FileManager> fileManager(
