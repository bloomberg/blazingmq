// Copyright 2023 Bloomberg Finance L.P.
// SPDX-License-Identifier: Apache-2.0
//
// Licensed under the Apache License, Version 2.0 (the "License");
// you may not use this file except in compliance with the License.
// You may obtain a copy of the License at
//
//     http://www.apache.org/licenses/LICENSE-2.0
//
// Unless required by applicable law or agreed to in writing, software
// distributed under the License is distributed on an "AS IS" BASIS,
// WITHOUT WARRANTIES OR CONDITIONS OF ANY KIND, either express or implied.
// See the License for the specific language governing permissions and
// limitations under the License.

// bmqstoragetool
#include "m_bmqstoragetool_compositesequencenumber.h"
#include "m_bmqstoragetool_parameters.h"
#include <m_bmqstoragetool_commandprocessorfactory.h>
#include <m_bmqstoragetool_filemanagermock.h>
#include <m_bmqstoragetool_journalfileprocessor.h>

// MQB
#include <mqbs_mappedfiledescriptor.h>
#include <mqbs_memoryblock.h>
#include <mqbs_offsetptr.h>
#include <mqbu_messageguidutil.h>

// BMQ
#include <bmqu_alignedprinter.h>
#include <bmqu_memoutstream.h>

// BDE
#include <bsl_list.h>
#include <bsl_utility.h>
#include <bslma_allocator.h>

// TEST DRIVER
#include <bmqtst_testhelper.h>

// CONVENIENCE
using namespace BloombergLP;
using namespace m_bmqstoragetool;
using namespace bsl;
using namespace mqbs;

// ============================================================================
//                                    TESTS
// ----------------------------------------------------------------------------

namespace {

/// Value semantic type representing data message parameters.
struct DataMessage {
    int         d_line;
    const char* d_appData_p;
    const char* d_options_p;
};

/// Allocate in memory storage data file and generate sequence of data
/// records using the specified arguments. Return pointer to allocated
/// memory.
char* addDataRecords(bslma::Allocator*          ta,
                     MappedFileDescriptor*      mfd,
                     FileHeader*                fileHeader,
                     const DataMessage*         messages,
                     const unsigned int         numMessages,
                     bsl::vector<unsigned int>& messageOffsets)
{
    bsls::Types::Uint64 currPos = 0;
    const unsigned int  dhSize  = sizeof(DataHeader);
    unsigned int totalSize      = sizeof(FileHeader) + sizeof(DataFileHeader);

    // Have to compute the 'totalSize' we need for the 'MemoryBlock' based on
    // the padding that we need for each record.

    for (unsigned int i = 0; i < numMessages; i++) {
        unsigned int optionsLen = static_cast<unsigned int>(
            bsl::strlen(messages[i].d_options_p));
        BSLS_ASSERT_OPT(0 == optionsLen % bmqp::Protocol::k_WORD_SIZE);

        unsigned int appDataLen = static_cast<unsigned int>(
            bsl::strlen(messages[i].d_appData_p));
        int appDataPadding = 0;
        bmqp::ProtocolUtil::calcNumDwordsAndPadding(&appDataPadding,
                                                    appDataLen + optionsLen +
                                                        dhSize);

        totalSize += dhSize + appDataLen + appDataPadding + optionsLen;
    }

    // Allocate the memory now.
    char* p = static_cast<char*>(ta->allocate(totalSize));

    // Create the 'MemoryBlock'
    MemoryBlock block(p, totalSize);

    // Set the MFD
    mfd->setFd(-1);
    mfd->setBlock(block);
    mfd->setFileSize(totalSize);

    // Add the entries to the block.
    OffsetPtr<FileHeader> fh(block, currPos);
    new (fh.get()) FileHeader();
    fh->setHeaderWords(sizeof(FileHeader) / bmqp::Protocol::k_WORD_SIZE);
    fh->setMagic1(FileHeader::k_MAGIC1);
    fh->setMagic2(FileHeader::k_MAGIC2);
    currPos += sizeof(FileHeader);

    OffsetPtr<DataFileHeader> dfh(block, currPos);
    new (dfh.get()) DataFileHeader();
    dfh->setHeaderWords(sizeof(DataFileHeader) / bmqp::Protocol::k_WORD_SIZE);
    currPos += sizeof(DataFileHeader);

    for (unsigned int i = 0; i < numMessages; i++) {
        messageOffsets.push_back(
            static_cast<unsigned int>(currPos / bmqp::Protocol::k_DWORD_SIZE));

        OffsetPtr<DataHeader> dh(block, currPos);
        new (dh.get()) DataHeader();

        unsigned int optionsLen = static_cast<unsigned int>(
            bsl::strlen(messages[i].d_options_p));
        dh->setOptionsWords(optionsLen / bmqp::Protocol::k_WORD_SIZE);
        currPos += sizeof(DataHeader);

        char* destination = reinterpret_cast<char*>(block.base() + currPos);
        bsl::memcpy(destination, messages[i].d_options_p, optionsLen);
        currPos += optionsLen;
        destination += optionsLen;

        unsigned int appDataLen = static_cast<unsigned int>(
            bsl::strlen(messages[i].d_appData_p));
        int appDataPad = 0;
        bmqp::ProtocolUtil::calcNumDwordsAndPadding(&appDataPad,
                                                    appDataLen + optionsLen +
                                                        dhSize);

        bsl::memcpy(destination, messages[i].d_appData_p, appDataLen);
        currPos += appDataLen;
        destination += appDataLen;
        bmqp::ProtocolUtil::appendPaddingDwordRaw(destination, appDataPad);
        currPos += appDataPad;

        unsigned int messageOffset = dh->headerWords() +
                                     ((appDataLen + appDataPad + optionsLen) /
                                      bmqp::Protocol::k_WORD_SIZE);
        dh->setMessageWords(messageOffset);
    }

    *fileHeader = *fh;

    return p;
}

/// Output the specified `messageGUID` as a string to the specified
/// `ostream`.
void outputGuidString(bsl::ostream&            ostream,
                      const bmqt::MessageGUID& messageGUID,
                      bool                     addNewLine = true)
{
    ostream << messageGUID;
    if (addNewLine)
        ostream << bsl::endl;
}

}  // close unnamed namespace

static void test1_breathingTest()
// ------------------------------------------------------------------------
// BREATHING TEST
//
// Concerns:
//   Exercise the basic functionality of the tool - output all message GUIDs
//   found in journal file.
//
// Testing:
//   Basic functionality
// ------------------------------------------------------------------------
{
    bmqtst::TestHelper::printTestName("BREATHING TEST");

    // Simulate journal file
    const size_t                 k_NUM_RECORDS = 15;
    JournalFile::RecordsListType records(bmqtst::TestHelperUtil::allocator());
    JournalFile                  journalFile(k_NUM_RECORDS,
                            bmqtst::TestHelperUtil::allocator());
    journalFile.addAllTypesRecords(&records);

    // Prepare parameters
    Parameters params(
        CommandLineArguments(bmqtst::TestHelperUtil::allocator()),
        bmqtst::TestHelperUtil::allocator());

    // Prepare file manager
    bslma::ManagedPtr<FileManager> fileManager(
        new (*bmqtst::TestHelperUtil::allocator())
            FileManagerMock(journalFile),
        bmqtst::TestHelperUtil::allocator());

    // Run search
    bmqu::MemOutStream resultStream(bmqtst::TestHelperUtil::allocator());
    bslma::ManagedPtr<CommandProcessor> searchProcessor =
        CommandProcessorFactory::createCommandProcessor(
            &params,
            fileManager,
            resultStream,
            bmqtst::TestHelperUtil::allocator());
    searchProcessor->process();

    // Prepare expected output with list of message GUIDs in Journal file
    bmqu::MemOutStream expectedStream(bmqtst::TestHelperUtil::allocator());
    bsl::list<JournalFile::NodeType>::const_iterator recordIter =
        records.begin();
    bsl::size_t foundMessagesCount = 0;
    for (; recordIter != records.end(); ++recordIter) {
        RecordType::Enum rtype = recordIter->first;
        if (rtype == RecordType::e_MESSAGE) {
            const MessageRecord& msg = *reinterpret_cast<const MessageRecord*>(
                recordIter->second.buffer());
            outputGuidString(expectedStream, msg.messageGUID());
            foundMessagesCount++;
        }
    }
    expectedStream << foundMessagesCount << " message GUID(s) found."
                   << bsl::endl;

    BMQTST_ASSERT_EQ(resultStream.str(), expectedStream.str());
}

static void test2_searchGuidTest()
// ------------------------------------------------------------------------
// SEARCH GUID TEST
//
// Concerns:
//   Search messages by GUIDs in journal file and output GUIDs.
//
// Testing:
//   JournalFileProcessor::process()
// ------------------------------------------------------------------------
{
    bmqtst::TestHelper::printTestName("SEARCH GUID");

    // Simulate journal file
    const size_t                 k_NUM_RECORDS = 15;
    JournalFile::RecordsListType records(bmqtst::TestHelperUtil::allocator());
    JournalFile                  journalFile(k_NUM_RECORDS,
                            bmqtst::TestHelperUtil::allocator());
    journalFile.addAllTypesRecords(&records);

    // Prepare parameters
    Parameters params(
        CommandLineArguments(bmqtst::TestHelperUtil::allocator()),
        bmqtst::TestHelperUtil::allocator());

    // Get list of message GUIDs for searching
    bsl::vector<bsl::string>& searchGuids = params.d_guid;
    bsl::list<JournalFile::NodeType>::const_iterator recordIter =
        records.begin();
    bsl::size_t msgCnt = 0;
    for (; recordIter != records.end(); ++recordIter) {
        RecordType::Enum rtype = recordIter->first;
        if (rtype == RecordType::e_MESSAGE) {
            if (msgCnt++ % 2 != 0)
                continue;  // Skip odd messages for test purposes
            const MessageRecord& msg = *reinterpret_cast<const MessageRecord*>(
                recordIter->second.buffer());
            bmqu::MemOutStream ss(bmqtst::TestHelperUtil::allocator());
            ss << msg.messageGUID();
            searchGuids.push_back(
                bsl::string(ss.str(), bmqtst::TestHelperUtil::allocator()));
        }
    }
    // Prepare file manager
    bslma::ManagedPtr<FileManager> fileManager(
        new (*bmqtst::TestHelperUtil::allocator())
            FileManagerMock(journalFile),
        bmqtst::TestHelperUtil::allocator());

    // Run search
    bmqu::MemOutStream resultStream(bmqtst::TestHelperUtil::allocator());
    bslma::ManagedPtr<CommandProcessor> searchProcessor =
        CommandProcessorFactory::createCommandProcessor(
            &params,
            fileManager,
            resultStream,
            bmqtst::TestHelperUtil::allocator());
    searchProcessor->process();

    // Prepare expected output
    bmqu::MemOutStream expectedStream(bmqtst::TestHelperUtil::allocator());
    bsl::vector<bsl::string>::const_iterator guidIt = searchGuids.cbegin();
    for (; guidIt != searchGuids.cend(); ++guidIt) {
        expectedStream << (*guidIt) << bsl::endl;
    }
    expectedStream << searchGuids.size() << " message GUID(s) found."
                   << bsl::endl;

    BMQTST_ASSERT_EQ(resultStream.str(), expectedStream.str());
}

static void test3_searchNonExistingGuidTest()
// ------------------------------------------------------------------------
// SEARCH NON EXISTING GUID TEST
//
// Concerns:
//   Search messages by non existing GUIDs in journal file and output result.
//
// Testing:
//   JournalFileProcessor::process()
// ------------------------------------------------------------------------
{
    bmqtst::TestHelper::printTestName("SEARCH NON EXISTING GUID");

    // Simulate journal file
    const size_t                 k_NUM_RECORDS = 15;
    JournalFile::RecordsListType records(bmqtst::TestHelperUtil::allocator());
    JournalFile                  journalFile(k_NUM_RECORDS,
                            bmqtst::TestHelperUtil::allocator());
    journalFile.addAllTypesRecords(&records);

    // Prepare parameters
    Parameters params(
        CommandLineArguments(bmqtst::TestHelperUtil::allocator()),
        bmqtst::TestHelperUtil::allocator());

    // Get list of message GUIDs for searching
    bsl::vector<bsl::string>& searchGuids = params.d_guid;
    bmqt::MessageGUID         guid;
    for (int i = 0; i < 2; ++i) {
        mqbu::MessageGUIDUtil::generateGUID(&guid);
        bmqu::MemOutStream ss(bmqtst::TestHelperUtil::allocator());
        ss << guid;
        searchGuids.push_back(
            bsl::string(ss.str(), bmqtst::TestHelperUtil::allocator()));
    }

    // Prepare file manager
    bslma::ManagedPtr<FileManager> fileManager(
        new (*bmqtst::TestHelperUtil::allocator())
            FileManagerMock(journalFile),
        bmqtst::TestHelperUtil::allocator());

    // Run search
    bmqu::MemOutStream resultStream(bmqtst::TestHelperUtil::allocator());
    bslma::ManagedPtr<CommandProcessor> searchProcessor =
        CommandProcessorFactory::createCommandProcessor(
            &params,
            fileManager,
            resultStream,
            bmqtst::TestHelperUtil::allocator());
    searchProcessor->process();

    // Prepare expected output
    bmqu::MemOutStream expectedStream(bmqtst::TestHelperUtil::allocator());
    expectedStream << "No message GUID found." << bsl::endl;

    expectedStream << bsl::endl
                   << "The following 2 GUID(s) not found:" << bsl::endl;
    expectedStream << searchGuids[0] << bsl::endl
                   << searchGuids[1] << bsl::endl;

    BMQTST_ASSERT_EQ(resultStream.str(), expectedStream.str());
}

static void test4_searchExistingAndNonExistingGuidTest()
// ------------------------------------------------------------------------
// SEARCH EXISTING AND NON EXISTING GUID TEST
//
// Concerns:
//   Search messages by existing and non existing GUIDs in journal file and
//   output result.
//
// Testing:
//   JournalFileProcessor::process()
// ------------------------------------------------------------------------
{
    bmqtst::TestHelper::printTestName("SEARCH EXISTING AND NON EXISTING GUID");

    // Simulate journal file
    const size_t                 k_NUM_RECORDS = 15;
    JournalFile::RecordsListType records(bmqtst::TestHelperUtil::allocator());
    JournalFile                  journalFile(k_NUM_RECORDS,
                            bmqtst::TestHelperUtil::allocator());
    journalFile.addAllTypesRecords(&records);

    // Prepare parameters
    Parameters params(
        CommandLineArguments(bmqtst::TestHelperUtil::allocator()),
        bmqtst::TestHelperUtil::allocator());

    // Get list of message GUIDs for searching
    bsl::vector<bsl::string>& searchGuids = params.d_guid;

    // Get two existing message GUIDs
    bsl::list<JournalFile::NodeType>::const_iterator recordIter =
        records.begin();
    size_t msgCnt = 0;
    for (; recordIter != records.end(); ++recordIter) {
        RecordType::Enum rtype = recordIter->first;
        if (rtype == RecordType::e_MESSAGE) {
            if (msgCnt++ == 2)
                break;  // Take two GUIDs
            const MessageRecord& msg = *reinterpret_cast<const MessageRecord*>(
                recordIter->second.buffer());
            bmqu::MemOutStream ss(bmqtst::TestHelperUtil::allocator());
            ss << msg.messageGUID();
            searchGuids.push_back(
                bsl::string(ss.str(), bmqtst::TestHelperUtil::allocator()));
        }
    }

    // Get two non existing message GUIDs
    bmqt::MessageGUID guid;
    for (int i = 0; i < 2; ++i) {
        mqbu::MessageGUIDUtil::generateGUID(&guid);
        bmqu::MemOutStream ss(bmqtst::TestHelperUtil::allocator());
        ss << guid;
        searchGuids.push_back(
            bsl::string(ss.str(), bmqtst::TestHelperUtil::allocator()));
    }

    // Prepare file manager
    bslma::ManagedPtr<FileManager> fileManager(
        new (*bmqtst::TestHelperUtil::allocator())
            FileManagerMock(journalFile),
        bmqtst::TestHelperUtil::allocator());

    // Run search
    bmqu::MemOutStream resultStream(bmqtst::TestHelperUtil::allocator());
    bslma::ManagedPtr<CommandProcessor> searchProcessor =
        CommandProcessorFactory::createCommandProcessor(
            &params,
            fileManager,
            resultStream,
            bmqtst::TestHelperUtil::allocator());
    searchProcessor->process();

    // Prepare expected output
    bmqu::MemOutStream expectedStream(bmqtst::TestHelperUtil::allocator());
    expectedStream << searchGuids[0] << bsl::endl
                   << searchGuids[1] << bsl::endl;
    expectedStream << "2 message GUID(s) found." << bsl::endl;
    expectedStream << bsl::endl
                   << "The following 2 GUID(s) not found:" << bsl::endl;
    expectedStream << searchGuids[2] << bsl::endl
                   << searchGuids[3] << bsl::endl;

    BMQTST_ASSERT_EQ(resultStream.str(), expectedStream.str());
}

static void test5_searchOutstandingMessagesTest()
// ------------------------------------------------------------------------
// SEARCH OUTSTANDING MESSAGES TEST
//
// Concerns:
//   Search outstanding (not deleted) messages and output GUIDs.
//
// Testing:
//   JournalFileProcessor::process()
// ------------------------------------------------------------------------
{
    bmqtst::TestHelper::printTestName("SEARCH OUTSTANDING MESSAGES TEST");

    // Simulate journal file
    const size_t                 k_NUM_RECORDS = 15;
    JournalFile::RecordsListType records(bmqtst::TestHelperUtil::allocator());
    JournalFile                  journalFile(k_NUM_RECORDS,
                            bmqtst::TestHelperUtil::allocator());
    JournalFile::GuidVectorType  outstandingGUIDS(
        bmqtst::TestHelperUtil::allocator());
    journalFile.addJournalRecordsWithOutstandingAndConfirmedMessages(
        &records,
        &outstandingGUIDS,
        true);

    // Configure parameters to search outstanding messages
    Parameters params(
        CommandLineArguments(bmqtst::TestHelperUtil::allocator()),
        bmqtst::TestHelperUtil::allocator());

    params.d_outstanding = true;
    // Prepare file manager
    bslma::ManagedPtr<FileManager> fileManager(
        new (*bmqtst::TestHelperUtil::allocator())
            FileManagerMock(journalFile),
        bmqtst::TestHelperUtil::allocator());

    // Run search
    bmqu::MemOutStream resultStream(bmqtst::TestHelperUtil::allocator());
    bslma::ManagedPtr<CommandProcessor> searchProcessor =
        CommandProcessorFactory::createCommandProcessor(
            &params,
            fileManager,
            resultStream,
            bmqtst::TestHelperUtil::allocator());
    searchProcessor->process();

    // Prepare expected output
    bmqu::MemOutStream expectedStream(bmqtst::TestHelperUtil::allocator());
    JournalFile::GuidVectorType::const_iterator guidIt =
        outstandingGUIDS.cbegin();
    for (; guidIt != outstandingGUIDS.cend(); ++guidIt) {
        outputGuidString(expectedStream, *guidIt);
    }

    expectedStream << outstandingGUIDS.size() << " message GUID(s) found."
                   << bsl::endl;
    const size_t messageCount     = k_NUM_RECORDS / 3;
    const float  outstandingRatio = static_cast<float>(
                                       outstandingGUIDS.size()) /
                                   static_cast<float>(messageCount) * 100.0f;
    expectedStream << "Outstanding ratio: " << outstandingRatio << "% ("
                   << outstandingGUIDS.size() << "/" << messageCount << ")"
                   << bsl::endl;

    BMQTST_ASSERT_EQ(resultStream.str(), expectedStream.str());
}

static void test6_searchConfirmedMessagesTest()
// ------------------------------------------------------------------------
// SEARCH CONFIRMED MESSAGES TEST
//
// Concerns:
//   Search confirmed (deleted) messages  in journal file and output GUIDs.
//
// Testing:
//   JournalFileProcessor::process()
// ------------------------------------------------------------------------
{
    bmqtst::TestHelper::printTestName("SEARCH CONFIRMED MESSAGES TEST");

    // Simulate journal file
    const size_t                 k_NUM_RECORDS = 15;
    JournalFile::RecordsListType records(bmqtst::TestHelperUtil::allocator());
    JournalFile                  journalFile(k_NUM_RECORDS,
                            bmqtst::TestHelperUtil::allocator());
    JournalFile::GuidVectorType  confirmedGUIDS(
        bmqtst::TestHelperUtil::allocator());
    journalFile.addJournalRecordsWithOutstandingAndConfirmedMessages(
        &records,
        &confirmedGUIDS,
        false);

    // Configure parameters to search confirmed messages
    Parameters params(
        CommandLineArguments(bmqtst::TestHelperUtil::allocator()),
        bmqtst::TestHelperUtil::allocator());

    params.d_confirmed = true;
    // Prepare file manager
    bslma::ManagedPtr<FileManager> fileManager(
        new (*bmqtst::TestHelperUtil::allocator())
            FileManagerMock(journalFile),
        bmqtst::TestHelperUtil::allocator());

    // Run search
    bmqu::MemOutStream resultStream(bmqtst::TestHelperUtil::allocator());
    bslma::ManagedPtr<CommandProcessor> searchProcessor =
        CommandProcessorFactory::createCommandProcessor(
            &params,
            fileManager,
            resultStream,
            bmqtst::TestHelperUtil::allocator());
    searchProcessor->process();

    // Prepare expected output
    bmqu::MemOutStream expectedStream(bmqtst::TestHelperUtil::allocator());
    JournalFile::GuidVectorType::const_iterator guidIt =
        confirmedGUIDS.cbegin();
    for (; guidIt != confirmedGUIDS.cend(); ++guidIt) {
        outputGuidString(expectedStream, *guidIt);
    }
    expectedStream << confirmedGUIDS.size() << " message GUID(s) found."
                   << bsl::endl;
    const size_t messageCount     = k_NUM_RECORDS / 3;
    const float  outstandingRatio = static_cast<float>(messageCount -
                                                      confirmedGUIDS.size()) /
                                   static_cast<float>(messageCount) * 100.0f;
    expectedStream << "Outstanding ratio: " << outstandingRatio << "% ("
                   << (messageCount - confirmedGUIDS.size()) << "/"
                   << messageCount << ")" << bsl::endl;

    BMQTST_ASSERT_EQ(resultStream.str(), expectedStream.str());
}

static void test7_searchPartiallyConfirmedMessagesTest()
// ------------------------------------------------------------------------
// SEARCH PARTIALLY CONFIRMED MESSAGES TEST
//
// Concerns:
//   Search partially confirmed (at least one confirm) messages in journal
//   file and output GUIDs.
//
// Testing:
//   JournalFileProcessor::process()
// ------------------------------------------------------------------------
{
    bmqtst::TestHelper::printTestName(
        "SEARCH PARTIALLY CONFIRMED MESSAGES TEST");

    // Simulate journal file
    // k_NUM_RECORDS must be multiple 3 plus one to cover all combinations
    // (confirmed, deleted, not confirmed)
    const size_t                 k_NUM_RECORDS = 16;
    JournalFile::RecordsListType records(bmqtst::TestHelperUtil::allocator());
    JournalFile                  journalFile(k_NUM_RECORDS,
                            bmqtst::TestHelperUtil::allocator());
    JournalFile::GuidVectorType  partiallyConfirmedGUIDS(
        bmqtst::TestHelperUtil::allocator());
    journalFile.addJournalRecordsWithPartiallyConfirmedMessages(
        &records,
        &partiallyConfirmedGUIDS);

    // Configure parameters to search partially confirmed messages
    Parameters params(
        CommandLineArguments(bmqtst::TestHelperUtil::allocator()),
        bmqtst::TestHelperUtil::allocator());

    params.d_partiallyConfirmed = true;
    // Prepare file manager
    bslma::ManagedPtr<FileManager> fileManager(
        new (*bmqtst::TestHelperUtil::allocator())
            FileManagerMock(journalFile),
        bmqtst::TestHelperUtil::allocator());

    // Run search
    bmqu::MemOutStream resultStream(bmqtst::TestHelperUtil::allocator());
    bslma::ManagedPtr<CommandProcessor> searchProcessor =
        CommandProcessorFactory::createCommandProcessor(
            &params,
            fileManager,
            resultStream,
            bmqtst::TestHelperUtil::allocator());
    searchProcessor->process();

    // Prepare expected output
    bmqu::MemOutStream expectedStream(bmqtst::TestHelperUtil::allocator());
    JournalFile::GuidVectorType::const_iterator guidIt =
        partiallyConfirmedGUIDS.cbegin();
    for (; guidIt != partiallyConfirmedGUIDS.cend(); ++guidIt) {
        outputGuidString(expectedStream, *guidIt);
    }
    expectedStream << partiallyConfirmedGUIDS.size()
                   << " message GUID(s) found." << bsl::endl;
    const size_t messageCount     = (k_NUM_RECORDS + 2) / 3;
    const float  outstandingRatio = static_cast<float>(
                                       partiallyConfirmedGUIDS.size() + 1) /
                                   static_cast<float>(messageCount) * 100.0f;
    expectedStream << "Outstanding ratio: " << outstandingRatio << "% ("
                   << partiallyConfirmedGUIDS.size() + 1 << "/" << messageCount
                   << ")" << bsl::endl;

    BMQTST_ASSERT_EQ(resultStream.str(), expectedStream.str());
}

static void test8_searchMessagesByQueueKeyTest()
// ------------------------------------------------------------------------
// SEARCH MESSAGES BY QUEUE KEY TEST
//
// Concerns:
//   Search messages by queue key in journal
//   file and output GUIDs.
//
// Testing:
//   JournalFileProcessor::process()
// ------------------------------------------------------------------------
{
    bmqtst::TestHelper::printTestName("SEARCH MESSAGES BY QUEUE KEY TEST");

    // Simulate journal file
    const size_t                 k_NUM_RECORDS = 15;
    JournalFile::RecordsListType records(bmqtst::TestHelperUtil::allocator());
    JournalFile                  journalFile(k_NUM_RECORDS,
                            bmqtst::TestHelperUtil::allocator());
    const char*                  queueKey1 = "ABCDE12345";
    const char*                  queueKey2 = "12345ABCDE";
    JournalFile::GuidVectorType  queueKey1GUIDS(
        bmqtst::TestHelperUtil::allocator());
    journalFile.addJournalRecordsWithTwoQueueKeys(&records,
                                                  &queueKey1GUIDS,
                                                  queueKey1,
                                                  queueKey2);

    // Configure parameters to search messages by queueKey1
    Parameters params(
        CommandLineArguments(bmqtst::TestHelperUtil::allocator()),
        bmqtst::TestHelperUtil::allocator());

    params.d_queueKey.push_back(queueKey1);
    // Prepare file manager
    bslma::ManagedPtr<FileManager> fileManager(
        new (*bmqtst::TestHelperUtil::allocator())
            FileManagerMock(journalFile),
        bmqtst::TestHelperUtil::allocator());

    // Run search
    bmqu::MemOutStream resultStream(bmqtst::TestHelperUtil::allocator());
    bslma::ManagedPtr<CommandProcessor> searchProcessor =
        CommandProcessorFactory::createCommandProcessor(
            &params,
            fileManager,
            resultStream,
            bmqtst::TestHelperUtil::allocator());
    searchProcessor->process();

    // Prepare expected output
    bmqu::MemOutStream expectedStream(bmqtst::TestHelperUtil::allocator());
    JournalFile::GuidVectorType::const_iterator guidIt =
        queueKey1GUIDS.cbegin();
    for (; guidIt != queueKey1GUIDS.cend(); ++guidIt) {
        outputGuidString(expectedStream, *guidIt);
    }
    size_t foundMessagesCount = queueKey1GUIDS.size();
    expectedStream << foundMessagesCount << " message GUID(s) found."
                   << bsl::endl;

    BMQTST_ASSERT_EQ(resultStream.str(), expectedStream.str());
}

static void test9_searchMessagesByQueueNameTest()
// ------------------------------------------------------------------------
// SEARCH MESSAGES BY QUEUE NAME TEST
//
// Concerns:
//   Search messages by queue name in journal
//   file and output GUIDs.
//
// Testing:
//   JournalFileProcessor::process()
// ------------------------------------------------------------------------
{
    bmqtst::TestHelper::printTestName("SEARCH MESSAGES BY QUEUE NAME TEST");

    // Simulate journal file
    const size_t                 k_NUM_RECORDS = 15;
    JournalFile::RecordsListType records(bmqtst::TestHelperUtil::allocator());
    JournalFile                  journalFile(k_NUM_RECORDS,
                            bmqtst::TestHelperUtil::allocator());
    const char*                  queueKey1 = "ABCDE12345";
    const char*                  queueKey2 = "12345ABCDE";
    JournalFile::GuidVectorType  queueKey1GUIDS(
        bmqtst::TestHelperUtil::allocator());
    journalFile.addJournalRecordsWithTwoQueueKeys(&records,
                                                  &queueKey1GUIDS,
                                                  queueKey1,
                                                  queueKey2);

    // Configure parameters to search messages by 'queue1' name
    bmqp_ctrlmsg::QueueInfo queueInfo(bmqtst::TestHelperUtil::allocator());
    queueInfo.uri() = "queue1";
    mqbu::StorageKey key(mqbu::StorageKey::HexRepresentation(), queueKey1);
    for (int i = 0; i < mqbu::StorageKey::e_KEY_LENGTH_BINARY; i++) {
        queueInfo.key().push_back(key.data()[i]);
    }
    QueueMap qMap(bmqtst::TestHelperUtil::allocator());

    Parameters params(
        CommandLineArguments(bmqtst::TestHelperUtil::allocator()),
        bmqtst::TestHelperUtil::allocator());

    params.d_queueName.push_back("queue1");
    params.d_queueMap.insert(queueInfo);

    // Prepare file manager
    bslma::ManagedPtr<FileManager> fileManager(
        new (*bmqtst::TestHelperUtil::allocator())
            FileManagerMock(journalFile),
        bmqtst::TestHelperUtil::allocator());

    // Run search
    bmqu::MemOutStream resultStream(bmqtst::TestHelperUtil::allocator());
    bslma::ManagedPtr<CommandProcessor> searchProcessor =
        CommandProcessorFactory::createCommandProcessor(
            &params,
            fileManager,
            resultStream,
            bmqtst::TestHelperUtil::allocator());
    searchProcessor->process();

    // Prepare expected output
    bmqu::MemOutStream expectedStream(bmqtst::TestHelperUtil::allocator());
    JournalFile::GuidVectorType::const_iterator guidIt =
        queueKey1GUIDS.cbegin();
    for (; guidIt != queueKey1GUIDS.cend(); ++guidIt) {
        outputGuidString(expectedStream, *guidIt);
    }
    size_t foundMessagesCount = queueKey1GUIDS.size();
    expectedStream << foundMessagesCount << " message GUID(s) found."
                   << bsl::endl;

    BMQTST_ASSERT_EQ(resultStream.str(), expectedStream.str());
}

static void test10_searchMessagesByQueueNameAndQueueKeyTest()
// ------------------------------------------------------------------------
// SEARCH MESSAGES BY QUEUE NAME AND QUEUE KEY TEST
//
// Concerns:
//   Search messages by queue name and queue key in journal
//   file and output GUIDs.
//
// Testing:
//   JournalFileProcessor::process()
// ------------------------------------------------------------------------
{
    bmqtst::TestHelper::printTestName(
        "SEARCH MESSAGES BY QUEUE NAME AND QUEUE KEY TEST");

    // Simulate journal file
    const size_t                 k_NUM_RECORDS = 15;
    JournalFile::RecordsListType records(bmqtst::TestHelperUtil::allocator());
    JournalFile                  journalFile(k_NUM_RECORDS,
                            bmqtst::TestHelperUtil::allocator());
    const char*                  queueKey1 = "ABCDE12345";
    const char*                  queueKey2 = "12345ABCDE";
    JournalFile::GuidVectorType  queueKey1GUIDS(
        bmqtst::TestHelperUtil::allocator());
    journalFile.addJournalRecordsWithTwoQueueKeys(&records,
                                                  &queueKey1GUIDS,
                                                  queueKey1,
                                                  queueKey2,
                                                  true);

    // Configure parameters to search messages by 'queue1' name and queueKey2
    // key.
    bmqp_ctrlmsg::QueueInfo queueInfo(bmqtst::TestHelperUtil::allocator());
    queueInfo.uri() = "queue1";
    mqbu::StorageKey key(mqbu::StorageKey::HexRepresentation(), queueKey1);
    for (int i = 0; i < mqbu::StorageKey::e_KEY_LENGTH_BINARY; i++) {
        queueInfo.key().push_back(key.data()[i]);
    }
    QueueMap qMap(bmqtst::TestHelperUtil::allocator());

    Parameters params(
        CommandLineArguments(bmqtst::TestHelperUtil::allocator()),
        bmqtst::TestHelperUtil::allocator());

    params.d_queueName.push_back("queue1");
    params.d_queueMap.insert(queueInfo);
    params.d_queueKey.push_back(queueKey2);

    // Prepare file manager
    bslma::ManagedPtr<FileManager> fileManager(
        new (*bmqtst::TestHelperUtil::allocator())
            FileManagerMock(journalFile),
        bmqtst::TestHelperUtil::allocator());

    // Run search
    bmqu::MemOutStream resultStream(bmqtst::TestHelperUtil::allocator());
    bslma::ManagedPtr<CommandProcessor> searchProcessor =
        CommandProcessorFactory::createCommandProcessor(
            &params,
            fileManager,
            resultStream,
            bmqtst::TestHelperUtil::allocator());
    searchProcessor->process();

    // Prepare expected output
    bmqu::MemOutStream expectedStream(bmqtst::TestHelperUtil::allocator());
    JournalFile::GuidVectorType::const_iterator guidIt =
        queueKey1GUIDS.cbegin();
    for (; guidIt != queueKey1GUIDS.cend(); ++guidIt) {
        outputGuidString(expectedStream, *guidIt);
    }
    size_t foundMessagesCount = queueKey1GUIDS.size();
    expectedStream << foundMessagesCount << " message GUID(s) found."
                   << bsl::endl;

    BMQTST_ASSERT_EQ(resultStream.str(), expectedStream.str());
}

static void test11_searchMessagesByTimestamp()
// ------------------------------------------------------------------------
// SEARCH MESSAGES BY TIMESTAMP TEST
//
// Concerns:
//   Search messages by timestamp in journal file and output GUIDs.
//
// Testing:
//   JournalFileProcessor::process()
// ------------------------------------------------------------------------
{
    bmqtst::TestHelper::printTestName("SEARCH MESSAGES BY TIMESTAMP TEST");

    // Simulate journal file
    const size_t                 k_NUM_RECORDS = 50;
    JournalFile::RecordsListType records(bmqtst::TestHelperUtil::allocator());
    JournalFile                  journalFile(k_NUM_RECORDS,
                            bmqtst::TestHelperUtil::allocator());
    journalFile.addAllTypesRecords(&records);
    const bsls::Types::Uint64 ts1 = 10 * journalFile.timestampIncrement();
    const bsls::Types::Uint64 ts2 = 40 * journalFile.timestampIncrement();

    // Configure parameters to search messages by timestamps
    Parameters params(
        CommandLineArguments(bmqtst::TestHelperUtil::allocator()),
        bmqtst::TestHelperUtil::allocator());

    params.d_range.d_timestampGt = ts1;
    params.d_range.d_timestampLt = ts2;
    params.d_range.d_type        = Parameters::Range::e_TIMESTAMP;

    // Prepare file manager
    bslma::ManagedPtr<FileManager> fileManager(
        new (*bmqtst::TestHelperUtil::allocator())
            FileManagerMock(journalFile),
        bmqtst::TestHelperUtil::allocator());

    // Get GUIDs of messages with matching timestamps and prepare expected
    // output
    bmqu::MemOutStream expectedStream(bmqtst::TestHelperUtil::allocator());

    bsl::list<JournalFile::NodeType>::const_iterator recordIter =
        records.begin();
    bsl::size_t msgCnt = 0;
    for (; recordIter != records.end(); ++recordIter) {
        RecordType::Enum rtype = recordIter->first;
        if (rtype == RecordType::e_MESSAGE) {
            const MessageRecord& msg = *reinterpret_cast<const MessageRecord*>(
                recordIter->second.buffer());
            const bsls::Types::Uint64& ts = msg.header().timestamp();
            if (ts > ts1 && ts < ts2) {
                outputGuidString(expectedStream, msg.messageGUID());
                msgCnt++;
            }
        }
    }
    expectedStream << msgCnt << " message GUID(s) found." << bsl::endl;

    // Run search
    bmqu::MemOutStream resultStream(bmqtst::TestHelperUtil::allocator());
    bslma::ManagedPtr<CommandProcessor> searchProcessor =
        CommandProcessorFactory::createCommandProcessor(
            &params,
            fileManager,
            resultStream,
            bmqtst::TestHelperUtil::allocator());
    searchProcessor->process();

    BMQTST_ASSERT_EQ(resultStream.str(), expectedStream.str());
}

static void test12_printMessagesDetailsTest()
// ------------------------------------------------------------------------
// PRINT MESSAGE DETAILS TEST
//
// Concerns:
//   Search messages in journal file and output message details.
//
// Testing:
//   JournalFileProcessor::process()
// ------------------------------------------------------------------------
{
    bmqtst::TestHelper::printTestName("PRINT MESSAGE DETAILS TEST");

#if defined(BSLS_PLATFORM_OS_SOLARIS)
    s_ignoreCheckDefAlloc = true;
    // Disable default allocator check for this test until we can debug
    // it on Solaris
#endif

    // Simulate journal file
    const size_t                 k_NUM_RECORDS = 15;
    JournalFile::RecordsListType records(bmqtst::TestHelperUtil::allocator());
    JournalFile                  journalFile(k_NUM_RECORDS,
                            bmqtst::TestHelperUtil::allocator());
    JournalFile::GuidVectorType  confirmedGUIDS(
        bmqtst::TestHelperUtil::allocator());
    journalFile.addJournalRecordsWithOutstandingAndConfirmedMessages(
        &records,
        &confirmedGUIDS,
        false);

    // Configure parameters to print message details
    Parameters params(
        CommandLineArguments(bmqtst::TestHelperUtil::allocator()),
        bmqtst::TestHelperUtil::allocator());

    params.d_details = true;
    // Prepare file manager
    bslma::ManagedPtr<FileManager> fileManager(
        new (*bmqtst::TestHelperUtil::allocator())
            FileManagerMock(journalFile),
        bmqtst::TestHelperUtil::allocator());

    // Run search
    bmqu::MemOutStream resultStream(bmqtst::TestHelperUtil::allocator());
    bslma::ManagedPtr<CommandProcessor> searchProcessor =
        CommandProcessorFactory::createCommandProcessor(
            &params,
            fileManager,
            resultStream,
            bmqtst::TestHelperUtil::allocator());
    searchProcessor->process();

    // Check that substrings are present in resultStream in correct order
    bsl::string resultString(resultStream.str(),
                             bmqtst::TestHelperUtil::allocator());
    size_t      startIdx             = 0;
    const char* messageRecordCaption = "MESSAGE Record";
    const char* confirmRecordCaption = "CONFIRM Record";
    const char* deleteRecordCaption  = "DELETE Record";
    for (size_t i = 0; i < confirmedGUIDS.size(); i++) {
        // Check Message type
        size_t foundIdx = resultString.find(messageRecordCaption, startIdx);
        BMQTST_ASSERT_D(messageRecordCaption, (foundIdx != bsl::string::npos));
        BMQTST_ASSERT_D(messageRecordCaption, (foundIdx >= startIdx));
        startIdx = foundIdx + bsl::strlen(messageRecordCaption);

        // Check GUID
        bmqu::MemOutStream ss(bmqtst::TestHelperUtil::allocator());
        outputGuidString(ss, confirmedGUIDS.at(i));
        bsl::string guidStr(ss.str(), bmqtst::TestHelperUtil::allocator());
        foundIdx = resultString.find(guidStr, startIdx);
        BMQTST_ASSERT_D(guidStr, (foundIdx != bsl::string::npos));
        BMQTST_ASSERT_D(guidStr, (foundIdx >= startIdx));
        startIdx = foundIdx + guidStr.length();

        // Check Confirm type
        foundIdx = resultString.find(confirmRecordCaption, startIdx);
        BMQTST_ASSERT_D(confirmRecordCaption, (foundIdx != bsl::string::npos));
        BMQTST_ASSERT_D(confirmRecordCaption, (foundIdx >= startIdx));
        startIdx = foundIdx + bsl::strlen(messageRecordCaption);

        // Check Delete type
        foundIdx = resultString.find(deleteRecordCaption, startIdx);
        BMQTST_ASSERT_D(deleteRecordCaption, (foundIdx != bsl::string::npos));
        BMQTST_ASSERT_D(deleteRecordCaption, (foundIdx >= startIdx));
        startIdx = foundIdx + bsl::strlen(messageRecordCaption);
    }
}

static void test13_searchMessagesWithPayloadDumpTest()
// ------------------------------------------------------------------------
// SEARCH MESSAGES WITH PAYLOAD DUMP TEST
//
// Concerns:
//   Search confirmed message in journal file and output GUIDs and payload
//   dumps. In case of confirmed messages search, message data (including dump)
//   are output immediately when 'delete' record found. Order of 'delete'
//   records can be different than order of messages. This test simulates
//   different order of 'delete' records and checks that payload dump is output
//   correctly.
//
// Testing:
//   JournalFileProcessor::process()
// ------------------------------------------------------------------------
{
    bmqtst::TestHelper::printTestName(
        "SEARCH MESSAGES WITH PAYLOAD DUMP TEST");

    // Simulate data file
    const DataMessage MESSAGES[] = {
        {
            L_,
            "APP_DATA_APP_DATA_APP_DATA_1",
            ""  //"OPTIONS_OPTIONS_"  // Word aligned
        },
        {
            L_,
            "APP_DATA_APP_DATA_APP_DATA_APP_DATA_APP_DATA_2",
            ""  // OPTIONS_OPTIONS_OPTIONS_OPTIONS_"  // Word aligned
        },
        {
            L_,
            "APP_DATA_APP_DATA_APP_DATA_APP_DATA_APP_DATA_APP_DATA_3",
            ""  // OPTIONS_OPTIONS_OPTIONS_OPTIONS_OPTIONS_OPTIONS_OPTIONS_"
        },
        {
            L_,
            "APP_DATA_APP_DATA_APP_DATA_4",
            ""  //"OPTIONS_OPTIONS_"  // Word aligned
        },
    };

    const unsigned int k_NUM_MSGS = sizeof(MESSAGES) / sizeof(*MESSAGES);

    FileHeader                fileHeader;
    MappedFileDescriptor      mfdData;
    bsl::vector<unsigned int> messageOffsets(
        bmqtst::TestHelperUtil::allocator());
    char* pd = addDataRecords(bmqtst::TestHelperUtil::allocator(),
                              &mfdData,
                              &fileHeader,
                              MESSAGES,
                              k_NUM_MSGS,
                              messageOffsets);
    BMQTST_ASSERT(pd != 0);
    BMQTST_ASSERT_GT(mfdData.fileSize(), 0ULL);
    // Create data file iterator
    DataFileIterator dataIt(&mfdData, fileHeader);

    // Simulate journal file
    const size_t k_NUM_RECORDS =
        k_NUM_MSGS * 2;  // k_NUM_MSGS records + k_NUM_MSGS deletion records

    JournalFile::RecordsListType records(bmqtst::TestHelperUtil::allocator());
    JournalFile                  journalFile(k_NUM_RECORDS,
                            bmqtst::TestHelperUtil::allocator());
    JournalFile::GuidVectorType  confirmedGUIDS(
        bmqtst::TestHelperUtil::allocator());
    journalFile.addJournalRecordsWithConfirmedMessagesWithDifferentOrder(
        &records,
        &confirmedGUIDS,
        k_NUM_MSGS,
        messageOffsets);

    // Configure parameters to search confirmed messages GUIDs with dumping
    // messages payload.
    Parameters params(
        CommandLineArguments(bmqtst::TestHelperUtil::allocator()),
        bmqtst::TestHelperUtil::allocator());

    params.d_confirmed   = true;
    params.d_dumpPayload = true;
    // Prepare file manager
    bslma::ManagedPtr<FileManager> fileManager(
        new (*bmqtst::TestHelperUtil::allocator())
            FileManagerMock(journalFile),
        bmqtst::TestHelperUtil::allocator());
    EXPECT_CALL(static_cast<FileManagerMock&>(*fileManager),
                dataFileIterator())
        .WillRepeatedly(testing::Return(&dataIt));

    // Run search
    bmqu::MemOutStream resultStream(bmqtst::TestHelperUtil::allocator());
    bslma::ManagedPtr<CommandProcessor> searchProcessor =
        CommandProcessorFactory::createCommandProcessor(
            &params,
            fileManager,
            resultStream,
            bmqtst::TestHelperUtil::allocator());
    searchProcessor->process();

    // Prepare expected data
    bsl::string              resultString(resultStream.str(),
                             bmqtst::TestHelperUtil::allocator());
    size_t                   startIdx = 0;
    bsl::vector<bsl::string> expectedPayloadSubstring(
        bmqtst::TestHelperUtil::allocator());
    expectedPayloadSubstring.push_back("DATA_1");
    expectedPayloadSubstring.push_back("DATA_3");
    expectedPayloadSubstring.push_back("DATA_2");
    expectedPayloadSubstring.push_back("DATA_4");

    // Change GUIDs order for 2nd and 3rd messages as it was done in
    // 'addJournalRecordsWithConfirmedMessagesWithDifferentOrder()'
    bsl::swap(confirmedGUIDS[1], confirmedGUIDS[2]);

    // Check that substrings are present in resultStream in correct order
    for (unsigned int i = 0; i < k_NUM_MSGS; i++) {
        // Check GUID
        bmqt::MessageGUID  guid = confirmedGUIDS.at(i);
        bmqu::MemOutStream ss(bmqtst::TestHelperUtil::allocator());
        outputGuidString(ss, guid);
        bsl::string guidStr(ss.str(), bmqtst::TestHelperUtil::allocator());
        size_t      foundIdx = resultString.find(guidStr, startIdx);

        BMQTST_ASSERT_D(guidStr, (foundIdx != bsl::string::npos));
        BMQTST_ASSERT_D(guidStr, (foundIdx >= startIdx));

        startIdx = foundIdx + guidStr.length();

        // Check payload dump substring
        bsl::string dumpStr = expectedPayloadSubstring[i];
        foundIdx            = resultString.find(dumpStr, startIdx);

        BMQTST_ASSERT_D(dumpStr, (foundIdx != bsl::string::npos));
        BMQTST_ASSERT_D(guidStr, (foundIdx >= startIdx));
        startIdx = foundIdx + dumpStr.length();
    }

    bmqtst::TestHelperUtil::allocator()->deallocate(pd);
}

static void test14_summaryTest()
// ------------------------------------------------------------------------
// OUTPUT SUMMARY TEST
//
// Concerns:
//   Search messages in journal file and output summary.
//
// Testing:
//   JournalFileProcessor::process()
// ------------------------------------------------------------------------
{
    bmqtst::TestHelper::printTestName("OUTPUT SUMMARY TEST");

    // Simulate journal file
    const size_t                 k_NUM_RECORDS = 15;
    JournalFile::RecordsListType records(bmqtst::TestHelperUtil::allocator());
    JournalFile                  journalFile(k_NUM_RECORDS,
                            bmqtst::TestHelperUtil::allocator());
    JournalFile::GuidVectorType  partiallyConfirmedGUIDS(
        bmqtst::TestHelperUtil::allocator());
    journalFile.addJournalRecordsWithPartiallyConfirmedMessages(
        &records,
        &partiallyConfirmedGUIDS);

    // Configure parameters to output summary
    Parameters params(
        CommandLineArguments(bmqtst::TestHelperUtil::allocator()),
        bmqtst::TestHelperUtil::allocator());

    params.d_summary = true;
    // Prepare file manager
    bslma::ManagedPtr<FileManager> fileManager(
        new (*bmqtst::TestHelperUtil::allocator())
            FileManagerMock(journalFile),
        bmqtst::TestHelperUtil::allocator());

    // Run search
    bmqu::MemOutStream resultStream(bmqtst::TestHelperUtil::allocator());
    bslma::ManagedPtr<CommandProcessor> searchProcessor =
        CommandProcessorFactory::createCommandProcessor(
            &params,
            fileManager,
            resultStream,
            bmqtst::TestHelperUtil::allocator());
    searchProcessor->process();

    // Prepare expected output
    bmqu::MemOutStream expectedStream(bmqtst::TestHelperUtil::allocator());
    expectedStream << "5 message(s) found.\n";
    bsl::vector<const char*> fields(bmqtst::TestHelperUtil::allocator());
    fields.push_back("Number of partially confirmed messages");
    fields.push_back("Number of confirmed messages");
    fields.push_back("Number of outstanding messages");
    bmqu::AlignedPrinter printer(expectedStream, &fields);
    printer << 3 << 2 << 2;
    expectedStream << "Outstanding ratio: 40% (2/5)\n";

    bsl::string res(resultStream.str(), bmqtst::TestHelperUtil::allocator());
    BMQTST_ASSERT(res.starts_with(expectedStream.str()));
}

static void test15_timestampSearchTest()
// ------------------------------------------------------------------------
// TIMESTAMP SEARCH TEST
//
// Concerns:
//   Find the first message in journal file with timestamp more than the
//   specified 'ts' and move the specified JournalFileIterator to it.
//
// Testing:
//   m_bmqstoragetool::moveToLowerBound()
// ------------------------------------------------------------------------
{
    bmqtst::TestHelper::printTestName("TIMESTAMP SEARCH TEST");

    // Simulate journal file
    const size_t                 k_NUM_RECORDS = 50;
    JournalFile::RecordsListType records(bmqtst::TestHelperUtil::allocator());
    JournalFile                  journalFile(k_NUM_RECORDS,
                            bmqtst::TestHelperUtil::allocator());
    journalFile.addAllTypesRecords(&records);

    struct ResultChecker {
        static void check(mqbs::JournalFileIterator& it,
                          const bsls::Types::Uint64& ts)
        {
            BMQTST_ASSERT_GT(it.recordHeader().timestamp(), ts);
            BMQTST_ASSERT(!it.isReverseMode());
            // Check previous record
            it.flipDirection();
            BMQTST_ASSERT_EQ(it.nextRecord(), 1);
            BMQTST_ASSERT_LE(it.recordHeader().timestamp(), ts);
            // Set 'it' to its original state
            it.flipDirection();
            BMQTST_ASSERT_EQ(it.nextRecord(), 1);
        }
    };

    {
        // Find existing timestamp
        const bsls::Types::Uint64 ts = k_NUM_RECORDS / 2 *
                                       journalFile.timestampIncrement();
        mqbs::JournalFileIterator journalFileIt(
            &journalFile.mappedFileDescriptor(),
            journalFile.fileHeader(),
            false);
        // Move the iterator to the beginning of the file
        BMQTST_ASSERT_EQ(journalFileIt.nextRecord(), 1);

        Parameters::Range range;
        range.d_type        = Parameters::Range::e_TIMESTAMP;
        range.d_timestampGt = ts;
        LessThanLowerBoundFn lessThanLowerBoundFn(range);

        BMQTST_ASSERT_EQ(
            m_bmqstoragetool::moveToLowerBound(&journalFileIt,
                                               lessThanLowerBoundFn),
            1);
        BMQTST_ASSERT_EQ(journalFileIt.nextRecord(), 1);
        BMQTST_ASSERT_EQ(
            m_bmqstoragetool::moveToLowerBound(&journalFileIt,
                                               lessThanLowerBoundFn),
            1);
        ResultChecker::check(journalFileIt, ts);
    }

    {
        // Find existing timestamps starting from different places of the file
        const bsls::Types::Uint64 ts1 = 10 * journalFile.timestampIncrement();
        const bsls::Types::Uint64 ts2 = 40 * journalFile.timestampIncrement();
        mqbs::JournalFileIterator journalFileIt(
            &journalFile.mappedFileDescriptor(),
            journalFile.fileHeader(),
            false);

        // Move the iterator to the center of the file
        BMQTST_ASSERT_EQ(journalFileIt.nextRecord(), 1);
        BMQTST_ASSERT_EQ(journalFileIt.advance(k_NUM_RECORDS / 2), 1);

        // Find record with lower timestamp than the record pointed by the
        // specified iterator, which is initially forward
        BMQTST_ASSERT_GT(journalFileIt.recordHeader().timestamp(), ts1);

        Parameters::Range range;
        range.d_type        = Parameters::Range::e_TIMESTAMP;
        range.d_timestampGt = ts1;
        LessThanLowerBoundFn lessThanLowerBoundFn(range);

        BMQTST_ASSERT_EQ(
            m_bmqstoragetool::moveToLowerBound(&journalFileIt,
                                               lessThanLowerBoundFn),
            1);
        ResultChecker::check(journalFileIt, ts1);

        // Find record with higher timestamp than the record pointed by the
        // specified iterator, which is initially forward
        BMQTST_ASSERT_LT(journalFileIt.recordHeader().timestamp(), ts2);
        range.d_timestampGt = ts2;

        LessThanLowerBoundFn lessThanLowerBoundFn2(range);
        BMQTST_ASSERT_EQ(
            m_bmqstoragetool::moveToLowerBound(&journalFileIt,
                                               lessThanLowerBoundFn2),
            1);
        ResultChecker::check(journalFileIt, ts2);

        // Find record with lower timestamp than the record pointed by the
        // specified iterator, which is initially backward
        BMQTST_ASSERT_GT(journalFileIt.recordHeader().timestamp(), ts1);
        journalFileIt.flipDirection();
        BMQTST_ASSERT(journalFileIt.isReverseMode());
        BMQTST_ASSERT_EQ(
            m_bmqstoragetool::moveToLowerBound(&journalFileIt,
                                               lessThanLowerBoundFn),
            1);
        ResultChecker::check(journalFileIt, ts1);

        // Find record with higher timestamp than the record pointed by the
        // specified iterator, which is initially backward
        BMQTST_ASSERT_LT(journalFileIt.recordHeader().timestamp(), ts2);
        journalFileIt.flipDirection();
        BMQTST_ASSERT(journalFileIt.isReverseMode());
        BMQTST_ASSERT_EQ(
            m_bmqstoragetool::moveToLowerBound(&journalFileIt,
                                               lessThanLowerBoundFn2),
            1);
        ResultChecker::check(journalFileIt, ts2);
    }

    {
        // Timestamp more than last record in the file
        const bsls::Types::Uint64 ts = k_NUM_RECORDS * 2 *
                                       journalFile.timestampIncrement();
        mqbs::JournalFileIterator journalFileIt(
            &journalFile.mappedFileDescriptor(),
            journalFile.fileHeader(),
            false);
        // Move the iterator to the beginning of the file
        BMQTST_ASSERT_EQ(journalFileIt.nextRecord(), 1);

        Parameters::Range range;
        range.d_type        = Parameters::Range::e_TIMESTAMP;
        range.d_timestampGt = ts;
        LessThanLowerBoundFn lessThanLowerBoundFn(range);

        BMQTST_ASSERT_EQ(
            m_bmqstoragetool::moveToLowerBound(&journalFileIt,
                                               lessThanLowerBoundFn),
            0);
        BMQTST_ASSERT_EQ(journalFileIt.recordIndex(), k_NUM_RECORDS - 1);
        BMQTST_ASSERT_LT(journalFileIt.recordHeader().timestamp(), ts);
        BMQTST_ASSERT(!journalFileIt.isReverseMode());
    }

    {
        // Timestamp less than first record in the file
        const bsls::Types::Uint64 ts = journalFile.timestampIncrement() / 2;
        mqbs::JournalFileIterator journalFileIt(
            &journalFile.mappedFileDescriptor(),
            journalFile.fileHeader(),
            false);
        // Move the iterator to the beginning of the file
        BMQTST_ASSERT_EQ(journalFileIt.nextRecord(), 1);

        Parameters::Range range;
        range.d_type        = Parameters::Range::e_TIMESTAMP;
        range.d_timestampGt = ts;
        LessThanLowerBoundFn lessThanLowerBoundFn(range);

        BMQTST_ASSERT_EQ(
            m_bmqstoragetool::moveToLowerBound(&journalFileIt,
                                               lessThanLowerBoundFn),
            1);
        BMQTST_ASSERT_EQ(journalFileIt.recordIndex(), 0U);
        BMQTST_ASSERT_GT(journalFileIt.recordHeader().timestamp(), ts);
        BMQTST_ASSERT(!journalFileIt.isReverseMode());
    }
}

static void test16_sequenceNumberLowerBoundTest()
// ------------------------------------------------------------------------
// MOVE TO SEQUENCE NUMBER LOWER BOUND TEST
//
// Concerns:
//   Find the first message in journal file with sequence number more than the
//   specified 'valueGt' and move the specified JournalFileIterator to it.
//
// Testing:
//   m_bmqstoragetool::moveToLowerBound()
// ------------------------------------------------------------------------
{
    bmqtst::TestHelper::printTestName(
        "MOVE TO SEQUENCE NUMBER LOWER BOUND TEST");

    struct Test {
        int                 d_line;
        size_t              d_numRecords;
        size_t              d_numRecordsWithSameLeaseId;
        unsigned int        d_leaseIdGt;
        bsls::Types::Uint64 d_seqNumberGt;
    } k_DATA[] = {
        {L_, 32, 4, 3, 2},
        {L_, 3, 2, 1, 2},
        {L_, 300, 10, 3, 2},
        {L_, 300, 11, 3, 2},
        {L_, 300, 11, 3, 1},    // edge case (first seqNum inside leaseId)
        {L_, 300, 11, 3, 11},   // edge case (last seqNum inside leaseId)
        {L_, 300, 11, 1, 1},    // edge case (left seqNum edge inside first
                                // leaseId)
        {L_, 330, 11, 30, 10},  // edge case (prev before last seqNum inside
                                // last leaseId)
    };

    const size_t k_NUM_DATA = sizeof(k_DATA) / sizeof(*k_DATA);

    for (size_t idx = 0; idx < k_NUM_DATA; ++idx) {
        const Test& test = k_DATA[idx];

        // Simulate journal file
        JournalFile::RecordsListType records(
            bmqtst::TestHelperUtil::allocator());
        JournalFile journalFile(test.d_numRecords,
                                bmqtst::TestHelperUtil::allocator());
        journalFile.addMultipleTypesRecordsWithMultipleLeaseId(
            &records,
            test.d_numRecordsWithSameLeaseId);

        mqbs::JournalFileIterator journalFileIt(
            &journalFile.mappedFileDescriptor(),
            journalFile.fileHeader(),
            false);

        CompositeSequenceNumber seqNumGt(test.d_leaseIdGt, test.d_seqNumberGt);
        unsigned int            expectedLeaseId =
            test.d_leaseIdGt +
            (test.d_seqNumberGt == test.d_numRecordsWithSameLeaseId ? 1 : 0);
        bsls::Types::Uint64 expectedSeqNumber =
            test.d_seqNumberGt == test.d_numRecordsWithSameLeaseId
                ? 1
                : (test.d_seqNumberGt + 1);

        // Move the iterator to the beginning of the file
        BMQTST_ASSERT_EQ(journalFileIt.nextRecord(), 1);

        Parameters::Range range;
        range.d_type     = Parameters::Range::e_SEQUENCE_NUM;
        range.d_seqNumGt = seqNumGt;
        LessThanLowerBoundFn lessThanLowerBoundFn(range);

        BMQTST_ASSERT_EQ_D(
            test.d_line,
            m_bmqstoragetool::moveToLowerBound(&journalFileIt,
                                               lessThanLowerBoundFn),
            1);
        BMQTST_ASSERT_EQ_D(test.d_line,
                           journalFileIt.recordHeader().primaryLeaseId(),
                           expectedLeaseId);
        BMQTST_ASSERT_EQ_D(test.d_line,
                           journalFileIt.recordHeader().sequenceNumber(),
                           expectedSeqNumber);
    }

    // Edge case: not in the range (greater then the last record)
    {
        const size_t                 k_NUM_RECORDS = 30;
        JournalFile::RecordsListType records(
            bmqtst::TestHelperUtil::allocator());
        JournalFile journalFile(k_NUM_RECORDS,
                                bmqtst::TestHelperUtil::allocator());
        journalFile.addMultipleTypesRecordsWithMultipleLeaseId(&records,
                                                               k_NUM_RECORDS);

        mqbs::JournalFileIterator journalFileIt(
            &journalFile.mappedFileDescriptor(),
            journalFile.fileHeader(),
            false);

        // Move the iterator to the beginning of the file
        BMQTST_ASSERT_EQ(journalFileIt.nextRecord(), 1);

        CompositeSequenceNumber seqNumGt(1, k_NUM_RECORDS);
        Parameters::Range       range;
        range.d_type     = Parameters::Range::e_SEQUENCE_NUM;
        range.d_seqNumGt = seqNumGt;
        LessThanLowerBoundFn lessThanLowerBoundFn(range);

        BMQTST_ASSERT_EQ(
            m_bmqstoragetool::moveToLowerBound(&journalFileIt,
                                               lessThanLowerBoundFn),
            0);
        BMQTST_ASSERT_EQ(journalFileIt.recordHeader().primaryLeaseId(), 1u);
        BMQTST_ASSERT_EQ(journalFileIt.recordHeader().sequenceNumber(),
                         k_NUM_RECORDS);
    }
}

static void test17_searchMessagesBySequenceNumbersRange()
// ------------------------------------------------------------------------
// SEARCH MESSAGES BY SEQUENCE NUMBERS RANGE TEST
//
// Concerns:
//   Search messages by sequence numbers range in journal file and output
//   GUIDs.
//
// Testing:
//   JournalFileProcessor::process()
// ------------------------------------------------------------------------
{
    bmqtst::TestHelper::printTestName(
        "SEARCH MESSAGES BY SEQUENCE NUMBERS RANGE TEST");

    // Simulate journal file
    const size_t                 k_NUM_RECORDS = 100;
    JournalFile::RecordsListType records(bmqtst::TestHelperUtil::allocator());
    JournalFile                  journalFile(k_NUM_RECORDS,
                            bmqtst::TestHelperUtil::allocator());
    journalFile.addMultipleTypesRecordsWithMultipleLeaseId(&records, 10);
    const CompositeSequenceNumber seqNumGt(3, 3);
    const CompositeSequenceNumber seqNumLt(4, 6);

    // Configure parameters to search messages by sequence number range
    Parameters params(
        CommandLineArguments(bmqtst::TestHelperUtil::allocator()),
        bmqtst::TestHelperUtil::allocator());

    params.d_range.d_seqNumGt = seqNumGt;
    params.d_range.d_seqNumLt = seqNumLt;
    params.d_range.d_type     = Parameters::Range::e_SEQUENCE_NUM;
    // Prepare file manager
    bslma::ManagedPtr<FileManager> fileManager(
        new (*bmqtst::TestHelperUtil::allocator())
            FileManagerMock(journalFile),
        bmqtst::TestHelperUtil::allocator());

    // Get GUIDs of messages inside sequence numbers range and prepare expected
    // output
    bmqu::MemOutStream expectedStream(bmqtst::TestHelperUtil::allocator());

    bsl::list<JournalFile::NodeType>::const_iterator recordIter =
        records.begin();
    bsl::size_t msgCnt = 0;
    for (; recordIter != records.end(); ++recordIter) {
        RecordType::Enum rtype = recordIter->first;
        if (rtype == RecordType::e_MESSAGE) {
            const MessageRecord& msg = *reinterpret_cast<const MessageRecord*>(
                recordIter->second.buffer());
            const CompositeSequenceNumber seqNum(
                msg.header().primaryLeaseId(),
                msg.header().sequenceNumber());
            if (seqNumGt < seqNum && seqNum < seqNumLt) {
                outputGuidString(expectedStream, msg.messageGUID());
                msgCnt++;
            }
        }
    }
    expectedStream << msgCnt << " message GUID(s) found." << bsl::endl;

    // Run search
    bmqu::MemOutStream resultStream(bmqtst::TestHelperUtil::allocator());
    bslma::ManagedPtr<CommandProcessor> searchProcessor =
        CommandProcessorFactory::createCommandProcessor(
            &params,
            fileManager,
            resultStream,
            bmqtst::TestHelperUtil::allocator());
    searchProcessor->process();

    BMQTST_ASSERT_EQ(resultStream.str(), expectedStream.str());
}

static void test18_searchMessagesByOffsetsRange()
// ------------------------------------------------------------------------
// SEARCH MESSAGES BY OFFSETS RANGE TEST
//
// Concerns:
//   Search messages by offsets range in journal file and output GUIDs.
//
// Testing:
//   JournalFileProcessor::process()
// ------------------------------------------------------------------------
{
    bmqtst::TestHelper::printTestName("SEARCH MESSAGES BY OFFSETS RANGE TEST");

    // Simulate journal file
    const size_t                 k_NUM_RECORDS = 50;
    JournalFile::RecordsListType records(bmqtst::TestHelperUtil::allocator());
    JournalFile                  journalFile(k_NUM_RECORDS,
                            bmqtst::TestHelperUtil::allocator());
    journalFile.addAllTypesRecords(&records);
    const size_t k_HEADER_SIZE = sizeof(mqbs::FileHeader) +
                                 sizeof(mqbs::JournalFileHeader);
    const bsls::Types::Uint64 offsetGt =
        mqbs::FileStoreProtocol::k_JOURNAL_RECORD_SIZE * 15 + k_HEADER_SIZE;
    const bsls::Types::Uint64 offsetLt =
        mqbs::FileStoreProtocol::k_JOURNAL_RECORD_SIZE * 35 + k_HEADER_SIZE;

<<<<<<< HEAD
    // Configure parameters to search messages by timestamps
    Parameters params(
        CommandLineArguments(bmqtst::TestHelperUtil::allocator()),
        bmqtst::TestHelperUtil::allocator());

=======
    // Configure parameters to search messages by offsets
    Parameters params(bmqtst::TestHelperUtil::allocator());
>>>>>>> dec207d7
    params.d_range.d_offsetGt = offsetGt;
    params.d_range.d_offsetLt = offsetLt;
    params.d_range.d_type     = Parameters::Range::e_OFFSET;

    // Prepare file manager
    bslma::ManagedPtr<FileManager> fileManager(
        new (*bmqtst::TestHelperUtil::allocator())
            FileManagerMock(journalFile),
        bmqtst::TestHelperUtil::allocator());

    // Get GUIDs of messages within offsets range and prepare expected
    // output
    bmqu::MemOutStream expectedStream(bmqtst::TestHelperUtil::allocator());

    bsl::list<JournalFile::NodeType>::const_iterator recordIter =
        records.begin();
    bsl::size_t msgCnt = 0;
    for (; recordIter != records.end(); ++recordIter) {
        RecordType::Enum rtype = recordIter->first;
        if (rtype == RecordType::e_MESSAGE) {
            const MessageRecord& msg = *reinterpret_cast<const MessageRecord*>(
                recordIter->second.buffer());
            const bsls::Types::Uint64& offset =
                msg.header().sequenceNumber() *
                mqbs::FileStoreProtocol::k_JOURNAL_RECORD_SIZE;
            if (offset > offsetGt && offset < offsetLt) {
                outputGuidString(expectedStream, msg.messageGUID());
                msgCnt++;
            }
        }
    }
    expectedStream << msgCnt << " message GUID(s) found." << bsl::endl;

    // Run search
    bmqu::MemOutStream resultStream(bmqtst::TestHelperUtil::allocator());
    bslma::ManagedPtr<CommandProcessor> searchProcessor =
        CommandProcessorFactory::createCommandProcessor(
            &params,
            fileManager,
            resultStream,
            bmqtst::TestHelperUtil::allocator());
    searchProcessor->process();
}

static void test19_summaryWithQueueDetailsTest()
// ------------------------------------------------------------------------
// OUTPUT SUMMARY TEST
//
// Concerns:
//   Search messages in journal file and output summary.
//
// Testing:
//   JournalFileProcessor::process()
// ------------------------------------------------------------------------
{
    bmqtst::TestHelper::printTestName(
        "OUTPUT SUMMARY WITH QUEUE DETAILS TEST");

    // Simulate journal file
    const size_t                 k_NUM_RECORDS = 15;
    JournalFile::RecordsListType records(bmqtst::TestHelperUtil::allocator());
    JournalFile                  journalFile(k_NUM_RECORDS,
                            bmqtst::TestHelperUtil::allocator());
    JournalFile::GuidVectorType  partiallyConfirmedGUIDS(
        bmqtst::TestHelperUtil::allocator());
    journalFile.addJournalRecordsWithPartiallyConfirmedMessages(
        &records,
        &partiallyConfirmedGUIDS);

    // Configure parameters to output summary
    Parameters params(
        CommandLineArguments(bmqtst::TestHelperUtil::allocator()),
        bmqtst::TestHelperUtil::allocator());

    params.d_summary            = true;
    params.d_minRecordsPerQueue = 0;
    // Prepare file manager
    bslma::ManagedPtr<FileManager> fileManager(
        new (*bmqtst::TestHelperUtil::allocator())
            FileManagerMock(journalFile),
        bmqtst::TestHelperUtil::allocator());

    // Run search
    bmqu::MemOutStream resultStream(bmqtst::TestHelperUtil::allocator());
    bslma::ManagedPtr<CommandProcessor> searchProcessor =
        CommandProcessorFactory::createCommandProcessor(
            &params,
            fileManager,
            resultStream,
            bmqtst::TestHelperUtil::allocator());
    searchProcessor->process();

    // Prepare expected output
    bmqu::MemOutStream expectedStream(bmqtst::TestHelperUtil::allocator());
    expectedStream
        << "5 message(s) found.\nNumber of confirmed messages: 3\nNumber of "
           "partially confirmed messages: 2\n"
           "Number of outstanding messages: 2\nOutstanding ratio: 40% (2/5)\n"
           "Total number of records: 15\n"
           "Number of records per Queue:\n"
           "    Queue Key             : 6162636465\n"
           "    Total Records         : 15\n"
           "    Num Queue Op Records  : 0\n"
           "    Num Message Records   : 5\n"
           "    Num Confirm Records   : 5\n"
           "    Num Delete Records    : 5";

    bsl::string res(resultStream.str(), bmqtst::TestHelperUtil::allocator());
    ASSERT(res.starts_with(expectedStream.str()));
}

static void test19_searchQueueOpRecords()
// ------------------------------------------------------------------------
// SEARCH QUEUE OP RECORDS
//
// Concerns:
//   Search queueOP records by offsets range in journal file and output result.
//
// Testing:
//   JournalFileProcessor::process()
// ------------------------------------------------------------------------
{
    bmqtst::TestHelper::printTestName("SEARCH QUEUE OP RECORDS TEST");

    // Simulate journal file
    const size_t                 k_NUM_RECORDS = 50;
    JournalFile::RecordsListType records(bmqtst::TestHelperUtil::allocator());
    JournalFile                  journalFile(k_NUM_RECORDS,
                            bmqtst::TestHelperUtil::allocator());
    journalFile.addAllTypesRecords(&records);
    const size_t k_HEADER_SIZE = sizeof(mqbs::FileHeader) +
                                 sizeof(mqbs::JournalFileHeader);
    const bsls::Types::Uint64 offsetGt =
        mqbs::FileStoreProtocol::k_JOURNAL_RECORD_SIZE * 15 + k_HEADER_SIZE;
    const bsls::Types::Uint64 offsetLt =
        mqbs::FileStoreProtocol::k_JOURNAL_RECORD_SIZE * 35 + k_HEADER_SIZE;

    // Configure parameters to search queueOp records by offsets
    Parameters params(bmqtst::TestHelperUtil::allocator());
    params.d_processRecordTypes.d_message = false;
    params.d_processRecordTypes.d_queueOp = true;
    params.d_range.d_offsetGt             = offsetGt;
    params.d_range.d_offsetLt             = offsetLt;
    params.d_range.d_type                 = Parameters::Range::e_OFFSET;
    // Prepare file manager
    bslma::ManagedPtr<FileManager> fileManager(
        new (*bmqtst::TestHelperUtil::allocator())
            FileManagerMock(journalFile),
        bmqtst::TestHelperUtil::allocator());

    // Get queueOp records content within offsets range and prepare expected
    // output
    bmqu::MemOutStream expectedStream(bmqtst::TestHelperUtil::allocator());

    bsl::list<JournalFile::NodeType>::const_iterator recordIter =
        records.begin();
    bsl::size_t recCnt = 0;
    for (; recordIter != records.end(); ++recordIter) {
        RecordType::Enum rtype = recordIter->first;
        if (rtype == RecordType::e_QUEUE_OP) {
            const QueueOpRecord& queueOp =
                *reinterpret_cast<const QueueOpRecord*>(
                    recordIter->second.buffer());
            const bsls::Types::Uint64& offset =
                queueOp.header().sequenceNumber() *
                mqbs::FileStoreProtocol::k_JOURNAL_RECORD_SIZE;
            if (offset > offsetGt && offset < offsetLt) {
                expectedStream << queueOp << '\n';
                recCnt++;
            }
        }
    }
    expectedStream << recCnt << " queueOp record(s) found.\n";

    // Run search
    bmqu::MemOutStream resultStream(bmqtst::TestHelperUtil::allocator());
    bslma::ManagedPtr<CommandProcessor> searchProcessor =
        CommandProcessorFactory::createCommandProcessor(
            &params,
            fileManager,
            resultStream,
            bmqtst::TestHelperUtil::allocator());
    searchProcessor->process();

    BMQTST_ASSERT_EQ(resultStream.str(), expectedStream.str());
}

static void test20_searchJournalOpRecords()
// ------------------------------------------------------------------------
// SEARCH JOURNAL OP RECORDS
//
// Concerns:
//   Search journalOP records by offsets range in journal file and output
//   result.
//
// Testing:
//   JournalFileProcessor::process()
// ------------------------------------------------------------------------
{
    bmqtst::TestHelper::printTestName("SEARCH JOURNAL OP RECORDS TEST");

    // Simulate journal file
    const size_t                 k_NUM_RECORDS = 50;
    JournalFile::RecordsListType records(bmqtst::TestHelperUtil::allocator());
    JournalFile                  journalFile(k_NUM_RECORDS,
                            bmqtst::TestHelperUtil::allocator());
    journalFile.addAllTypesRecords(&records);
    const size_t k_HEADER_SIZE = sizeof(mqbs::FileHeader) +
                                 sizeof(mqbs::JournalFileHeader);
    const bsls::Types::Uint64 offsetGt =
        mqbs::FileStoreProtocol::k_JOURNAL_RECORD_SIZE * 15 + k_HEADER_SIZE;
    const bsls::Types::Uint64 offsetLt =
        mqbs::FileStoreProtocol::k_JOURNAL_RECORD_SIZE * 35 + k_HEADER_SIZE;

    // Configure parameters to search journalOp records by offsets
    Parameters params(bmqtst::TestHelperUtil::allocator());
    params.d_processRecordTypes.d_message   = false;
    params.d_processRecordTypes.d_journalOp = true;
    params.d_range.d_offsetGt               = offsetGt;
    params.d_range.d_offsetLt               = offsetLt;
    params.d_range.d_type                   = Parameters::Range::e_OFFSET;
    // Prepare file manager
    bslma::ManagedPtr<FileManager> fileManager(
        new (*bmqtst::TestHelperUtil::allocator())
            FileManagerMock(journalFile),
        bmqtst::TestHelperUtil::allocator());

    // Get journalOp records content within offsets range and prepare expected
    // output
    bmqu::MemOutStream expectedStream(bmqtst::TestHelperUtil::allocator());

    bsl::list<JournalFile::NodeType>::const_iterator recordIter =
        records.begin();
    bsl::size_t recCnt = 0;
    for (; recordIter != records.end(); ++recordIter) {
        RecordType::Enum rtype = recordIter->first;
        if (rtype == RecordType::e_JOURNAL_OP) {
            const JournalOpRecord& journalOp =
                *reinterpret_cast<const JournalOpRecord*>(
                    recordIter->second.buffer());
            const bsls::Types::Uint64& offset =
                journalOp.header().sequenceNumber() *
                mqbs::FileStoreProtocol::k_JOURNAL_RECORD_SIZE;
            if (offset > offsetGt && offset < offsetLt) {
                expectedStream << journalOp << '\n';
                recCnt++;
            }
        }
    }
    expectedStream << recCnt << " journalOp record(s) found.\n";

    // Run search
    bmqu::MemOutStream resultStream(bmqtst::TestHelperUtil::allocator());
    bslma::ManagedPtr<CommandProcessor> searchProcessor =
        CommandProcessorFactory::createCommandProcessor(
            &params,
            fileManager,
            resultStream,
            bmqtst::TestHelperUtil::allocator());
    searchProcessor->process();

    BMQTST_ASSERT_EQ(resultStream.str(), expectedStream.str());
}

static void test21_searchAllTypesRecords()
// ------------------------------------------------------------------------
// SEARCH ALL TYPES RECORDS
//
// Concerns:
//   Search all types records by offsets range in journal file and output
//   result.
//
// Testing:
//   JournalFileProcessor::process()
// ------------------------------------------------------------------------
{
    bmqtst::TestHelper::printTestName("SEARCH ALL TYPES RECORDS TEST");

    // Simulate journal file
    const size_t                 k_NUM_RECORDS = 50;
    JournalFile::RecordsListType records(bmqtst::TestHelperUtil::allocator());
    JournalFile                  journalFile(k_NUM_RECORDS,
                            bmqtst::TestHelperUtil::allocator());
    journalFile.addAllTypesRecords(&records);
    const size_t k_HEADER_SIZE = sizeof(mqbs::FileHeader) +
                                 sizeof(mqbs::JournalFileHeader);
    const bsls::Types::Uint64 offsetGt =
        mqbs::FileStoreProtocol::k_JOURNAL_RECORD_SIZE * 15 + k_HEADER_SIZE;
    const bsls::Types::Uint64 offsetLt =
        mqbs::FileStoreProtocol::k_JOURNAL_RECORD_SIZE * 35 + k_HEADER_SIZE;

    // Configure parameters to search journalOp records by offsets
    Parameters params(bmqtst::TestHelperUtil::allocator());
    params.d_processRecordTypes.d_message   = true;
    params.d_processRecordTypes.d_queueOp   = true;
    params.d_processRecordTypes.d_journalOp = true;
    params.d_range.d_offsetGt               = offsetGt;
    params.d_range.d_offsetLt               = offsetLt;
    params.d_range.d_type                   = Parameters::Range::e_OFFSET;
    // Prepare file manager
    bslma::ManagedPtr<FileManager> fileManager(
        new (*bmqtst::TestHelperUtil::allocator())
            FileManagerMock(journalFile),
        bmqtst::TestHelperUtil::allocator());

    // Get all records content within offsets range and prepare expected
    // output
    bmqu::MemOutStream expectedStream(bmqtst::TestHelperUtil::allocator());

    bsl::list<JournalFile::NodeType>::const_iterator recordIter =
        records.begin();
    bsl::size_t msgCnt       = 0;
    bsl::size_t queueOpCnt   = 0;
    bsl::size_t journalOpCnt = 0;
    for (; recordIter != records.end(); ++recordIter) {
        RecordType::Enum rtype = recordIter->first;
        if (rtype == RecordType::e_MESSAGE) {
            const MessageRecord& msg = *reinterpret_cast<const MessageRecord*>(
                recordIter->second.buffer());
            const bsls::Types::Uint64& offset =
                msg.header().sequenceNumber() *
                mqbs::FileStoreProtocol::k_JOURNAL_RECORD_SIZE;
            if (offset > offsetGt && offset < offsetLt) {
                outputGuidString(expectedStream, msg.messageGUID());
                msgCnt++;
            }
        }
        if (rtype == RecordType::e_QUEUE_OP) {
            const QueueOpRecord& queueOp =
                *reinterpret_cast<const QueueOpRecord*>(
                    recordIter->second.buffer());
            const bsls::Types::Uint64& offset =
                queueOp.header().sequenceNumber() *
                mqbs::FileStoreProtocol::k_JOURNAL_RECORD_SIZE;
            if (offset > offsetGt && offset < offsetLt) {
                expectedStream << queueOp << '\n';
                queueOpCnt++;
            }
        }
        if (rtype == RecordType::e_JOURNAL_OP) {
            const JournalOpRecord& journalOp =
                *reinterpret_cast<const JournalOpRecord*>(
                    recordIter->second.buffer());
            const bsls::Types::Uint64& offset =
                journalOp.header().sequenceNumber() *
                mqbs::FileStoreProtocol::k_JOURNAL_RECORD_SIZE;
            if (offset > offsetGt && offset < offsetLt) {
                expectedStream << journalOp << '\n';
                journalOpCnt++;
            }
        }
    }
    expectedStream << msgCnt << " message GUID(s) found." << bsl::endl;
    expectedStream << queueOpCnt << " queueOp record(s) found.\n";
    expectedStream << journalOpCnt << " journalOp record(s) found.\n";

    // Run search
    bmqu::MemOutStream resultStream(bmqtst::TestHelperUtil::allocator());
    bslma::ManagedPtr<CommandProcessor> searchProcessor =
        CommandProcessorFactory::createCommandProcessor(
            &params,
            fileManager,
            resultStream,
            bmqtst::TestHelperUtil::allocator());
    searchProcessor->process();

    BMQTST_ASSERT_EQ(resultStream.str(), expectedStream.str());
}

static void test22_searchQueueOpRecordsByOffset()
// ------------------------------------------------------------------------
// SEARCH QUEUE OP RECORDS BY OFFSET
//
// Concerns:
//   Search queueOP records by exact offsets in journal file and output result.
//
// Testing:
//   JournalFileProcessor::process()
// ------------------------------------------------------------------------
{
    bmqtst::TestHelper::printTestName(
        "SEARCH QUEUE OP RECORDS BY OFFSET TEST");

    // Simulate journal file
    const size_t                 k_NUM_RECORDS = 50;
    JournalFile::RecordsListType records(bmqtst::TestHelperUtil::allocator());
    JournalFile                  journalFile(k_NUM_RECORDS,
                            bmqtst::TestHelperUtil::allocator());
    journalFile.addAllTypesRecords(&records);
    const size_t k_HEADER_OFFSET = sizeof(mqbs::FileHeader) / 2;

    // Configure parameters to search queueOp records
    Parameters params(bmqtst::TestHelperUtil::allocator());
    params.d_processRecordTypes.d_message = false;
    params.d_processRecordTypes.d_queueOp = true;

    // Prepare file manager
    bslma::ManagedPtr<FileManager> fileManager(
        new (*bmqtst::TestHelperUtil::allocator())
            FileManagerMock(journalFile),
        bmqtst::TestHelperUtil::allocator());

    // Get queueOp records content and prepare expected
    // output
    bmqu::MemOutStream expectedStream(bmqtst::TestHelperUtil::allocator());

    bsl::list<JournalFile::NodeType>::const_iterator recordIter =
        records.begin();
    bsl::size_t resCnt     = 0;
    bsl::size_t queueOpCnt = 0;
    for (; recordIter != records.end(); ++recordIter) {
        RecordType::Enum rtype = recordIter->first;
        if (rtype == RecordType::e_QUEUE_OP) {
            const QueueOpRecord& queueOp =
                *reinterpret_cast<const QueueOpRecord*>(
                    recordIter->second.buffer());
            const bsls::Types::Uint64& offset =
                queueOp.header().sequenceNumber() *
                    mqbs::FileStoreProtocol::k_JOURNAL_RECORD_SIZE -
                k_HEADER_OFFSET;
            if (queueOpCnt++ % 3 == 0) {
                params.d_offset.push_back(offset);
                expectedStream << queueOp << '\n';
                resCnt++;
            }
        }
    }
    expectedStream << resCnt << " queueOp record(s) found.\n";

    // Run search
    bmqu::MemOutStream resultStream(bmqtst::TestHelperUtil::allocator());
    bslma::ManagedPtr<CommandProcessor> searchProcessor =
        CommandProcessorFactory::createCommandProcessor(
            &params,
            fileManager,
            resultStream,
            bmqtst::TestHelperUtil::allocator());
    searchProcessor->process();

    BMQTST_ASSERT_EQ(resultStream.str(), expectedStream.str());
}

static void test23_searchJournalOpRecordsBySeqNumber()
// ------------------------------------------------------------------------
// SEARCH JOURNAL OP RECORDS BY SEQUENCE NUMBER
//
// Concerns:
//   Search journalOP records by exact sequence numbers in journal file and
//   output result.
//
// Testing:
//   JournalFileProcessor::process()
// ------------------------------------------------------------------------
{
    bmqtst::TestHelper::printTestName(
        "SEARCH JOURNAL OP RECORDS BY SEQUENCE NUMBER TEST");

    // Simulate journal file
    const size_t                 k_NUM_RECORDS = 50;
    JournalFile::RecordsListType records(bmqtst::TestHelperUtil::allocator());
    JournalFile                  journalFile(k_NUM_RECORDS,
                            bmqtst::TestHelperUtil::allocator());
    journalFile.addAllTypesRecords(&records);

    // Configure parameters to search journalOp
    Parameters params(bmqtst::TestHelperUtil::allocator());
    params.d_processRecordTypes.d_message   = false;
    params.d_processRecordTypes.d_journalOp = true;

    // Prepare file manager
    bslma::ManagedPtr<FileManager> fileManager(
        new (*bmqtst::TestHelperUtil::allocator())
            FileManagerMock(journalFile),
        bmqtst::TestHelperUtil::allocator());

    // Get journalOp records content and prepare expected
    // output
    bmqu::MemOutStream expectedStream(bmqtst::TestHelperUtil::allocator());

    bsl::list<JournalFile::NodeType>::const_iterator recordIter =
        records.begin();
    bsl::size_t resCnt = 0;
    bsl::size_t jOpCnt = 0;
    for (; recordIter != records.end(); ++recordIter) {
        RecordType::Enum rtype = recordIter->first;
        if (rtype == RecordType::e_JOURNAL_OP) {
            const JournalOpRecord& journalOp =
                *reinterpret_cast<const JournalOpRecord*>(
                    recordIter->second.buffer());
            if (jOpCnt++ % 3 == 0) {
                params.d_seqNum.emplace_back(
                    journalOp.header().primaryLeaseId(),
                    journalOp.header().sequenceNumber());
                expectedStream << journalOp << '\n';
                resCnt++;
            }
            jOpCnt++;
        }
    }
    expectedStream << resCnt << " journalOp record(s) found.\n";

    // Run search
    bmqu::MemOutStream resultStream(bmqtst::TestHelperUtil::allocator());
    bslma::ManagedPtr<CommandProcessor> searchProcessor =
        CommandProcessorFactory::createCommandProcessor(
            &params,
            fileManager,
            resultStream,
            bmqtst::TestHelperUtil::allocator());
    searchProcessor->process();

    BMQTST_ASSERT_EQ(resultStream.str(), expectedStream.str());
}

// ============================================================================
//                                 MAIN PROGRAM
// ----------------------------------------------------------------------------

int main(int argc, char* argv[])
{
    TEST_PROLOG(bmqtst::TestHelper::e_DEFAULT);

    switch (_testCase) {
    case 0:
    case 1: test1_breathingTest(); break;
    case 2: test2_searchGuidTest(); break;
    case 3: test3_searchNonExistingGuidTest(); break;
    case 4: test4_searchExistingAndNonExistingGuidTest(); break;
    case 5: test5_searchOutstandingMessagesTest(); break;
    case 6: test6_searchConfirmedMessagesTest(); break;
    case 7: test7_searchPartiallyConfirmedMessagesTest(); break;
    case 8: test8_searchMessagesByQueueKeyTest(); break;
    case 9: test9_searchMessagesByQueueNameTest(); break;
    case 10: test10_searchMessagesByQueueNameAndQueueKeyTest(); break;
    case 11: test11_searchMessagesByTimestamp(); break;
    case 12: test12_printMessagesDetailsTest(); break;
    case 13: test13_searchMessagesWithPayloadDumpTest(); break;
    case 14: test14_summaryTest(); break;
    case 15: test15_timestampSearchTest(); break;
    case 16: test16_sequenceNumberLowerBoundTest(); break;
    case 17: test17_searchMessagesBySequenceNumbersRange(); break;
    case 18: test18_searchMessagesByOffsetsRange(); break;
<<<<<<< HEAD
    case 19: test19_summaryWithQueueDetailsTest(); break;

=======
    case 19: test19_searchQueueOpRecords(); break;
    case 20: test20_searchJournalOpRecords(); break;
    case 21: test21_searchAllTypesRecords(); break;
    case 22: test22_searchQueueOpRecordsByOffset(); break;
    case 23: test23_searchJournalOpRecordsBySeqNumber(); break;
>>>>>>> dec207d7
    default: {
        cerr << "WARNING: CASE '" << _testCase << "' NOT FOUND." << endl;
        bmqtst::TestHelperUtil::testStatus() = -1;
    } break;
    }

    TEST_EPILOG(bmqtst::TestHelper::e_CHECK_DEF_GBL_ALLOC);
}<|MERGE_RESOLUTION|>--- conflicted
+++ resolved
@@ -1631,16 +1631,11 @@
     const bsls::Types::Uint64 offsetLt =
         mqbs::FileStoreProtocol::k_JOURNAL_RECORD_SIZE * 35 + k_HEADER_SIZE;
 
-<<<<<<< HEAD
-    // Configure parameters to search messages by timestamps
+    // Configure parameters to search messages by offsets
     Parameters params(
         CommandLineArguments(bmqtst::TestHelperUtil::allocator()),
         bmqtst::TestHelperUtil::allocator());
 
-=======
-    // Configure parameters to search messages by offsets
-    Parameters params(bmqtst::TestHelperUtil::allocator());
->>>>>>> dec207d7
     params.d_range.d_offsetGt = offsetGt;
     params.d_range.d_offsetLt = offsetLt;
     params.d_range.d_type     = Parameters::Range::e_OFFSET;
@@ -1685,73 +1680,6 @@
     searchProcessor->process();
 }
 
-static void test19_summaryWithQueueDetailsTest()
-// ------------------------------------------------------------------------
-// OUTPUT SUMMARY TEST
-//
-// Concerns:
-//   Search messages in journal file and output summary.
-//
-// Testing:
-//   JournalFileProcessor::process()
-// ------------------------------------------------------------------------
-{
-    bmqtst::TestHelper::printTestName(
-        "OUTPUT SUMMARY WITH QUEUE DETAILS TEST");
-
-    // Simulate journal file
-    const size_t                 k_NUM_RECORDS = 15;
-    JournalFile::RecordsListType records(bmqtst::TestHelperUtil::allocator());
-    JournalFile                  journalFile(k_NUM_RECORDS,
-                            bmqtst::TestHelperUtil::allocator());
-    JournalFile::GuidVectorType  partiallyConfirmedGUIDS(
-        bmqtst::TestHelperUtil::allocator());
-    journalFile.addJournalRecordsWithPartiallyConfirmedMessages(
-        &records,
-        &partiallyConfirmedGUIDS);
-
-    // Configure parameters to output summary
-    Parameters params(
-        CommandLineArguments(bmqtst::TestHelperUtil::allocator()),
-        bmqtst::TestHelperUtil::allocator());
-
-    params.d_summary            = true;
-    params.d_minRecordsPerQueue = 0;
-    // Prepare file manager
-    bslma::ManagedPtr<FileManager> fileManager(
-        new (*bmqtst::TestHelperUtil::allocator())
-            FileManagerMock(journalFile),
-        bmqtst::TestHelperUtil::allocator());
-
-    // Run search
-    bmqu::MemOutStream resultStream(bmqtst::TestHelperUtil::allocator());
-    bslma::ManagedPtr<CommandProcessor> searchProcessor =
-        CommandProcessorFactory::createCommandProcessor(
-            &params,
-            fileManager,
-            resultStream,
-            bmqtst::TestHelperUtil::allocator());
-    searchProcessor->process();
-
-    // Prepare expected output
-    bmqu::MemOutStream expectedStream(bmqtst::TestHelperUtil::allocator());
-    expectedStream
-        << "5 message(s) found.\nNumber of confirmed messages: 3\nNumber of "
-           "partially confirmed messages: 2\n"
-           "Number of outstanding messages: 2\nOutstanding ratio: 40% (2/5)\n"
-           "Total number of records: 15\n"
-           "Number of records per Queue:\n"
-           "    Queue Key             : 6162636465\n"
-           "    Total Records         : 15\n"
-           "    Num Queue Op Records  : 0\n"
-           "    Num Message Records   : 5\n"
-           "    Num Confirm Records   : 5\n"
-           "    Num Delete Records    : 5";
-
-    bsl::string res(resultStream.str(), bmqtst::TestHelperUtil::allocator());
-    ASSERT(res.starts_with(expectedStream.str()));
-}
-
 static void test19_searchQueueOpRecords()
 // ------------------------------------------------------------------------
 // SEARCH QUEUE OP RECORDS
@@ -1779,7 +1707,9 @@
         mqbs::FileStoreProtocol::k_JOURNAL_RECORD_SIZE * 35 + k_HEADER_SIZE;
 
     // Configure parameters to search queueOp records by offsets
-    Parameters params(bmqtst::TestHelperUtil::allocator());
+    Parameters params(
+        CommandLineArguments(bmqtst::TestHelperUtil::allocator()),
+        bmqtst::TestHelperUtil::allocator());
     params.d_processRecordTypes.d_message = false;
     params.d_processRecordTypes.d_queueOp = true;
     params.d_range.d_offsetGt             = offsetGt;
@@ -1856,7 +1786,9 @@
         mqbs::FileStoreProtocol::k_JOURNAL_RECORD_SIZE * 35 + k_HEADER_SIZE;
 
     // Configure parameters to search journalOp records by offsets
-    Parameters params(bmqtst::TestHelperUtil::allocator());
+    Parameters params(
+        CommandLineArguments(bmqtst::TestHelperUtil::allocator()),
+        bmqtst::TestHelperUtil::allocator());
     params.d_processRecordTypes.d_message   = false;
     params.d_processRecordTypes.d_journalOp = true;
     params.d_range.d_offsetGt               = offsetGt;
@@ -1933,7 +1865,9 @@
         mqbs::FileStoreProtocol::k_JOURNAL_RECORD_SIZE * 35 + k_HEADER_SIZE;
 
     // Configure parameters to search journalOp records by offsets
-    Parameters params(bmqtst::TestHelperUtil::allocator());
+    Parameters params(
+        CommandLineArguments(bmqtst::TestHelperUtil::allocator()),
+        bmqtst::TestHelperUtil::allocator());
     params.d_processRecordTypes.d_message   = true;
     params.d_processRecordTypes.d_queueOp   = true;
     params.d_processRecordTypes.d_journalOp = true;
@@ -2033,7 +1967,9 @@
     const size_t k_HEADER_OFFSET = sizeof(mqbs::FileHeader) / 2;
 
     // Configure parameters to search queueOp records
-    Parameters params(bmqtst::TestHelperUtil::allocator());
+    Parameters params(
+        CommandLineArguments(bmqtst::TestHelperUtil::allocator()),
+        bmqtst::TestHelperUtil::allocator());
     params.d_processRecordTypes.d_message = false;
     params.d_processRecordTypes.d_queueOp = true;
 
@@ -2106,7 +2042,9 @@
     journalFile.addAllTypesRecords(&records);
 
     // Configure parameters to search journalOp
-    Parameters params(bmqtst::TestHelperUtil::allocator());
+    Parameters params(
+        CommandLineArguments(bmqtst::TestHelperUtil::allocator()),
+        bmqtst::TestHelperUtil::allocator());
     params.d_processRecordTypes.d_message   = false;
     params.d_processRecordTypes.d_journalOp = true;
 
@@ -2153,6 +2091,73 @@
     searchProcessor->process();
 
     BMQTST_ASSERT_EQ(resultStream.str(), expectedStream.str());
+}
+
+static void test24_summaryWithQueueDetailsTest()
+// ------------------------------------------------------------------------
+// OUTPUT SUMMARY TEST
+//
+// Concerns:
+//   Search messages in journal file and output summary.
+//
+// Testing:
+//   JournalFileProcessor::process()
+// ------------------------------------------------------------------------
+{
+    bmqtst::TestHelper::printTestName(
+        "OUTPUT SUMMARY WITH QUEUE DETAILS TEST");
+
+    // Simulate journal file
+    const size_t                 k_NUM_RECORDS = 15;
+    JournalFile::RecordsListType records(bmqtst::TestHelperUtil::allocator());
+    JournalFile                  journalFile(k_NUM_RECORDS,
+                            bmqtst::TestHelperUtil::allocator());
+    JournalFile::GuidVectorType  partiallyConfirmedGUIDS(
+        bmqtst::TestHelperUtil::allocator());
+    journalFile.addJournalRecordsWithPartiallyConfirmedMessages(
+        &records,
+        &partiallyConfirmedGUIDS);
+
+    // Configure parameters to output summary
+    Parameters params(
+        CommandLineArguments(bmqtst::TestHelperUtil::allocator()),
+        bmqtst::TestHelperUtil::allocator());
+
+    params.d_summary            = true;
+    params.d_minRecordsPerQueue = 0;
+    // Prepare file manager
+    bslma::ManagedPtr<FileManager> fileManager(
+        new (*bmqtst::TestHelperUtil::allocator())
+            FileManagerMock(journalFile),
+        bmqtst::TestHelperUtil::allocator());
+
+    // Run search
+    bmqu::MemOutStream resultStream(bmqtst::TestHelperUtil::allocator());
+    bslma::ManagedPtr<CommandProcessor> searchProcessor =
+        CommandProcessorFactory::createCommandProcessor(
+            &params,
+            fileManager,
+            resultStream,
+            bmqtst::TestHelperUtil::allocator());
+    searchProcessor->process();
+
+    // Prepare expected output
+    bmqu::MemOutStream expectedStream(bmqtst::TestHelperUtil::allocator());
+    expectedStream
+        << "5 message(s) found.\nNumber of confirmed messages: 3\nNumber of "
+           "partially confirmed messages: 2\n"
+           "Number of outstanding messages: 2\nOutstanding ratio: 40% (2/5)\n"
+           "Total number of records: 15\n"
+           "Number of records per Queue:\n"
+           "    Queue Key             : 6162636465\n"
+           "    Total Records         : 15\n"
+           "    Num Queue Op Records  : 0\n"
+           "    Num Message Records   : 5\n"
+           "    Num Confirm Records   : 5\n"
+           "    Num Delete Records    : 5";
+
+    bsl::string res(resultStream.str(), bmqtst::TestHelperUtil::allocator());
+    ASSERT(res.starts_with(expectedStream.str()));
 }
 
 // ============================================================================
@@ -2183,16 +2188,12 @@
     case 16: test16_sequenceNumberLowerBoundTest(); break;
     case 17: test17_searchMessagesBySequenceNumbersRange(); break;
     case 18: test18_searchMessagesByOffsetsRange(); break;
-<<<<<<< HEAD
-    case 19: test19_summaryWithQueueDetailsTest(); break;
-
-=======
     case 19: test19_searchQueueOpRecords(); break;
     case 20: test20_searchJournalOpRecords(); break;
     case 21: test21_searchAllTypesRecords(); break;
     case 22: test22_searchQueueOpRecordsByOffset(); break;
     case 23: test23_searchJournalOpRecordsBySeqNumber(); break;
->>>>>>> dec207d7
+    case 24: test24_summaryWithQueueDetailsTest(); break;
     default: {
         cerr << "WARNING: CASE '" << _testCase << "' NOT FOUND." << endl;
         bmqtst::TestHelperUtil::testStatus() = -1;
