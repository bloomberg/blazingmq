// Copyright 2023 Bloomberg Finance L.P.
// SPDX-License-Identifier: Apache-2.0
//
// Licensed under the Apache License, Version 2.0 (the "License");
// you may not use this file except in compliance with the License.
// You may obtain a copy of the License at
//
//     http://www.apache.org/licenses/LICENSE-2.0
//
// Unless required by applicable law or agreed to in writing, software
// distributed under the License is distributed on an "AS IS" BASIS,
// WITHOUT WARRANTIES OR CONDITIONS OF ANY KIND, either express or implied.
// See the License for the specific language governing permissions and
// limitations under the License.

// bmqstoragetool
#include "m_bmqstoragetool_compositesequencenumber.h"
#include "m_bmqstoragetool_parameters.h"
#include <m_bmqstoragetool_commandprocessorfactory.h>
#include <m_bmqstoragetool_filemanagermock.h>
#include <m_bmqstoragetool_journalfileprocessor.h>

// MQB
#include <mqbs_mappedfiledescriptor.h>
#include <mqbs_memoryblock.h>
#include <mqbs_offsetptr.h>
#include <mqbu_messageguidutil.h>

// BMQ
#include <bmqu_memoutstream.h>

// BDE
#include <bsl_list.h>
#include <bsl_utility.h>
#include <bslma_allocator.h>

// TEST DRIVER
#include <bmqtst_testhelper.h>

// CONVENIENCE
using namespace BloombergLP;
using namespace m_bmqstoragetool;
using namespace bsl;
using namespace mqbs;

// ============================================================================
//                                    TESTS
// ----------------------------------------------------------------------------

namespace {

/// Value semantic type representing data message parameters.
struct DataMessage {
    int         d_line;
    const char* d_appData_p;
    const char* d_options_p;
};

/// Allocate in memory storage data file and generate sequence of data
/// records using the specified arguments. Return pointer to allocated
/// memory.
char* addDataRecords(bslma::Allocator*          ta,
                     MappedFileDescriptor*      mfd,
                     FileHeader*                fileHeader,
                     const DataMessage*         messages,
                     const unsigned int         numMessages,
                     bsl::vector<unsigned int>& messageOffsets)
{
    bsls::Types::Uint64 currPos = 0;
    const unsigned int  dhSize  = sizeof(DataHeader);
    unsigned int totalSize      = sizeof(FileHeader) + sizeof(DataFileHeader);

    // Have to compute the 'totalSize' we need for the 'MemoryBlock' based on
    // the padding that we need for each record.

    for (unsigned int i = 0; i < numMessages; i++) {
        unsigned int optionsLen = static_cast<unsigned int>(
            bsl::strlen(messages[i].d_options_p));
        BSLS_ASSERT_OPT(0 == optionsLen % bmqp::Protocol::k_WORD_SIZE);

        unsigned int appDataLen = static_cast<unsigned int>(
            bsl::strlen(messages[i].d_appData_p));
        int appDataPadding = 0;
        bmqp::ProtocolUtil::calcNumDwordsAndPadding(&appDataPadding,
                                                    appDataLen + optionsLen +
                                                        dhSize);

        totalSize += dhSize + appDataLen + appDataPadding + optionsLen;
    }

    // Allocate the memory now.
    char* p = static_cast<char*>(ta->allocate(totalSize));

    // Create the 'MemoryBlock'
    MemoryBlock block(p, totalSize);

    // Set the MFD
    mfd->setFd(-1);
    mfd->setBlock(block);
    mfd->setFileSize(totalSize);

    // Add the entries to the block.
    OffsetPtr<FileHeader> fh(block, currPos);
    new (fh.get()) FileHeader();
    fh->setHeaderWords(sizeof(FileHeader) / bmqp::Protocol::k_WORD_SIZE);
    fh->setMagic1(FileHeader::k_MAGIC1);
    fh->setMagic2(FileHeader::k_MAGIC2);
    currPos += sizeof(FileHeader);

    OffsetPtr<DataFileHeader> dfh(block, currPos);
    new (dfh.get()) DataFileHeader();
    dfh->setHeaderWords(sizeof(DataFileHeader) / bmqp::Protocol::k_WORD_SIZE);
    currPos += sizeof(DataFileHeader);

    for (unsigned int i = 0; i < numMessages; i++) {
        messageOffsets.push_back(
            static_cast<unsigned int>(currPos / bmqp::Protocol::k_DWORD_SIZE));

        OffsetPtr<DataHeader> dh(block, currPos);
        new (dh.get()) DataHeader();

        unsigned int optionsLen = static_cast<unsigned int>(
            bsl::strlen(messages[i].d_options_p));
        dh->setOptionsWords(optionsLen / bmqp::Protocol::k_WORD_SIZE);
        currPos += sizeof(DataHeader);

        char* destination = reinterpret_cast<char*>(block.base() + currPos);
        bsl::memcpy(destination, messages[i].d_options_p, optionsLen);
        currPos += optionsLen;
        destination += optionsLen;

        unsigned int appDataLen = static_cast<unsigned int>(
            bsl::strlen(messages[i].d_appData_p));
        int appDataPad = 0;
        bmqp::ProtocolUtil::calcNumDwordsAndPadding(&appDataPad,
                                                    appDataLen + optionsLen +
                                                        dhSize);

        bsl::memcpy(destination, messages[i].d_appData_p, appDataLen);
        currPos += appDataLen;
        destination += appDataLen;
        bmqp::ProtocolUtil::appendPaddingDwordRaw(destination, appDataPad);
        currPos += appDataPad;

        unsigned int messageOffset = dh->headerWords() +
                                     ((appDataLen + appDataPad + optionsLen) /
                                      bmqp::Protocol::k_WORD_SIZE);
        dh->setMessageWords(messageOffset);
    }

    *fileHeader = *fh;

    return p;
}

/// Output the specified `messageGUID` as a string to the specified
/// `ostream`.
void outputGuidString(bsl::ostream&            ostream,
                      const bmqt::MessageGUID& messageGUID,
                      bool                     addNewLine = true)
{
    ostream << messageGUID;
    if (addNewLine)
        ostream << bsl::endl;
}

}  // close unnamed namespace

static void test1_breathingTest()
// ------------------------------------------------------------------------
// BREATHING TEST
//
// Concerns:
//   Exercise the basic functionality of the tool - output all message GUIDs
//   found in journal file.
//
// Testing:
//   Basic functionality
// ------------------------------------------------------------------------
{
    bmqtst::TestHelper::printTestName("BREATHING TEST");

    // Simulate journal file
    const size_t                 k_NUM_RECORDS = 15;
    JournalFile::RecordsListType records(bmqtst::TestHelperUtil::allocator());
    JournalFile                  journalFile(k_NUM_RECORDS,
                            bmqtst::TestHelperUtil::allocator());
    journalFile.addAllTypesRecords(&records);

    // Prepare parameters
    Parameters params(bmqtst::TestHelperUtil::allocator());
    // Prepare file manager
    bslma::ManagedPtr<FileManager> fileManager(
        new (*bmqtst::TestHelperUtil::allocator())
            FileManagerMock(journalFile),
        bmqtst::TestHelperUtil::allocator());

    // Run search
    bmqu::MemOutStream resultStream(bmqtst::TestHelperUtil::allocator());
    bslma::ManagedPtr<CommandProcessor> searchProcessor =
        CommandProcessorFactory::createCommandProcessor(
            &params,
            fileManager,
            resultStream,
            bmqtst::TestHelperUtil::allocator());
    searchProcessor->process();

    // Prepare expected output with list of message GUIDs in Journal file
    bmqu::MemOutStream expectedStream(bmqtst::TestHelperUtil::allocator());
    bsl::list<JournalFile::NodeType>::const_iterator recordIter =
        records.begin();
    bsl::size_t foundMessagesCount = 0;
    for (; recordIter != records.end(); ++recordIter) {
        RecordType::Enum rtype = recordIter->first;
        if (rtype == RecordType::e_MESSAGE) {
            const MessageRecord& msg = *reinterpret_cast<const MessageRecord*>(
                recordIter->second.buffer());
            outputGuidString(expectedStream, msg.messageGUID());
            foundMessagesCount++;
        }
    }
    expectedStream << foundMessagesCount << " message GUID(s) found."
                   << bsl::endl;

    BMQTST_ASSERT_EQ(resultStream.str(), expectedStream.str());
}

static void test2_searchGuidTest()
// ------------------------------------------------------------------------
// SEARCH GUID TEST
//
// Concerns:
//   Search messages by GUIDs in journal file and output GUIDs.
//
// Testing:
//   JournalFileProcessor::process()
// ------------------------------------------------------------------------
{
    bmqtst::TestHelper::printTestName("SEARCH GUID");

    // Simulate journal file
    const size_t                 k_NUM_RECORDS = 15;
    JournalFile::RecordsListType records(bmqtst::TestHelperUtil::allocator());
    JournalFile                  journalFile(k_NUM_RECORDS,
                            bmqtst::TestHelperUtil::allocator());
    journalFile.addAllTypesRecords(&records);

    // Prepare parameters
    Parameters params(bmqtst::TestHelperUtil::allocator());
    // Get list of message GUIDs for searching
    bsl::vector<bsl::string>& searchGuids = params.d_guid;
    bsl::list<JournalFile::NodeType>::const_iterator recordIter =
        records.begin();
    bsl::size_t msgCnt = 0;
    for (; recordIter != records.end(); ++recordIter) {
        RecordType::Enum rtype = recordIter->first;
        if (rtype == RecordType::e_MESSAGE) {
            if (msgCnt++ % 2 != 0)
                continue;  // Skip odd messages for test purposes
            const MessageRecord& msg = *reinterpret_cast<const MessageRecord*>(
                recordIter->second.buffer());
            bmqu::MemOutStream ss(bmqtst::TestHelperUtil::allocator());
            ss << msg.messageGUID();
            searchGuids.push_back(
                bsl::string(ss.str(), bmqtst::TestHelperUtil::allocator()));
        }
    }
    // Prepare file manager
    bslma::ManagedPtr<FileManager> fileManager(
        new (*bmqtst::TestHelperUtil::allocator())
            FileManagerMock(journalFile),
        bmqtst::TestHelperUtil::allocator());

    // Run search
    bmqu::MemOutStream resultStream(bmqtst::TestHelperUtil::allocator());
    bslma::ManagedPtr<CommandProcessor> searchProcessor =
        CommandProcessorFactory::createCommandProcessor(
            &params,
            fileManager,
            resultStream,
            bmqtst::TestHelperUtil::allocator());
    searchProcessor->process();

    // Prepare expected output
    bmqu::MemOutStream expectedStream(bmqtst::TestHelperUtil::allocator());
    bsl::vector<bsl::string>::const_iterator guidIt = searchGuids.cbegin();
    for (; guidIt != searchGuids.cend(); ++guidIt) {
        expectedStream << (*guidIt) << bsl::endl;
    }
    expectedStream << searchGuids.size() << " message GUID(s) found."
                   << bsl::endl;

    BMQTST_ASSERT_EQ(resultStream.str(), expectedStream.str());
}

static void test3_searchNonExistingGuidTest()
// ------------------------------------------------------------------------
// SEARCH NON EXISTING GUID TEST
//
// Concerns:
//   Search messages by non existing GUIDs in journal file and output result.
//
// Testing:
//   JournalFileProcessor::process()
// ------------------------------------------------------------------------
{
    bmqtst::TestHelper::printTestName("SEARCH NON EXISTING GUID");

    // Simulate journal file
    const size_t                 k_NUM_RECORDS = 15;
    JournalFile::RecordsListType records(bmqtst::TestHelperUtil::allocator());
    JournalFile                  journalFile(k_NUM_RECORDS,
                            bmqtst::TestHelperUtil::allocator());
    journalFile.addAllTypesRecords(&records);

    // Prepare parameters
    Parameters params(bmqtst::TestHelperUtil::allocator());
    // Get list of message GUIDs for searching
    bsl::vector<bsl::string>& searchGuids = params.d_guid;
    bmqt::MessageGUID         guid;
    for (int i = 0; i < 2; ++i) {
        mqbu::MessageGUIDUtil::generateGUID(&guid);
        bmqu::MemOutStream ss(bmqtst::TestHelperUtil::allocator());
        ss << guid;
        searchGuids.push_back(
            bsl::string(ss.str(), bmqtst::TestHelperUtil::allocator()));
    }

    // Prepare file manager
    bslma::ManagedPtr<FileManager> fileManager(
        new (*bmqtst::TestHelperUtil::allocator())
            FileManagerMock(journalFile),
        bmqtst::TestHelperUtil::allocator());

    // Run search
    bmqu::MemOutStream resultStream(bmqtst::TestHelperUtil::allocator());
    bslma::ManagedPtr<CommandProcessor> searchProcessor =
        CommandProcessorFactory::createCommandProcessor(
            &params,
            fileManager,
            resultStream,
            bmqtst::TestHelperUtil::allocator());
    searchProcessor->process();

    // Prepare expected output
    bmqu::MemOutStream expectedStream(bmqtst::TestHelperUtil::allocator());
    expectedStream << "No message GUID found." << bsl::endl;

    expectedStream << bsl::endl
                   << "The following 2 GUID(s) not found:" << bsl::endl;
    expectedStream << searchGuids[0] << bsl::endl
                   << searchGuids[1] << bsl::endl;

    BMQTST_ASSERT_EQ(resultStream.str(), expectedStream.str());
}

static void test4_searchExistingAndNonExistingGuidTest()
// ------------------------------------------------------------------------
// SEARCH EXISTING AND NON EXISTING GUID TEST
//
// Concerns:
//   Search messages by existing and non existing GUIDs in journal file and
//   output result.
//
// Testing:
//   JournalFileProcessor::process()
// ------------------------------------------------------------------------
{
    bmqtst::TestHelper::printTestName("SEARCH EXISTING AND NON EXISTING GUID");

    // Simulate journal file
    const size_t                 k_NUM_RECORDS = 15;
    JournalFile::RecordsListType records(bmqtst::TestHelperUtil::allocator());
    JournalFile                  journalFile(k_NUM_RECORDS,
                            bmqtst::TestHelperUtil::allocator());
    journalFile.addAllTypesRecords(&records);

    // Prepare parameters
    Parameters params(bmqtst::TestHelperUtil::allocator());

    // Get list of message GUIDs for searching
    bsl::vector<bsl::string>& searchGuids = params.d_guid;

    // Get two existing message GUIDs
    bsl::list<JournalFile::NodeType>::const_iterator recordIter =
        records.begin();
    size_t msgCnt = 0;
    for (; recordIter != records.end(); ++recordIter) {
        RecordType::Enum rtype = recordIter->first;
        if (rtype == RecordType::e_MESSAGE) {
            if (msgCnt++ == 2)
                break;  // Take two GUIDs
            const MessageRecord& msg = *reinterpret_cast<const MessageRecord*>(
                recordIter->second.buffer());
            bmqu::MemOutStream ss(bmqtst::TestHelperUtil::allocator());
            ss << msg.messageGUID();
            searchGuids.push_back(
                bsl::string(ss.str(), bmqtst::TestHelperUtil::allocator()));
        }
    }

    // Get two non existing message GUIDs
    bmqt::MessageGUID guid;
    for (int i = 0; i < 2; ++i) {
        mqbu::MessageGUIDUtil::generateGUID(&guid);
        bmqu::MemOutStream ss(bmqtst::TestHelperUtil::allocator());
        ss << guid;
        searchGuids.push_back(
            bsl::string(ss.str(), bmqtst::TestHelperUtil::allocator()));
    }

    // Prepare file manager
    bslma::ManagedPtr<FileManager> fileManager(
        new (*bmqtst::TestHelperUtil::allocator())
            FileManagerMock(journalFile),
        bmqtst::TestHelperUtil::allocator());

    // Run search
    bmqu::MemOutStream resultStream(bmqtst::TestHelperUtil::allocator());
    bslma::ManagedPtr<CommandProcessor> searchProcessor =
        CommandProcessorFactory::createCommandProcessor(
            &params,
            fileManager,
            resultStream,
            bmqtst::TestHelperUtil::allocator());
    searchProcessor->process();

    // Prepare expected output
    bmqu::MemOutStream expectedStream(bmqtst::TestHelperUtil::allocator());
    expectedStream << searchGuids[0] << bsl::endl
                   << searchGuids[1] << bsl::endl;
    expectedStream << "2 message GUID(s) found." << bsl::endl;
    expectedStream << bsl::endl
                   << "The following 2 GUID(s) not found:" << bsl::endl;
    expectedStream << searchGuids[2] << bsl::endl
                   << searchGuids[3] << bsl::endl;

    BMQTST_ASSERT_EQ(resultStream.str(), expectedStream.str());
}

static void test5_searchOutstandingMessagesTest()
// ------------------------------------------------------------------------
// SEARCH OUTSTANDING MESSAGES TEST
//
// Concerns:
//   Search outstanding (not deleted) messages and output GUIDs.
//
// Testing:
//   JournalFileProcessor::process()
// ------------------------------------------------------------------------
{
    bmqtst::TestHelper::printTestName("SEARCH OUTSTANDING MESSAGES TEST");

    // Simulate journal file
    const size_t                 k_NUM_RECORDS = 15;
    JournalFile::RecordsListType records(bmqtst::TestHelperUtil::allocator());
    JournalFile                  journalFile(k_NUM_RECORDS,
                            bmqtst::TestHelperUtil::allocator());
    JournalFile::GuidVectorType  outstandingGUIDS(
        bmqtst::TestHelperUtil::allocator());
    journalFile.addJournalRecordsWithOutstandingAndConfirmedMessages(
        &records,
        &outstandingGUIDS,
        true);

    // Configure parameters to search outstanding messages
    Parameters params(bmqtst::TestHelperUtil::allocator());
    params.d_outstanding = true;
    // Prepare file manager
    bslma::ManagedPtr<FileManager> fileManager(
        new (*bmqtst::TestHelperUtil::allocator())
            FileManagerMock(journalFile),
        bmqtst::TestHelperUtil::allocator());

    // Run search
    bmqu::MemOutStream resultStream(bmqtst::TestHelperUtil::allocator());
    bslma::ManagedPtr<CommandProcessor> searchProcessor =
        CommandProcessorFactory::createCommandProcessor(
            &params,
            fileManager,
            resultStream,
            bmqtst::TestHelperUtil::allocator());
    searchProcessor->process();

    // Prepare expected output
    bmqu::MemOutStream expectedStream(bmqtst::TestHelperUtil::allocator());
    JournalFile::GuidVectorType::const_iterator guidIt =
        outstandingGUIDS.cbegin();
    for (; guidIt != outstandingGUIDS.cend(); ++guidIt) {
        outputGuidString(expectedStream, *guidIt);
    }

    expectedStream << outstandingGUIDS.size() << " message GUID(s) found."
                   << bsl::endl;
    const size_t messageCount     = k_NUM_RECORDS / 3;
    const float  outstandingRatio = static_cast<float>(
                                       outstandingGUIDS.size()) /
                                   static_cast<float>(messageCount) * 100.0f;
    expectedStream << "Outstanding ratio: " << outstandingRatio << "% ("
                   << outstandingGUIDS.size() << "/" << messageCount << ")"
                   << bsl::endl;

    BMQTST_ASSERT_EQ(resultStream.str(), expectedStream.str());
}

static void test6_searchConfirmedMessagesTest()
// ------------------------------------------------------------------------
// SEARCH CONFIRMED MESSAGES TEST
//
// Concerns:
//   Search confirmed (deleted) messages  in journal file and output GUIDs.
//
// Testing:
//   JournalFileProcessor::process()
// ------------------------------------------------------------------------
{
    bmqtst::TestHelper::printTestName("SEARCH CONFIRMED MESSAGES TEST");

    // Simulate journal file
    const size_t                 k_NUM_RECORDS = 15;
    JournalFile::RecordsListType records(bmqtst::TestHelperUtil::allocator());
    JournalFile                  journalFile(k_NUM_RECORDS,
                            bmqtst::TestHelperUtil::allocator());
    JournalFile::GuidVectorType  confirmedGUIDS(
        bmqtst::TestHelperUtil::allocator());
    journalFile.addJournalRecordsWithOutstandingAndConfirmedMessages(
        &records,
        &confirmedGUIDS,
        false);

    // Configure parameters to search confirmed messages
    Parameters params(bmqtst::TestHelperUtil::allocator());
    params.d_confirmed = true;
    // Prepare file manager
    bslma::ManagedPtr<FileManager> fileManager(
        new (*bmqtst::TestHelperUtil::allocator())
            FileManagerMock(journalFile),
        bmqtst::TestHelperUtil::allocator());

    // Run search
    bmqu::MemOutStream resultStream(bmqtst::TestHelperUtil::allocator());
    bslma::ManagedPtr<CommandProcessor> searchProcessor =
        CommandProcessorFactory::createCommandProcessor(
            &params,
            fileManager,
            resultStream,
            bmqtst::TestHelperUtil::allocator());
    searchProcessor->process();

    // Prepare expected output
    bmqu::MemOutStream expectedStream(bmqtst::TestHelperUtil::allocator());
    JournalFile::GuidVectorType::const_iterator guidIt =
        confirmedGUIDS.cbegin();
    for (; guidIt != confirmedGUIDS.cend(); ++guidIt) {
        outputGuidString(expectedStream, *guidIt);
    }
    expectedStream << confirmedGUIDS.size() << " message GUID(s) found."
                   << bsl::endl;
    const size_t messageCount     = k_NUM_RECORDS / 3;
    const float  outstandingRatio = static_cast<float>(messageCount -
                                                      confirmedGUIDS.size()) /
                                   static_cast<float>(messageCount) * 100.0f;
    expectedStream << "Outstanding ratio: " << outstandingRatio << "% ("
                   << (messageCount - confirmedGUIDS.size()) << "/"
                   << messageCount << ")" << bsl::endl;

    BMQTST_ASSERT_EQ(resultStream.str(), expectedStream.str());
}

static void test7_searchPartiallyConfirmedMessagesTest()
// ------------------------------------------------------------------------
// SEARCH PARTIALLY CONFIRMED MESSAGES TEST
//
// Concerns:
//   Search partially confirmed (at least one confirm) messages in journal
//   file and output GUIDs.
//
// Testing:
//   JournalFileProcessor::process()
// ------------------------------------------------------------------------
{
    bmqtst::TestHelper::printTestName(
        "SEARCH PARTIALLY CONFIRMED MESSAGES TEST");

    // Simulate journal file
    // k_NUM_RECORDS must be multiple 3 plus one to cover all combinations
    // (confirmed, deleted, not confirmed)
    const size_t                 k_NUM_RECORDS = 16;
    JournalFile::RecordsListType records(bmqtst::TestHelperUtil::allocator());
    JournalFile                  journalFile(k_NUM_RECORDS,
                            bmqtst::TestHelperUtil::allocator());
    JournalFile::GuidVectorType  partiallyConfirmedGUIDS(
        bmqtst::TestHelperUtil::allocator());
    journalFile.addJournalRecordsWithPartiallyConfirmedMessages(
        &records,
        &partiallyConfirmedGUIDS);

    // Configure parameters to search partially confirmed messages
    Parameters params(bmqtst::TestHelperUtil::allocator());
    params.d_partiallyConfirmed = true;
    // Prepare file manager
    bslma::ManagedPtr<FileManager> fileManager(
        new (*bmqtst::TestHelperUtil::allocator())
            FileManagerMock(journalFile),
        bmqtst::TestHelperUtil::allocator());

    // Run search
    bmqu::MemOutStream resultStream(bmqtst::TestHelperUtil::allocator());
    bslma::ManagedPtr<CommandProcessor> searchProcessor =
        CommandProcessorFactory::createCommandProcessor(
            &params,
            fileManager,
            resultStream,
            bmqtst::TestHelperUtil::allocator());
    searchProcessor->process();

    // Prepare expected output
    bmqu::MemOutStream expectedStream(bmqtst::TestHelperUtil::allocator());
    JournalFile::GuidVectorType::const_iterator guidIt =
        partiallyConfirmedGUIDS.cbegin();
    for (; guidIt != partiallyConfirmedGUIDS.cend(); ++guidIt) {
        outputGuidString(expectedStream, *guidIt);
    }
    expectedStream << partiallyConfirmedGUIDS.size()
                   << " message GUID(s) found." << bsl::endl;
    const size_t messageCount     = (k_NUM_RECORDS + 2) / 3;
    const float  outstandingRatio = static_cast<float>(
                                       partiallyConfirmedGUIDS.size() + 1) /
                                   static_cast<float>(messageCount) * 100.0f;
    expectedStream << "Outstanding ratio: " << outstandingRatio << "% ("
                   << partiallyConfirmedGUIDS.size() + 1 << "/" << messageCount
                   << ")" << bsl::endl;

    BMQTST_ASSERT_EQ(resultStream.str(), expectedStream.str());
}

static void test8_searchMessagesByQueueKeyTest()
// ------------------------------------------------------------------------
// SEARCH MESSAGES BY QUEUE KEY TEST
//
// Concerns:
//   Search messages by queue key in journal
//   file and output GUIDs.
//
// Testing:
//   JournalFileProcessor::process()
// ------------------------------------------------------------------------
{
    bmqtst::TestHelper::printTestName("SEARCH MESSAGES BY QUEUE KEY TEST");

    // Simulate journal file
    const size_t                 k_NUM_RECORDS = 15;
    JournalFile::RecordsListType records(bmqtst::TestHelperUtil::allocator());
    JournalFile                  journalFile(k_NUM_RECORDS,
                            bmqtst::TestHelperUtil::allocator());
    const char*                  queueKey1 = "ABCDE12345";
    const char*                  queueKey2 = "12345ABCDE";
    JournalFile::GuidVectorType  queueKey1GUIDS(
        bmqtst::TestHelperUtil::allocator());
    journalFile.addJournalRecordsWithTwoQueueKeys(&records,
                                                  &queueKey1GUIDS,
                                                  queueKey1,
                                                  queueKey2);

    // Configure parameters to search messages by queueKey1
    Parameters params(bmqtst::TestHelperUtil::allocator());
    params.d_queueKey.push_back(queueKey1);
    // Prepare file manager
    bslma::ManagedPtr<FileManager> fileManager(
        new (*bmqtst::TestHelperUtil::allocator())
            FileManagerMock(journalFile),
        bmqtst::TestHelperUtil::allocator());

    // Run search
    bmqu::MemOutStream resultStream(bmqtst::TestHelperUtil::allocator());
    bslma::ManagedPtr<CommandProcessor> searchProcessor =
        CommandProcessorFactory::createCommandProcessor(
            &params,
            fileManager,
            resultStream,
            bmqtst::TestHelperUtil::allocator());
    searchProcessor->process();

    // Prepare expected output
    bmqu::MemOutStream expectedStream(bmqtst::TestHelperUtil::allocator());
    JournalFile::GuidVectorType::const_iterator guidIt =
        queueKey1GUIDS.cbegin();
    for (; guidIt != queueKey1GUIDS.cend(); ++guidIt) {
        outputGuidString(expectedStream, *guidIt);
    }
    size_t foundMessagesCount = queueKey1GUIDS.size();
    expectedStream << foundMessagesCount << " message GUID(s) found."
                   << bsl::endl;

    BMQTST_ASSERT_EQ(resultStream.str(), expectedStream.str());
}

static void test9_searchMessagesByQueueNameTest()
// ------------------------------------------------------------------------
// SEARCH MESSAGES BY QUEUE NAME TEST
//
// Concerns:
//   Search messages by queue name in journal
//   file and output GUIDs.
//
// Testing:
//   JournalFileProcessor::process()
// ------------------------------------------------------------------------
{
    bmqtst::TestHelper::printTestName("SEARCH MESSAGES BY QUEUE NAME TEST");

    // Simulate journal file
    const size_t                 k_NUM_RECORDS = 15;
    JournalFile::RecordsListType records(bmqtst::TestHelperUtil::allocator());
    JournalFile                  journalFile(k_NUM_RECORDS,
                            bmqtst::TestHelperUtil::allocator());
    const char*                  queueKey1 = "ABCDE12345";
    const char*                  queueKey2 = "12345ABCDE";
    JournalFile::GuidVectorType  queueKey1GUIDS(
        bmqtst::TestHelperUtil::allocator());
    journalFile.addJournalRecordsWithTwoQueueKeys(&records,
                                                  &queueKey1GUIDS,
                                                  queueKey1,
                                                  queueKey2);

    // Configure parameters to search messages by 'queue1' name
    bmqp_ctrlmsg::QueueInfo queueInfo(bmqtst::TestHelperUtil::allocator());
    queueInfo.uri() = "queue1";
    mqbu::StorageKey key(mqbu::StorageKey::HexRepresentation(), queueKey1);
    for (int i = 0; i < mqbu::StorageKey::e_KEY_LENGTH_BINARY; i++) {
        queueInfo.key().push_back(key.data()[i]);
    }
    QueueMap qMap(bmqtst::TestHelperUtil::allocator());

    Parameters params(bmqtst::TestHelperUtil::allocator());
    params.d_queueName.push_back("queue1");
    params.d_queueMap.insert(queueInfo);

    // Prepare file manager
    bslma::ManagedPtr<FileManager> fileManager(
        new (*bmqtst::TestHelperUtil::allocator())
            FileManagerMock(journalFile),
        bmqtst::TestHelperUtil::allocator());

    // Run search
    bmqu::MemOutStream resultStream(bmqtst::TestHelperUtil::allocator());
    bslma::ManagedPtr<CommandProcessor> searchProcessor =
        CommandProcessorFactory::createCommandProcessor(
            &params,
            fileManager,
            resultStream,
            bmqtst::TestHelperUtil::allocator());
    searchProcessor->process();

    // Prepare expected output
    bmqu::MemOutStream expectedStream(bmqtst::TestHelperUtil::allocator());
    JournalFile::GuidVectorType::const_iterator guidIt =
        queueKey1GUIDS.cbegin();
    for (; guidIt != queueKey1GUIDS.cend(); ++guidIt) {
        outputGuidString(expectedStream, *guidIt);
    }
    size_t foundMessagesCount = queueKey1GUIDS.size();
    expectedStream << foundMessagesCount << " message GUID(s) found."
                   << bsl::endl;

    BMQTST_ASSERT_EQ(resultStream.str(), expectedStream.str());
}

static void test10_searchMessagesByQueueNameAndQueueKeyTest()
// ------------------------------------------------------------------------
// SEARCH MESSAGES BY QUEUE NAME AND QUEUE KEY TEST
//
// Concerns:
//   Search messages by queue name and queue key in journal
//   file and output GUIDs.
//
// Testing:
//   JournalFileProcessor::process()
// ------------------------------------------------------------------------
{
    bmqtst::TestHelper::printTestName(
        "SEARCH MESSAGES BY QUEUE NAME AND QUEUE KEY TEST");

    // Simulate journal file
    const size_t                 k_NUM_RECORDS = 15;
    JournalFile::RecordsListType records(bmqtst::TestHelperUtil::allocator());
    JournalFile                  journalFile(k_NUM_RECORDS,
                            bmqtst::TestHelperUtil::allocator());
    const char*                  queueKey1 = "ABCDE12345";
    const char*                  queueKey2 = "12345ABCDE";
    JournalFile::GuidVectorType  queueKey1GUIDS(
        bmqtst::TestHelperUtil::allocator());
    journalFile.addJournalRecordsWithTwoQueueKeys(&records,
                                                  &queueKey1GUIDS,
                                                  queueKey1,
                                                  queueKey2,
                                                  true);

    // Configure parameters to search messages by 'queue1' name and queueKey2
    // key.
    bmqp_ctrlmsg::QueueInfo queueInfo(bmqtst::TestHelperUtil::allocator());
    queueInfo.uri() = "queue1";
    mqbu::StorageKey key(mqbu::StorageKey::HexRepresentation(), queueKey1);
    for (int i = 0; i < mqbu::StorageKey::e_KEY_LENGTH_BINARY; i++) {
        queueInfo.key().push_back(key.data()[i]);
    }
    QueueMap qMap(bmqtst::TestHelperUtil::allocator());

    Parameters params(bmqtst::TestHelperUtil::allocator());
    params.d_queueName.push_back("queue1");
    params.d_queueMap.insert(queueInfo);
    params.d_queueKey.push_back(queueKey2);

    // Prepare file manager
    bslma::ManagedPtr<FileManager> fileManager(
        new (*bmqtst::TestHelperUtil::allocator())
            FileManagerMock(journalFile),
        bmqtst::TestHelperUtil::allocator());

    // Run search
    bmqu::MemOutStream resultStream(bmqtst::TestHelperUtil::allocator());
    bslma::ManagedPtr<CommandProcessor> searchProcessor =
        CommandProcessorFactory::createCommandProcessor(
            &params,
            fileManager,
            resultStream,
            bmqtst::TestHelperUtil::allocator());
    searchProcessor->process();

    // Prepare expected output
    bmqu::MemOutStream expectedStream(bmqtst::TestHelperUtil::allocator());
    JournalFile::GuidVectorType::const_iterator guidIt =
        queueKey1GUIDS.cbegin();
    for (; guidIt != queueKey1GUIDS.cend(); ++guidIt) {
        outputGuidString(expectedStream, *guidIt);
    }
    size_t foundMessagesCount = queueKey1GUIDS.size();
    expectedStream << foundMessagesCount << " message GUID(s) found."
                   << bsl::endl;

    BMQTST_ASSERT_EQ(resultStream.str(), expectedStream.str());
}

static void test11_searchMessagesByTimestamp()
// ------------------------------------------------------------------------
// SEARCH MESSAGES BY TIMESTAMP TEST
//
// Concerns:
//   Search messages by timestamp in journal file and output GUIDs.
//
// Testing:
//   JournalFileProcessor::process()
// ------------------------------------------------------------------------
{
    bmqtst::TestHelper::printTestName("SEARCH MESSAGES BY TIMESTAMP TEST");

    // Simulate journal file
    const size_t                 k_NUM_RECORDS = 50;
    JournalFile::RecordsListType records(bmqtst::TestHelperUtil::allocator());
    JournalFile                  journalFile(k_NUM_RECORDS,
                            bmqtst::TestHelperUtil::allocator());
    journalFile.addAllTypesRecords(&records);
    const bsls::Types::Uint64 ts1 = 10 * journalFile.timestampIncrement();
    const bsls::Types::Uint64 ts2 = 40 * journalFile.timestampIncrement();

    // Configure parameters to search messages by timestamps
    Parameters params(bmqtst::TestHelperUtil::allocator());
    params.d_range.d_timestampGt = ts1;
    params.d_range.d_timestampLt = ts2;
    params.d_range.d_type        = Parameters::Range::e_TIMESTAMP;

    // Prepare file manager
    bslma::ManagedPtr<FileManager> fileManager(
        new (*bmqtst::TestHelperUtil::allocator())
            FileManagerMock(journalFile),
        bmqtst::TestHelperUtil::allocator());

    // Get GUIDs of messages with matching timestamps and prepare expected
    // output
    bmqu::MemOutStream expectedStream(bmqtst::TestHelperUtil::allocator());

    bsl::list<JournalFile::NodeType>::const_iterator recordIter =
        records.begin();
    bsl::size_t msgCnt = 0;
    for (; recordIter != records.end(); ++recordIter) {
        RecordType::Enum rtype = recordIter->first;
        if (rtype == RecordType::e_MESSAGE) {
            const MessageRecord& msg = *reinterpret_cast<const MessageRecord*>(
                recordIter->second.buffer());
            const bsls::Types::Uint64& ts = msg.header().timestamp();
            if (ts > ts1 && ts < ts2) {
                outputGuidString(expectedStream, msg.messageGUID());
                msgCnt++;
            }
        }
    }
    expectedStream << msgCnt << " message GUID(s) found." << bsl::endl;

    // Run search
    bmqu::MemOutStream resultStream(bmqtst::TestHelperUtil::allocator());
    bslma::ManagedPtr<CommandProcessor> searchProcessor =
        CommandProcessorFactory::createCommandProcessor(
            &params,
            fileManager,
            resultStream,
            bmqtst::TestHelperUtil::allocator());
    searchProcessor->process();

    BMQTST_ASSERT_EQ(resultStream.str(), expectedStream.str());
}

static void test12_printMessagesDetailsTest()
// ------------------------------------------------------------------------
// PRINT MESSAGE DETAILS TEST
//
// Concerns:
//   Search messages in journal file and output message details.
//
// Testing:
//   JournalFileProcessor::process()
// ------------------------------------------------------------------------
{
    bmqtst::TestHelper::printTestName("PRINT MESSAGE DETAILS TEST");

#if defined(BSLS_PLATFORM_OS_SOLARIS)
    s_ignoreCheckDefAlloc = true;
    // Disable default allocator check for this test until we can debug
    // it on Solaris
#endif

    // Simulate journal file
    const size_t                 k_NUM_RECORDS = 15;
    JournalFile::RecordsListType records(bmqtst::TestHelperUtil::allocator());
    JournalFile                  journalFile(k_NUM_RECORDS,
                            bmqtst::TestHelperUtil::allocator());
    JournalFile::GuidVectorType  confirmedGUIDS(
        bmqtst::TestHelperUtil::allocator());
    journalFile.addJournalRecordsWithOutstandingAndConfirmedMessages(
        &records,
        &confirmedGUIDS,
        false);

    // Configure parameters to print message details
    Parameters params(bmqtst::TestHelperUtil::allocator());
    params.d_details = true;
    // Prepare file manager
    bslma::ManagedPtr<FileManager> fileManager(
        new (*bmqtst::TestHelperUtil::allocator())
            FileManagerMock(journalFile),
        bmqtst::TestHelperUtil::allocator());

    // Run search
    bmqu::MemOutStream resultStream(bmqtst::TestHelperUtil::allocator());
    bslma::ManagedPtr<CommandProcessor> searchProcessor =
        CommandProcessorFactory::createCommandProcessor(
            &params,
            fileManager,
            resultStream,
            bmqtst::TestHelperUtil::allocator());
    searchProcessor->process();

    // Check that substrings are present in resultStream in correct order
    bsl::string resultString(resultStream.str(),
                             bmqtst::TestHelperUtil::allocator());
    size_t      startIdx             = 0;
    const char* messageRecordCaption = "MESSAGE Record";
    const char* confirmRecordCaption = "CONFIRM Record";
    const char* deleteRecordCaption  = "DELETE Record";
    for (size_t i = 0; i < confirmedGUIDS.size(); i++) {
        // Check Message type
        size_t foundIdx = resultString.find(messageRecordCaption, startIdx);
        BMQTST_ASSERT_D(messageRecordCaption, (foundIdx != bsl::string::npos));
        BMQTST_ASSERT_D(messageRecordCaption, (foundIdx >= startIdx));
        startIdx = foundIdx + bsl::strlen(messageRecordCaption);

        // Check GUID
        bmqu::MemOutStream ss(bmqtst::TestHelperUtil::allocator());
        outputGuidString(ss, confirmedGUIDS.at(i));
        bsl::string guidStr(ss.str(), bmqtst::TestHelperUtil::allocator());
        foundIdx = resultString.find(guidStr, startIdx);
        BMQTST_ASSERT_D(guidStr, (foundIdx != bsl::string::npos));
        BMQTST_ASSERT_D(guidStr, (foundIdx >= startIdx));
        startIdx = foundIdx + guidStr.length();

        // Check Confirm type
        foundIdx = resultString.find(confirmRecordCaption, startIdx);
        BMQTST_ASSERT_D(confirmRecordCaption, (foundIdx != bsl::string::npos));
        BMQTST_ASSERT_D(confirmRecordCaption, (foundIdx >= startIdx));
        startIdx = foundIdx + bsl::strlen(messageRecordCaption);

        // Check Delete type
        foundIdx = resultString.find(deleteRecordCaption, startIdx);
        BMQTST_ASSERT_D(deleteRecordCaption, (foundIdx != bsl::string::npos));
        BMQTST_ASSERT_D(deleteRecordCaption, (foundIdx >= startIdx));
        startIdx = foundIdx + bsl::strlen(messageRecordCaption);
    }
}

static void test13_searchMessagesWithPayloadDumpTest()
// ------------------------------------------------------------------------
// SEARCH MESSAGES WITH PAYLOAD DUMP TEST
//
// Concerns:
//   Search confirmed message in journal file and output GUIDs and payload
//   dumps. In case of confirmed messages search, message data (including dump)
//   are output immediately when 'delete' record found. Order of 'delete'
//   records can be different than order of messages. This test simulates
//   different order of 'delete' records and checks that payload dump is output
//   correctly.
//
// Testing:
//   JournalFileProcessor::process()
// ------------------------------------------------------------------------
{
    bmqtst::TestHelper::printTestName(
        "SEARCH MESSAGES WITH PAYLOAD DUMP TEST");

    // Simulate data file
    const DataMessage MESSAGES[] = {
        {
            L_,
            "APP_DATA_APP_DATA_APP_DATA_1",
            ""  //"OPTIONS_OPTIONS_"  // Word aligned
        },
        {
            L_,
            "APP_DATA_APP_DATA_APP_DATA_APP_DATA_APP_DATA_2",
            ""  // OPTIONS_OPTIONS_OPTIONS_OPTIONS_"  // Word aligned
        },
        {
            L_,
            "APP_DATA_APP_DATA_APP_DATA_APP_DATA_APP_DATA_APP_DATA_3",
            ""  // OPTIONS_OPTIONS_OPTIONS_OPTIONS_OPTIONS_OPTIONS_OPTIONS_"
        },
        {
            L_,
            "APP_DATA_APP_DATA_APP_DATA_4",
            ""  //"OPTIONS_OPTIONS_"  // Word aligned
        },
    };

    const unsigned int k_NUM_MSGS = sizeof(MESSAGES) / sizeof(*MESSAGES);

    FileHeader                fileHeader;
    MappedFileDescriptor      mfdData;
    bsl::vector<unsigned int> messageOffsets(
        bmqtst::TestHelperUtil::allocator());
    char* pd = addDataRecords(bmqtst::TestHelperUtil::allocator(),
                              &mfdData,
                              &fileHeader,
                              MESSAGES,
                              k_NUM_MSGS,
                              messageOffsets);
    BMQTST_ASSERT(pd != 0);
    BMQTST_ASSERT_GT(mfdData.fileSize(), 0ULL);
    // Create data file iterator
    DataFileIterator dataIt(&mfdData, fileHeader);

    // Simulate journal file
    const size_t k_NUM_RECORDS =
        k_NUM_MSGS * 2;  // k_NUM_MSGS records + k_NUM_MSGS deletion records

    JournalFile::RecordsListType records(bmqtst::TestHelperUtil::allocator());
    JournalFile                  journalFile(k_NUM_RECORDS,
                            bmqtst::TestHelperUtil::allocator());
    JournalFile::GuidVectorType  confirmedGUIDS(
        bmqtst::TestHelperUtil::allocator());
    journalFile.addJournalRecordsWithConfirmedMessagesWithDifferentOrder(
        &records,
        &confirmedGUIDS,
        k_NUM_MSGS,
        messageOffsets);

    // Configure parameters to search confirmed messages GUIDs with dumping
    // messages payload.
    Parameters params(bmqtst::TestHelperUtil::allocator());
    params.d_confirmed   = true;
    params.d_dumpPayload = true;
    // Prepare file manager
    bslma::ManagedPtr<FileManager> fileManager(
        new (*bmqtst::TestHelperUtil::allocator())
            FileManagerMock(journalFile),
        bmqtst::TestHelperUtil::allocator());
    EXPECT_CALL(static_cast<FileManagerMock&>(*fileManager),
                dataFileIterator())
        .WillRepeatedly(testing::Return(&dataIt));

    // Run search
    bmqu::MemOutStream resultStream(bmqtst::TestHelperUtil::allocator());
    bslma::ManagedPtr<CommandProcessor> searchProcessor =
        CommandProcessorFactory::createCommandProcessor(
            &params,
            fileManager,
            resultStream,
            bmqtst::TestHelperUtil::allocator());
    searchProcessor->process();

    // Prepare expected data
    bsl::string              resultString(resultStream.str(),
                             bmqtst::TestHelperUtil::allocator());
    size_t                   startIdx = 0;
    bsl::vector<bsl::string> expectedPayloadSubstring(
        bmqtst::TestHelperUtil::allocator());
    expectedPayloadSubstring.push_back("DATA_1");
    expectedPayloadSubstring.push_back("DATA_3");
    expectedPayloadSubstring.push_back("DATA_2");
    expectedPayloadSubstring.push_back("DATA_4");

    // Change GUIDs order for 2nd and 3rd messages as it was done in
    // 'addJournalRecordsWithConfirmedMessagesWithDifferentOrder()'
    bsl::swap(confirmedGUIDS[1], confirmedGUIDS[2]);

    // Check that substrings are present in resultStream in correct order
    for (unsigned int i = 0; i < k_NUM_MSGS; i++) {
        // Check GUID
        bmqt::MessageGUID  guid = confirmedGUIDS.at(i);
        bmqu::MemOutStream ss(bmqtst::TestHelperUtil::allocator());
        outputGuidString(ss, guid);
        bsl::string guidStr(ss.str(), bmqtst::TestHelperUtil::allocator());
        size_t      foundIdx = resultString.find(guidStr, startIdx);

        BMQTST_ASSERT_D(guidStr, (foundIdx != bsl::string::npos));
        BMQTST_ASSERT_D(guidStr, (foundIdx >= startIdx));

        startIdx = foundIdx + guidStr.length();

        // Check payload dump substring
        bsl::string dumpStr = expectedPayloadSubstring[i];
        foundIdx            = resultString.find(dumpStr, startIdx);

        BMQTST_ASSERT_D(dumpStr, (foundIdx != bsl::string::npos));
        BMQTST_ASSERT_D(guidStr, (foundIdx >= startIdx));
        startIdx = foundIdx + dumpStr.length();
    }

    bmqtst::TestHelperUtil::allocator()->deallocate(pd);
}

static void test14_summaryTest()
// ------------------------------------------------------------------------
// OUTPUT SUMMARY TEST
//
// Concerns:
//   Search messages in journal file and output summary.
//
// Testing:
//   JournalFileProcessor::process()
// ------------------------------------------------------------------------
{
    bmqtst::TestHelper::printTestName("OUTPUT SUMMARY TEST");

    // Simulate journal file
    const size_t                 k_NUM_RECORDS = 15;
    JournalFile::RecordsListType records(bmqtst::TestHelperUtil::allocator());
    JournalFile                  journalFile(k_NUM_RECORDS,
                            bmqtst::TestHelperUtil::allocator());
    JournalFile::GuidVectorType  partiallyConfirmedGUIDS(
        bmqtst::TestHelperUtil::allocator());
    journalFile.addJournalRecordsWithPartiallyConfirmedMessages(
        &records,
        &partiallyConfirmedGUIDS);

    // Configure parameters to output summary
    Parameters params(bmqtst::TestHelperUtil::allocator());
    params.d_summary = true;
    // Prepare file manager
    bslma::ManagedPtr<FileManager> fileManager(
        new (*bmqtst::TestHelperUtil::allocator())
            FileManagerMock(journalFile),
        bmqtst::TestHelperUtil::allocator());

    // Run search
    bmqu::MemOutStream resultStream(bmqtst::TestHelperUtil::allocator());
    bslma::ManagedPtr<CommandProcessor> searchProcessor =
        CommandProcessorFactory::createCommandProcessor(
            &params,
            fileManager,
            resultStream,
            bmqtst::TestHelperUtil::allocator());
    searchProcessor->process();

    // Prepare expected output
    bmqu::MemOutStream expectedStream(bmqtst::TestHelperUtil::allocator());
    expectedStream
        << "5 message(s) found.\nNumber of confirmed messages: 3\nNumber of "
           "partially confirmed messages: 2\n"
           "Number of outstanding messages: 2\nOutstanding ratio: 40% (2/5)\n";

    bsl::string res(resultStream.str(), bmqtst::TestHelperUtil::allocator());
    BMQTST_ASSERT(res.starts_with(expectedStream.str()));
}

static void test15_timestampSearchTest()
// ------------------------------------------------------------------------
// TIMESTAMP SEARCH TEST
//
// Concerns:
//   Find the first message in journal file with timestamp more than the
//   specified 'ts' and move the specified JournalFileIterator to it.
//
// Testing:
//   m_bmqstoragetool::moveToLowerBound()
// ------------------------------------------------------------------------
{
    bmqtst::TestHelper::printTestName("TIMESTAMP SEARCH TEST");

    // Simulate journal file
    const size_t                 k_NUM_RECORDS = 50;
    JournalFile::RecordsListType records(bmqtst::TestHelperUtil::allocator());
    JournalFile                  journalFile(k_NUM_RECORDS,
                            bmqtst::TestHelperUtil::allocator());
    journalFile.addAllTypesRecords(&records);

    struct ResultChecker {
        static void check(mqbs::JournalFileIterator& it,
                          const bsls::Types::Uint64& ts)
        {
            BMQTST_ASSERT_GT(it.recordHeader().timestamp(), ts);
            BMQTST_ASSERT(!it.isReverseMode());
            // Check previous record
            it.flipDirection();
            BMQTST_ASSERT_EQ(it.nextRecord(), 1);
            BMQTST_ASSERT_LE(it.recordHeader().timestamp(), ts);
            // Set 'it' to its original state
            it.flipDirection();
            BMQTST_ASSERT_EQ(it.nextRecord(), 1);
        }
    };

    {
        // Find existing timestamp
        const bsls::Types::Uint64 ts = k_NUM_RECORDS / 2 *
                                       journalFile.timestampIncrement();
        mqbs::JournalFileIterator journalFileIt(
            &journalFile.mappedFileDescriptor(),
            journalFile.fileHeader(),
            false);
        // Move the iterator to the beginning of the file
<<<<<<< HEAD
        ASSERT_EQ(journalFileIt.nextRecord(), 1);

        Parameters::Range range;
        range.d_type        = Parameters::Range::e_TIMESTAMP;
        range.d_timestampGt = ts;
        LessThanLowerBoundFn lessThanLowerBoundFn(range);

        ASSERT_EQ(m_bmqstoragetool::moveToLowerBound(&journalFileIt,
                                                     lessThanLowerBoundFn),
                  1);
=======
        BMQTST_ASSERT_EQ(journalFileIt.nextRecord(), 1);
        BMQTST_ASSERT_EQ(m_bmqstoragetool::moveToLowerBound(&journalFileIt,
                                                            ts),
                         1);
>>>>>>> 171d7cc1
        ResultChecker::check(journalFileIt, ts);
    }

    {
        // Find existing timestamps starting from different places of the file
        const bsls::Types::Uint64 ts1 = 10 * journalFile.timestampIncrement();
        const bsls::Types::Uint64 ts2 = 40 * journalFile.timestampIncrement();
        mqbs::JournalFileIterator journalFileIt(
            &journalFile.mappedFileDescriptor(),
            journalFile.fileHeader(),
            false);

        // Move the iterator to the center of the file
        BMQTST_ASSERT_EQ(journalFileIt.nextRecord(), 1);
        BMQTST_ASSERT_EQ(journalFileIt.advance(k_NUM_RECORDS / 2), 1);

        // Find record with lower timestamp than the record pointed by the
        // specified iterator, which is initially forward
<<<<<<< HEAD
        ASSERT_GT(journalFileIt.recordHeader().timestamp(), ts1);

        Parameters::Range range;
        range.d_type        = Parameters::Range::e_TIMESTAMP;
        range.d_timestampGt = ts1;
        LessThanLowerBoundFn lessThanLowerBoundFn(range);

        ASSERT_EQ(m_bmqstoragetool::moveToLowerBound(&journalFileIt,
                                                     lessThanLowerBoundFn),
                  1);
=======
        BMQTST_ASSERT_GT(journalFileIt.recordHeader().timestamp(), ts1);
        BMQTST_ASSERT_EQ(m_bmqstoragetool::moveToLowerBound(&journalFileIt,
                                                            ts1),
                         1);
>>>>>>> 171d7cc1
        ResultChecker::check(journalFileIt, ts1);

        // Find record with higher timestamp than the record pointed by the
        // specified iterator, which is initially forward
<<<<<<< HEAD
        ASSERT_LT(journalFileIt.recordHeader().timestamp(), ts2);
        range.d_timestampGt = ts2;

        LessThanLowerBoundFn lessThanLowerBoundFn2(range);
        ASSERT_EQ(m_bmqstoragetool::moveToLowerBound(&journalFileIt,
                                                     lessThanLowerBoundFn2),
                  1);
=======
        BMQTST_ASSERT_LT(journalFileIt.recordHeader().timestamp(), ts2);
        BMQTST_ASSERT_EQ(m_bmqstoragetool::moveToLowerBound(&journalFileIt,
                                                            ts2),
                         1);
>>>>>>> 171d7cc1
        ResultChecker::check(journalFileIt, ts2);

        // Find record with lower timestamp than the record pointed by the
        // specified iterator, which is initially backward
        BMQTST_ASSERT_GT(journalFileIt.recordHeader().timestamp(), ts1);
        journalFileIt.flipDirection();
<<<<<<< HEAD
        ASSERT(journalFileIt.isReverseMode());
        ASSERT_EQ(m_bmqstoragetool::moveToLowerBound(&journalFileIt,
                                                     lessThanLowerBoundFn),
                  1);
=======
        BMQTST_ASSERT(journalFileIt.isReverseMode());
        BMQTST_ASSERT_EQ(m_bmqstoragetool::moveToLowerBound(&journalFileIt,
                                                            ts1),
                         1);
>>>>>>> 171d7cc1
        ResultChecker::check(journalFileIt, ts1);

        // Find record with higher timestamp than the record pointed by the
        // specified iterator, which is initially backward
        BMQTST_ASSERT_LT(journalFileIt.recordHeader().timestamp(), ts2);
        journalFileIt.flipDirection();
<<<<<<< HEAD
        ASSERT(journalFileIt.isReverseMode());
        ASSERT_EQ(m_bmqstoragetool::moveToLowerBound(&journalFileIt,
                                                     lessThanLowerBoundFn2),
                  1);
=======
        BMQTST_ASSERT(journalFileIt.isReverseMode());
        BMQTST_ASSERT_EQ(m_bmqstoragetool::moveToLowerBound(&journalFileIt,
                                                            ts2),
                         1);
>>>>>>> 171d7cc1
        ResultChecker::check(journalFileIt, ts2);
    }

    {
        // Timestamp more than last record in the file
        const bsls::Types::Uint64 ts = k_NUM_RECORDS * 2 *
                                       journalFile.timestampIncrement();
        mqbs::JournalFileIterator journalFileIt(
            &journalFile.mappedFileDescriptor(),
            journalFile.fileHeader(),
            false);
        // Move the iterator to the beginning of the file
<<<<<<< HEAD
        ASSERT_EQ(journalFileIt.nextRecord(), 1);

        Parameters::Range range;
        range.d_type        = Parameters::Range::e_TIMESTAMP;
        range.d_timestampGt = ts;
        LessThanLowerBoundFn lessThanLowerBoundFn(range);

        ASSERT_EQ(m_bmqstoragetool::moveToLowerBound(&journalFileIt,
                                                     lessThanLowerBoundFn),
                  0);
        ASSERT_EQ(journalFileIt.recordIndex(), k_NUM_RECORDS - 1);
        ASSERT_LT(journalFileIt.recordHeader().timestamp(), ts);
        ASSERT(!journalFileIt.isReverseMode());
=======
        BMQTST_ASSERT_EQ(journalFileIt.nextRecord(), 1);
        BMQTST_ASSERT_EQ(m_bmqstoragetool::moveToLowerBound(&journalFileIt,
                                                            ts),
                         0);
        BMQTST_ASSERT_EQ(journalFileIt.recordIndex(), k_NUM_RECORDS - 1);
        BMQTST_ASSERT_LT(journalFileIt.recordHeader().timestamp(), ts);
        BMQTST_ASSERT(!journalFileIt.isReverseMode());
>>>>>>> 171d7cc1
    }

    {
        // Timestamp less than first record in the file
        const bsls::Types::Uint64 ts = journalFile.timestampIncrement() / 2;
        mqbs::JournalFileIterator journalFileIt(
            &journalFile.mappedFileDescriptor(),
            journalFile.fileHeader(),
            false);
        // Move the iterator to the beginning of the file
<<<<<<< HEAD
        ASSERT_EQ(journalFileIt.nextRecord(), 1);

        Parameters::Range range;
        range.d_type        = Parameters::Range::e_TIMESTAMP;
        range.d_timestampGt = ts;
        LessThanLowerBoundFn lessThanLowerBoundFn(range);

        ASSERT_EQ(m_bmqstoragetool::moveToLowerBound(&journalFileIt,
                                                     lessThanLowerBoundFn),
                  1);
        ASSERT_EQ(journalFileIt.recordIndex(), 0U);
        ASSERT_GT(journalFileIt.recordHeader().timestamp(), ts);
        ASSERT(!journalFileIt.isReverseMode());
=======
        BMQTST_ASSERT_EQ(journalFileIt.nextRecord(), 1);
        BMQTST_ASSERT_EQ(m_bmqstoragetool::moveToLowerBound(&journalFileIt,
                                                            ts),
                         1);
        BMQTST_ASSERT_EQ(journalFileIt.recordIndex(), 0U);
        BMQTST_ASSERT_GT(journalFileIt.recordHeader().timestamp(), ts);
        BMQTST_ASSERT(!journalFileIt.isReverseMode());
>>>>>>> 171d7cc1
    }
}

static void test16_sequenceNumberLowerBoundTest()
// ------------------------------------------------------------------------
// MOVE TO SEQUENCE NUMBER LOWER BOUND TEST
//
// Concerns:
//   Find the first message in journal file with sequence number more than the
//   specified 'valueGt' and move the specified JournalFileIterator to it.
//
// Testing:
//   m_bmqstoragetool::moveToLowerBound()
// ------------------------------------------------------------------------
{
    bmqtst::TestHelper::printTestName(
        "MOVE TO SEQUENCE NUMBER LOWER BOUND TEST");

    struct Test {
        int                 d_line;
        size_t              d_numRecords;
        size_t              d_numRecordsWithSameLeaseId;
        unsigned int        d_leaseIdGt;
        bsls::Types::Uint64 d_seqNumberGt;
    } k_DATA[] = {
        {L_, 32, 4, 3, 2},
        {L_, 3, 2, 1, 2},
        {L_, 300, 10, 3, 2},
        {L_, 300, 11, 3, 2},
        {L_, 300, 11, 3, 1},    // edge case (first seqNum inside leaseId)
        {L_, 300, 11, 3, 11},   // edge case (last seqNum inside leaseId)
        {L_, 300, 11, 1, 1},    // edge case (left seqNum edge inside first
                                // leaseId)
        {L_, 330, 11, 30, 10},  // edge case (prev before last seqNum inside
                                // last leaseId)
    };

    const size_t k_NUM_DATA = sizeof(k_DATA) / sizeof(*k_DATA);

    for (size_t idx = 0; idx < k_NUM_DATA; ++idx) {
        const Test& test = k_DATA[idx];

        // Simulate journal file
        JournalFile::RecordsListType records(
            bmqtst::TestHelperUtil::allocator());
        JournalFile journalFile(test.d_numRecords,
                                bmqtst::TestHelperUtil::allocator());
        journalFile.addMultipleTypesRecordsWithMultipleLeaseId(
            &records,
            test.d_numRecordsWithSameLeaseId);

        mqbs::JournalFileIterator journalFileIt(
            &journalFile.mappedFileDescriptor(),
            journalFile.fileHeader(),
            false);

        CompositeSequenceNumber seqNumGt(test.d_leaseIdGt, test.d_seqNumberGt);
        unsigned int            expectedLeaseId =
            test.d_leaseIdGt +
            (test.d_seqNumberGt == test.d_numRecordsWithSameLeaseId ? 1 : 0);
        bsls::Types::Uint64 expectedSeqNumber =
            test.d_seqNumberGt == test.d_numRecordsWithSameLeaseId
                ? 1
                : (test.d_seqNumberGt + 1);

        // Move the iterator to the beginning of the file
        ASSERT_EQ(journalFileIt.nextRecord(), 1);

        Parameters::Range range;
        range.d_type     = Parameters::Range::e_SEQUENCE_NUM;
        range.d_seqNumGt = seqNumGt;
        LessThanLowerBoundFn lessThanLowerBoundFn(range);

        ASSERT_EQ_D(test.d_line,
                    m_bmqstoragetool::moveToLowerBound(&journalFileIt,
                                                       lessThanLowerBoundFn),
                    1);
        ASSERT_EQ_D(test.d_line,
                    journalFileIt.recordHeader().primaryLeaseId(),
                    expectedLeaseId);
        ASSERT_EQ_D(test.d_line,
                    journalFileIt.recordHeader().sequenceNumber(),
                    expectedSeqNumber);
    }

    // Edge case: not in the range (greater then the last record)
    {
        const size_t                 k_NUM_RECORDS = 30;
        JournalFile::RecordsListType records(
            bmqtst::TestHelperUtil::allocator());
        JournalFile journalFile(k_NUM_RECORDS,
                                bmqtst::TestHelperUtil::allocator());
        journalFile.addMultipleTypesRecordsWithMultipleLeaseId(&records,
                                                               k_NUM_RECORDS);

        mqbs::JournalFileIterator journalFileIt(
            &journalFile.mappedFileDescriptor(),
            journalFile.fileHeader(),
            false);

        // Move the iterator to the beginning of the file
        ASSERT_EQ(journalFileIt.nextRecord(), 1);

        CompositeSequenceNumber seqNumGt(1, k_NUM_RECORDS);
        Parameters::Range       range;
        range.d_type     = Parameters::Range::e_SEQUENCE_NUM;
        range.d_seqNumGt = seqNumGt;
        LessThanLowerBoundFn lessThanLowerBoundFn(range);

        ASSERT_EQ(m_bmqstoragetool::moveToLowerBound(&journalFileIt,
                                                     lessThanLowerBoundFn),
                  0);
        ASSERT_EQ(journalFileIt.recordHeader().primaryLeaseId(), 1u);
        ASSERT_EQ(journalFileIt.recordHeader().sequenceNumber(),
                  k_NUM_RECORDS);
    }
}

static void test17_searchMessagesBySequenceNumbersRange()
// ------------------------------------------------------------------------
// SEARCH MESSAGES BY SEQUENCE NUMBERS RANGE TEST
//
// Concerns:
//   Search messages by sequence numbers range in journal file and output
//   GUIDs.
//
// Testing:
//   JournalFileProcessor::process()
// ------------------------------------------------------------------------
{
    bmqtst::TestHelper::printTestName(
        "SEARCH MESSAGES BY SEQUENCE NUMBERS RANGE TEST");

    // Simulate journal file
    const size_t                 k_NUM_RECORDS = 100;
    JournalFile::RecordsListType records(bmqtst::TestHelperUtil::allocator());
    JournalFile                  journalFile(k_NUM_RECORDS,
                            bmqtst::TestHelperUtil::allocator());
    journalFile.addMultipleTypesRecordsWithMultipleLeaseId(&records, 10);
    const CompositeSequenceNumber seqNumGt(3, 3);
    const CompositeSequenceNumber seqNumLt(4, 6);

    // Configure parameters to search messages by sequence number range
    Parameters params(bmqtst::TestHelperUtil::allocator());
    params.d_range.d_seqNumGt = seqNumGt;
    params.d_range.d_seqNumLt = seqNumLt;
    params.d_range.d_type     = Parameters::Range::e_SEQUENCE_NUM;
    // Prepare file manager
    bslma::ManagedPtr<FileManager> fileManager(
        new (*bmqtst::TestHelperUtil::allocator())
            FileManagerMock(journalFile),
        bmqtst::TestHelperUtil::allocator());

    // Get GUIDs of messages inside sequence numbers range and prepare expected
    // output
    bmqu::MemOutStream expectedStream(bmqtst::TestHelperUtil::allocator());

    bsl::list<JournalFile::NodeType>::const_iterator recordIter =
        records.begin();
    bsl::size_t msgCnt = 0;
    for (; recordIter != records.end(); ++recordIter) {
        RecordType::Enum rtype = recordIter->first;
        if (rtype == RecordType::e_MESSAGE) {
            const MessageRecord& msg = *reinterpret_cast<const MessageRecord*>(
                recordIter->second.buffer());
            const CompositeSequenceNumber seqNum(
                msg.header().primaryLeaseId(),
                msg.header().sequenceNumber());
            if (seqNumGt < seqNum && seqNum < seqNumLt) {
                outputGuidString(expectedStream, msg.messageGUID());
                msgCnt++;
            }
        }
    }
    expectedStream << msgCnt << " message GUID(s) found." << bsl::endl;

    // Run search
    bmqu::MemOutStream resultStream(bmqtst::TestHelperUtil::allocator());
    bslma::ManagedPtr<CommandProcessor> searchProcessor =
        CommandProcessorFactory::createCommandProcessor(
            &params,
            fileManager,
            resultStream,
            bmqtst::TestHelperUtil::allocator());
    searchProcessor->process();

    ASSERT_EQ(resultStream.str(), expectedStream.str());
}

static void test18_searchMessagesByOffsetsRange()
// ------------------------------------------------------------------------
// SEARCH MESSAGES BY OFFSETS RANGE TEST
//
// Concerns:
//   Search messages by offsets range in journal file and output GUIDs.
//
// Testing:
//   JournalFileProcessor::process()
// ------------------------------------------------------------------------
{
    bmqtst::TestHelper::printTestName("SEARCH MESSAGES BY OFFSETS RANGE TEST");

    // Simulate journal file
    const size_t                 k_NUM_RECORDS = 50;
    JournalFile::RecordsListType records(bmqtst::TestHelperUtil::allocator());
    JournalFile                  journalFile(k_NUM_RECORDS,
                            bmqtst::TestHelperUtil::allocator());
    journalFile.addAllTypesRecords(&records);
    const size_t k_HEADER_SIZE = sizeof(mqbs::FileHeader) +
                                 sizeof(mqbs::JournalFileHeader);
    const bsls::Types::Uint64 offsetGt =
        mqbs::FileStoreProtocol::k_JOURNAL_RECORD_SIZE * 15 + k_HEADER_SIZE;
    const bsls::Types::Uint64 offsetLt =
        mqbs::FileStoreProtocol::k_JOURNAL_RECORD_SIZE * 35 + k_HEADER_SIZE;

    // Configure parameters to search messages by timestamps
    Parameters params(bmqtst::TestHelperUtil::allocator());
    params.d_range.d_offsetGt = offsetGt;
    params.d_range.d_offsetLt = offsetLt;
    params.d_range.d_type     = Parameters::Range::e_OFFSET;
    // Prepare file manager
    bslma::ManagedPtr<FileManager> fileManager(
        new (*bmqtst::TestHelperUtil::allocator())
            FileManagerMock(journalFile),
        bmqtst::TestHelperUtil::allocator());

    // Get GUIDs of messages within offsets range and prepare expected
    // output
    bmqu::MemOutStream expectedStream(bmqtst::TestHelperUtil::allocator());

    bsl::list<JournalFile::NodeType>::const_iterator recordIter =
        records.begin();
    bsl::size_t msgCnt = 0;
    for (; recordIter != records.end(); ++recordIter) {
        RecordType::Enum rtype = recordIter->first;
        if (rtype == RecordType::e_MESSAGE) {
            const MessageRecord& msg = *reinterpret_cast<const MessageRecord*>(
                recordIter->second.buffer());
            const bsls::Types::Uint64& offset =
                msg.header().sequenceNumber() *
                mqbs::FileStoreProtocol::k_JOURNAL_RECORD_SIZE;
            if (offset > offsetGt && offset < offsetLt) {
                outputGuidString(expectedStream, msg.messageGUID());
                msgCnt++;
            }
        }
    }
    expectedStream << msgCnt << " message GUID(s) found." << bsl::endl;

    // Run search
    bmqu::MemOutStream resultStream(bmqtst::TestHelperUtil::allocator());
    bslma::ManagedPtr<CommandProcessor> searchProcessor =
        CommandProcessorFactory::createCommandProcessor(
            &params,
            fileManager,
            resultStream,
            bmqtst::TestHelperUtil::allocator());
    searchProcessor->process();

    ASSERT_EQ(resultStream.str(), expectedStream.str());
}

// ============================================================================
//                                 MAIN PROGRAM
// ----------------------------------------------------------------------------

int main(int argc, char* argv[])
{
    TEST_PROLOG(bmqtst::TestHelper::e_DEFAULT);

    switch (_testCase) {
    case 0:
    case 1: test1_breathingTest(); break;
    case 2: test2_searchGuidTest(); break;
    case 3: test3_searchNonExistingGuidTest(); break;
    case 4: test4_searchExistingAndNonExistingGuidTest(); break;
    case 5: test5_searchOutstandingMessagesTest(); break;
    case 6: test6_searchConfirmedMessagesTest(); break;
    case 7: test7_searchPartiallyConfirmedMessagesTest(); break;
    case 8: test8_searchMessagesByQueueKeyTest(); break;
    case 9: test9_searchMessagesByQueueNameTest(); break;
    case 10: test10_searchMessagesByQueueNameAndQueueKeyTest(); break;
    case 11: test11_searchMessagesByTimestamp(); break;
    case 12: test12_printMessagesDetailsTest(); break;
    case 13: test13_searchMessagesWithPayloadDumpTest(); break;
    case 14: test14_summaryTest(); break;
    case 15: test15_timestampSearchTest(); break;
    case 16: test16_sequenceNumberLowerBoundTest(); break;
    case 17: test17_searchMessagesBySequenceNumbersRange(); break;
    case 18: test18_searchMessagesByOffsetsRange(); break;
    default: {
        cerr << "WARNING: CASE '" << _testCase << "' NOT FOUND." << endl;
        bmqtst::TestHelperUtil::testStatus() = -1;
    } break;
    }

    TEST_EPILOG(bmqtst::TestHelper::e_CHECK_DEF_GBL_ALLOC);
}<|MERGE_RESOLUTION|>--- conflicted
+++ resolved
@@ -1236,23 +1236,22 @@
             journalFile.fileHeader(),
             false);
         // Move the iterator to the beginning of the file
-<<<<<<< HEAD
-        ASSERT_EQ(journalFileIt.nextRecord(), 1);
+        BMQTST_ASSERT_EQ(journalFileIt.nextRecord(), 1);
 
         Parameters::Range range;
         range.d_type        = Parameters::Range::e_TIMESTAMP;
         range.d_timestampGt = ts;
         LessThanLowerBoundFn lessThanLowerBoundFn(range);
 
-        ASSERT_EQ(m_bmqstoragetool::moveToLowerBound(&journalFileIt,
-                                                     lessThanLowerBoundFn),
-                  1);
-=======
+        BMQTST_ASSERT_EQ(
+            m_bmqstoragetool::moveToLowerBound(&journalFileIt,
+                                               lessThanLowerBoundFn),
+            1);
         BMQTST_ASSERT_EQ(journalFileIt.nextRecord(), 1);
-        BMQTST_ASSERT_EQ(m_bmqstoragetool::moveToLowerBound(&journalFileIt,
-                                                            ts),
-                         1);
->>>>>>> 171d7cc1
+        BMQTST_ASSERT_EQ(
+            m_bmqstoragetool::moveToLowerBound(&journalFileIt,
+                                               lessThanLowerBoundFn),
+            1);
         ResultChecker::check(journalFileIt, ts);
     }
 
@@ -1271,75 +1270,51 @@
 
         // Find record with lower timestamp than the record pointed by the
         // specified iterator, which is initially forward
-<<<<<<< HEAD
-        ASSERT_GT(journalFileIt.recordHeader().timestamp(), ts1);
+        BMQTST_ASSERT_GT(journalFileIt.recordHeader().timestamp(), ts1);
 
         Parameters::Range range;
         range.d_type        = Parameters::Range::e_TIMESTAMP;
         range.d_timestampGt = ts1;
         LessThanLowerBoundFn lessThanLowerBoundFn(range);
 
-        ASSERT_EQ(m_bmqstoragetool::moveToLowerBound(&journalFileIt,
-                                                     lessThanLowerBoundFn),
-                  1);
-=======
-        BMQTST_ASSERT_GT(journalFileIt.recordHeader().timestamp(), ts1);
-        BMQTST_ASSERT_EQ(m_bmqstoragetool::moveToLowerBound(&journalFileIt,
-                                                            ts1),
-                         1);
->>>>>>> 171d7cc1
+        BMQTST_ASSERT_EQ(
+            m_bmqstoragetool::moveToLowerBound(&journalFileIt,
+                                               lessThanLowerBoundFn),
+            1);
         ResultChecker::check(journalFileIt, ts1);
 
         // Find record with higher timestamp than the record pointed by the
         // specified iterator, which is initially forward
-<<<<<<< HEAD
-        ASSERT_LT(journalFileIt.recordHeader().timestamp(), ts2);
+        BMQTST_ASSERT_LT(journalFileIt.recordHeader().timestamp(), ts2);
         range.d_timestampGt = ts2;
 
         LessThanLowerBoundFn lessThanLowerBoundFn2(range);
-        ASSERT_EQ(m_bmqstoragetool::moveToLowerBound(&journalFileIt,
-                                                     lessThanLowerBoundFn2),
-                  1);
-=======
-        BMQTST_ASSERT_LT(journalFileIt.recordHeader().timestamp(), ts2);
-        BMQTST_ASSERT_EQ(m_bmqstoragetool::moveToLowerBound(&journalFileIt,
-                                                            ts2),
-                         1);
->>>>>>> 171d7cc1
+        BMQTST_ASSERT_EQ(
+            m_bmqstoragetool::moveToLowerBound(&journalFileIt,
+                                               lessThanLowerBoundFn2),
+            1);
         ResultChecker::check(journalFileIt, ts2);
 
         // Find record with lower timestamp than the record pointed by the
         // specified iterator, which is initially backward
         BMQTST_ASSERT_GT(journalFileIt.recordHeader().timestamp(), ts1);
         journalFileIt.flipDirection();
-<<<<<<< HEAD
-        ASSERT(journalFileIt.isReverseMode());
-        ASSERT_EQ(m_bmqstoragetool::moveToLowerBound(&journalFileIt,
-                                                     lessThanLowerBoundFn),
-                  1);
-=======
         BMQTST_ASSERT(journalFileIt.isReverseMode());
-        BMQTST_ASSERT_EQ(m_bmqstoragetool::moveToLowerBound(&journalFileIt,
-                                                            ts1),
-                         1);
->>>>>>> 171d7cc1
+        BMQTST_ASSERT_EQ(
+            m_bmqstoragetool::moveToLowerBound(&journalFileIt,
+                                               lessThanLowerBoundFn),
+            1);
         ResultChecker::check(journalFileIt, ts1);
 
         // Find record with higher timestamp than the record pointed by the
         // specified iterator, which is initially backward
         BMQTST_ASSERT_LT(journalFileIt.recordHeader().timestamp(), ts2);
         journalFileIt.flipDirection();
-<<<<<<< HEAD
-        ASSERT(journalFileIt.isReverseMode());
-        ASSERT_EQ(m_bmqstoragetool::moveToLowerBound(&journalFileIt,
-                                                     lessThanLowerBoundFn2),
-                  1);
-=======
         BMQTST_ASSERT(journalFileIt.isReverseMode());
-        BMQTST_ASSERT_EQ(m_bmqstoragetool::moveToLowerBound(&journalFileIt,
-                                                            ts2),
-                         1);
->>>>>>> 171d7cc1
+        BMQTST_ASSERT_EQ(
+            m_bmqstoragetool::moveToLowerBound(&journalFileIt,
+                                               lessThanLowerBoundFn2),
+            1);
         ResultChecker::check(journalFileIt, ts2);
     }
 
@@ -1352,29 +1327,20 @@
             journalFile.fileHeader(),
             false);
         // Move the iterator to the beginning of the file
-<<<<<<< HEAD
-        ASSERT_EQ(journalFileIt.nextRecord(), 1);
+        BMQTST_ASSERT_EQ(journalFileIt.nextRecord(), 1);
 
         Parameters::Range range;
         range.d_type        = Parameters::Range::e_TIMESTAMP;
         range.d_timestampGt = ts;
         LessThanLowerBoundFn lessThanLowerBoundFn(range);
 
-        ASSERT_EQ(m_bmqstoragetool::moveToLowerBound(&journalFileIt,
-                                                     lessThanLowerBoundFn),
-                  0);
-        ASSERT_EQ(journalFileIt.recordIndex(), k_NUM_RECORDS - 1);
-        ASSERT_LT(journalFileIt.recordHeader().timestamp(), ts);
-        ASSERT(!journalFileIt.isReverseMode());
-=======
-        BMQTST_ASSERT_EQ(journalFileIt.nextRecord(), 1);
-        BMQTST_ASSERT_EQ(m_bmqstoragetool::moveToLowerBound(&journalFileIt,
-                                                            ts),
-                         0);
+        BMQTST_ASSERT_EQ(
+            m_bmqstoragetool::moveToLowerBound(&journalFileIt,
+                                               lessThanLowerBoundFn),
+            0);
         BMQTST_ASSERT_EQ(journalFileIt.recordIndex(), k_NUM_RECORDS - 1);
         BMQTST_ASSERT_LT(journalFileIt.recordHeader().timestamp(), ts);
         BMQTST_ASSERT(!journalFileIt.isReverseMode());
->>>>>>> 171d7cc1
     }
 
     {
@@ -1385,29 +1351,20 @@
             journalFile.fileHeader(),
             false);
         // Move the iterator to the beginning of the file
-<<<<<<< HEAD
-        ASSERT_EQ(journalFileIt.nextRecord(), 1);
+        BMQTST_ASSERT_EQ(journalFileIt.nextRecord(), 1);
 
         Parameters::Range range;
         range.d_type        = Parameters::Range::e_TIMESTAMP;
         range.d_timestampGt = ts;
         LessThanLowerBoundFn lessThanLowerBoundFn(range);
 
-        ASSERT_EQ(m_bmqstoragetool::moveToLowerBound(&journalFileIt,
-                                                     lessThanLowerBoundFn),
-                  1);
-        ASSERT_EQ(journalFileIt.recordIndex(), 0U);
-        ASSERT_GT(journalFileIt.recordHeader().timestamp(), ts);
-        ASSERT(!journalFileIt.isReverseMode());
-=======
-        BMQTST_ASSERT_EQ(journalFileIt.nextRecord(), 1);
-        BMQTST_ASSERT_EQ(m_bmqstoragetool::moveToLowerBound(&journalFileIt,
-                                                            ts),
-                         1);
+        BMQTST_ASSERT_EQ(
+            m_bmqstoragetool::moveToLowerBound(&journalFileIt,
+                                               lessThanLowerBoundFn),
+            1);
         BMQTST_ASSERT_EQ(journalFileIt.recordIndex(), 0U);
         BMQTST_ASSERT_GT(journalFileIt.recordHeader().timestamp(), ts);
         BMQTST_ASSERT(!journalFileIt.isReverseMode());
->>>>>>> 171d7cc1
     }
 }
 
@@ -1474,23 +1431,24 @@
                 : (test.d_seqNumberGt + 1);
 
         // Move the iterator to the beginning of the file
-        ASSERT_EQ(journalFileIt.nextRecord(), 1);
+        BMQTST_ASSERT_EQ(journalFileIt.nextRecord(), 1);
 
         Parameters::Range range;
         range.d_type     = Parameters::Range::e_SEQUENCE_NUM;
         range.d_seqNumGt = seqNumGt;
         LessThanLowerBoundFn lessThanLowerBoundFn(range);
 
-        ASSERT_EQ_D(test.d_line,
-                    m_bmqstoragetool::moveToLowerBound(&journalFileIt,
-                                                       lessThanLowerBoundFn),
-                    1);
-        ASSERT_EQ_D(test.d_line,
-                    journalFileIt.recordHeader().primaryLeaseId(),
-                    expectedLeaseId);
-        ASSERT_EQ_D(test.d_line,
-                    journalFileIt.recordHeader().sequenceNumber(),
-                    expectedSeqNumber);
+        BMQTST_ASSERT_EQ_D(
+            test.d_line,
+            m_bmqstoragetool::moveToLowerBound(&journalFileIt,
+                                               lessThanLowerBoundFn),
+            1);
+        BMQTST_ASSERT_EQ_D(test.d_line,
+                           journalFileIt.recordHeader().primaryLeaseId(),
+                           expectedLeaseId);
+        BMQTST_ASSERT_EQ_D(test.d_line,
+                           journalFileIt.recordHeader().sequenceNumber(),
+                           expectedSeqNumber);
     }
 
     // Edge case: not in the range (greater then the last record)
@@ -1509,7 +1467,7 @@
             false);
 
         // Move the iterator to the beginning of the file
-        ASSERT_EQ(journalFileIt.nextRecord(), 1);
+        BMQTST_ASSERT_EQ(journalFileIt.nextRecord(), 1);
 
         CompositeSequenceNumber seqNumGt(1, k_NUM_RECORDS);
         Parameters::Range       range;
@@ -1517,12 +1475,13 @@
         range.d_seqNumGt = seqNumGt;
         LessThanLowerBoundFn lessThanLowerBoundFn(range);
 
-        ASSERT_EQ(m_bmqstoragetool::moveToLowerBound(&journalFileIt,
-                                                     lessThanLowerBoundFn),
-                  0);
-        ASSERT_EQ(journalFileIt.recordHeader().primaryLeaseId(), 1u);
-        ASSERT_EQ(journalFileIt.recordHeader().sequenceNumber(),
-                  k_NUM_RECORDS);
+        BMQTST_ASSERT_EQ(
+            m_bmqstoragetool::moveToLowerBound(&journalFileIt,
+                                               lessThanLowerBoundFn),
+            0);
+        BMQTST_ASSERT_EQ(journalFileIt.recordHeader().primaryLeaseId(), 1u);
+        BMQTST_ASSERT_EQ(journalFileIt.recordHeader().sequenceNumber(),
+                         k_NUM_RECORDS);
     }
 }
 
@@ -1594,7 +1553,7 @@
             bmqtst::TestHelperUtil::allocator());
     searchProcessor->process();
 
-    ASSERT_EQ(resultStream.str(), expectedStream.str());
+    BMQTST_ASSERT_EQ(resultStream.str(), expectedStream.str());
 }
 
 static void test18_searchMessagesByOffsetsRange()
@@ -1667,7 +1626,7 @@
             bmqtst::TestHelperUtil::allocator());
     searchProcessor->process();
 
-    ASSERT_EQ(resultStream.str(), expectedStream.str());
+    BMQTST_ASSERT_EQ(resultStream.str(), expectedStream.str());
 }
 
 // ============================================================================
