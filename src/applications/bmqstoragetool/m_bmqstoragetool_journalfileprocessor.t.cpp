// Copyright 2023 Bloomberg Finance L.P.
// SPDX-License-Identifier: Apache-2.0
//
// Licensed under the Apache License, Version 2.0 (the "License");
// you may not use this file except in compliance with the License.
// You may obtain a copy of the License at
//
//     http://www.apache.org/licenses/LICENSE-2.0
//
// Unless required by applicable law or agreed to in writing, software
// distributed under the License is distributed on an "AS IS" BASIS,
// WITHOUT WARRANTIES OR CONDITIONS OF ANY KIND, either express or implied.
// See the License for the specific language governing permissions and
// limitations under the License.

// bmqstoragetool
#include "m_bmqstoragetool_compositesequencenumber.h"
#include "m_bmqstoragetool_parameters.h"
#include <m_bmqstoragetool_commandprocessorfactory.h>
#include <m_bmqstoragetool_filemanagermock.h>
#include <m_bmqstoragetool_journalfileprocessor.h>

// MQB
#include <mqbs_mappedfiledescriptor.h>
#include <mqbs_memoryblock.h>
#include <mqbs_offsetptr.h>
#include <mqbu_messageguidutil.h>

// BMQ
#include <bmqu_alignedprinter.h>
#include <bmqu_memoutstream.h>

// BDE
#include <bsl_list.h>
#include <bsl_utility.h>
#include <bslma_allocator.h>

// TEST DRIVER
#include <bmqtst_testhelper.h>

// CONVENIENCE
using namespace BloombergLP;
using namespace m_bmqstoragetool;
using namespace bsl;
using namespace mqbs;

// ============================================================================
//                                    TESTS
// ----------------------------------------------------------------------------

namespace {

/// Value semantic type representing data message parameters.
struct DataMessage {
    int         d_line;
    const char* d_appData_p;
    const char* d_options_p;
};

/// Allocate in memory storage data file and generate sequence of data
/// records using the specified arguments. Return pointer to allocated
/// memory.
char* addDataRecords(bslma::Allocator*          ta,
                     MappedFileDescriptor*      mfd,
                     FileHeader*                fileHeader,
                     const DataMessage*         messages,
                     const unsigned int         numMessages,
                     bsl::vector<unsigned int>& messageOffsets)
{
    bsls::Types::Uint64 currPos = 0;
    const unsigned int  dhSize  = sizeof(DataHeader);
    unsigned int totalSize      = sizeof(FileHeader) + sizeof(DataFileHeader);

    // Have to compute the 'totalSize' we need for the 'MemoryBlock' based on
    // the padding that we need for each record.

    for (unsigned int i = 0; i < numMessages; i++) {
        unsigned int optionsLen = static_cast<unsigned int>(
            bsl::strlen(messages[i].d_options_p));
        BSLS_ASSERT_OPT(0 == optionsLen % bmqp::Protocol::k_WORD_SIZE);

        unsigned int appDataLen = static_cast<unsigned int>(
            bsl::strlen(messages[i].d_appData_p));
        int appDataPadding = 0;
        bmqp::ProtocolUtil::calcNumDwordsAndPadding(&appDataPadding,
                                                    appDataLen + optionsLen +
                                                        dhSize);

        totalSize += dhSize + appDataLen + appDataPadding + optionsLen;
    }

    // Allocate the memory now.
    char* p = static_cast<char*>(ta->allocate(totalSize));

    // Create the 'MemoryBlock'
    MemoryBlock block(p, totalSize);

    // Set the MFD
    mfd->setFd(-1);
    mfd->setBlock(block);
    mfd->setFileSize(totalSize);

    // Add the entries to the block.
    OffsetPtr<FileHeader> fh(block, currPos);
    new (fh.get()) FileHeader();
    fh->setHeaderWords(sizeof(FileHeader) / bmqp::Protocol::k_WORD_SIZE);
    fh->setMagic1(FileHeader::k_MAGIC1);
    fh->setMagic2(FileHeader::k_MAGIC2);
    currPos += sizeof(FileHeader);

    OffsetPtr<DataFileHeader> dfh(block, currPos);
    new (dfh.get()) DataFileHeader();
    dfh->setHeaderWords(sizeof(DataFileHeader) / bmqp::Protocol::k_WORD_SIZE);
    currPos += sizeof(DataFileHeader);

    for (unsigned int i = 0; i < numMessages; i++) {
        messageOffsets.push_back(
            static_cast<unsigned int>(currPos / bmqp::Protocol::k_DWORD_SIZE));

        OffsetPtr<DataHeader> dh(block, currPos);
        new (dh.get()) DataHeader();

        unsigned int optionsLen = static_cast<unsigned int>(
            bsl::strlen(messages[i].d_options_p));
        dh->setOptionsWords(optionsLen / bmqp::Protocol::k_WORD_SIZE);
        currPos += sizeof(DataHeader);

        char* destination = reinterpret_cast<char*>(block.base() + currPos);
        bsl::memcpy(destination, messages[i].d_options_p, optionsLen);
        currPos += optionsLen;
        destination += optionsLen;

        unsigned int appDataLen = static_cast<unsigned int>(
            bsl::strlen(messages[i].d_appData_p));
        int appDataPad = 0;
        bmqp::ProtocolUtil::calcNumDwordsAndPadding(&appDataPad,
                                                    appDataLen + optionsLen +
                                                        dhSize);

        bsl::memcpy(destination, messages[i].d_appData_p, appDataLen);
        currPos += appDataLen;
        destination += appDataLen;
        bmqp::ProtocolUtil::appendPaddingDwordRaw(destination, appDataPad);
        currPos += appDataPad;

        unsigned int messageOffset = dh->headerWords() +
                                     ((appDataLen + appDataPad + optionsLen) /
                                      bmqp::Protocol::k_WORD_SIZE);
        dh->setMessageWords(messageOffset);
    }

    *fileHeader = *fh;

    return p;
}

/// Output the specified `messageGUID` as a string to the specified
/// `ostream`.
void outputGuidString(bsl::ostream&            ostream,
                      const bmqt::MessageGUID& messageGUID,
                      bool                     addNewLine = true)
{
    ostream << messageGUID;
    if (addNewLine)
        ostream << bsl::endl;
}

}  // close unnamed namespace

static void test1_breathingTest()
// ------------------------------------------------------------------------
// BREATHING TEST
//
// Concerns:
//   Exercise the basic functionality of the tool - output all message GUIDs
//   found in journal file.
//
// Testing:
//   Basic functionality
// ------------------------------------------------------------------------
{
    bmqtst::TestHelper::printTestName("BREATHING TEST");

    // Simulate journal file
    const size_t                 k_NUM_RECORDS = 15;
    JournalFile::RecordsListType records(bmqtst::TestHelperUtil::allocator());
    JournalFile                  journalFile(k_NUM_RECORDS,
                            bmqtst::TestHelperUtil::allocator());
    journalFile.addAllTypesRecords(&records);

    // Prepare parameters
<<<<<<< HEAD
    Parameters params(CommandLineArguments(s_allocator_p), s_allocator_p);

=======
    Parameters params(bmqtst::TestHelperUtil::allocator());
>>>>>>> 1d84f1f6
    // Prepare file manager
    bslma::ManagedPtr<FileManager> fileManager(
        new (*bmqtst::TestHelperUtil::allocator())
            FileManagerMock(journalFile),
        bmqtst::TestHelperUtil::allocator());

    // Run search
    bmqu::MemOutStream resultStream(bmqtst::TestHelperUtil::allocator());
    bslma::ManagedPtr<CommandProcessor> searchProcessor =
        CommandProcessorFactory::createCommandProcessor(
            &params,
            fileManager,
            resultStream,
            bmqtst::TestHelperUtil::allocator());
    searchProcessor->process();

    // Prepare expected output with list of message GUIDs in Journal file
    bmqu::MemOutStream expectedStream(bmqtst::TestHelperUtil::allocator());
    bsl::list<JournalFile::NodeType>::const_iterator recordIter =
        records.begin();
    bsl::size_t foundMessagesCount = 0;
    for (; recordIter != records.end(); ++recordIter) {
        RecordType::Enum rtype = recordIter->first;
        if (rtype == RecordType::e_MESSAGE) {
            const MessageRecord& msg = *reinterpret_cast<const MessageRecord*>(
                recordIter->second.buffer());
            outputGuidString(expectedStream, msg.messageGUID());
            foundMessagesCount++;
        }
    }
    expectedStream << foundMessagesCount << " message GUID(s) found."
                   << bsl::endl;

    BMQTST_ASSERT_EQ(resultStream.str(), expectedStream.str());
}

static void test2_searchGuidTest()
// ------------------------------------------------------------------------
// SEARCH GUID TEST
//
// Concerns:
//   Search messages by GUIDs in journal file and output GUIDs.
//
// Testing:
//   JournalFileProcessor::process()
// ------------------------------------------------------------------------
{
    bmqtst::TestHelper::printTestName("SEARCH GUID");

    // Simulate journal file
    const size_t                 k_NUM_RECORDS = 15;
    JournalFile::RecordsListType records(bmqtst::TestHelperUtil::allocator());
    JournalFile                  journalFile(k_NUM_RECORDS,
                            bmqtst::TestHelperUtil::allocator());
    journalFile.addAllTypesRecords(&records);

    // Prepare parameters
<<<<<<< HEAD
    Parameters params(CommandLineArguments(s_allocator_p), s_allocator_p);
=======
    Parameters params(bmqtst::TestHelperUtil::allocator());
>>>>>>> 1d84f1f6
    // Get list of message GUIDs for searching
    bsl::vector<bsl::string>& searchGuids = params.d_guid;
    bsl::list<JournalFile::NodeType>::const_iterator recordIter =
        records.begin();
    bsl::size_t msgCnt = 0;
    for (; recordIter != records.end(); ++recordIter) {
        RecordType::Enum rtype = recordIter->first;
        if (rtype == RecordType::e_MESSAGE) {
            if (msgCnt++ % 2 != 0)
                continue;  // Skip odd messages for test purposes
            const MessageRecord& msg = *reinterpret_cast<const MessageRecord*>(
                recordIter->second.buffer());
            bmqu::MemOutStream ss(bmqtst::TestHelperUtil::allocator());
            ss << msg.messageGUID();
            searchGuids.push_back(
                bsl::string(ss.str(), bmqtst::TestHelperUtil::allocator()));
        }
    }
    // Prepare file manager
    bslma::ManagedPtr<FileManager> fileManager(
        new (*bmqtst::TestHelperUtil::allocator())
            FileManagerMock(journalFile),
        bmqtst::TestHelperUtil::allocator());

    // Run search
    bmqu::MemOutStream resultStream(bmqtst::TestHelperUtil::allocator());
    bslma::ManagedPtr<CommandProcessor> searchProcessor =
        CommandProcessorFactory::createCommandProcessor(
            &params,
            fileManager,
            resultStream,
            bmqtst::TestHelperUtil::allocator());
    searchProcessor->process();

    // Prepare expected output
    bmqu::MemOutStream expectedStream(bmqtst::TestHelperUtil::allocator());
    bsl::vector<bsl::string>::const_iterator guidIt = searchGuids.cbegin();
    for (; guidIt != searchGuids.cend(); ++guidIt) {
        expectedStream << (*guidIt) << bsl::endl;
    }
    expectedStream << searchGuids.size() << " message GUID(s) found."
                   << bsl::endl;

    BMQTST_ASSERT_EQ(resultStream.str(), expectedStream.str());
}

static void test3_searchNonExistingGuidTest()
// ------------------------------------------------------------------------
// SEARCH NON EXISTING GUID TEST
//
// Concerns:
//   Search messages by non existing GUIDs in journal file and output result.
//
// Testing:
//   JournalFileProcessor::process()
// ------------------------------------------------------------------------
{
    bmqtst::TestHelper::printTestName("SEARCH NON EXISTING GUID");

    // Simulate journal file
    const size_t                 k_NUM_RECORDS = 15;
    JournalFile::RecordsListType records(bmqtst::TestHelperUtil::allocator());
    JournalFile                  journalFile(k_NUM_RECORDS,
                            bmqtst::TestHelperUtil::allocator());
    journalFile.addAllTypesRecords(&records);

    // Prepare parameters
<<<<<<< HEAD
    Parameters params(CommandLineArguments(s_allocator_p), s_allocator_p);
=======
    Parameters params(bmqtst::TestHelperUtil::allocator());
>>>>>>> 1d84f1f6
    // Get list of message GUIDs for searching
    bsl::vector<bsl::string>& searchGuids = params.d_guid;
    bmqt::MessageGUID         guid;
    for (int i = 0; i < 2; ++i) {
        mqbu::MessageGUIDUtil::generateGUID(&guid);
        bmqu::MemOutStream ss(bmqtst::TestHelperUtil::allocator());
        ss << guid;
        searchGuids.push_back(
            bsl::string(ss.str(), bmqtst::TestHelperUtil::allocator()));
    }

    // Prepare file manager
    bslma::ManagedPtr<FileManager> fileManager(
        new (*bmqtst::TestHelperUtil::allocator())
            FileManagerMock(journalFile),
        bmqtst::TestHelperUtil::allocator());

    // Run search
    bmqu::MemOutStream resultStream(bmqtst::TestHelperUtil::allocator());
    bslma::ManagedPtr<CommandProcessor> searchProcessor =
        CommandProcessorFactory::createCommandProcessor(
            &params,
            fileManager,
            resultStream,
            bmqtst::TestHelperUtil::allocator());
    searchProcessor->process();

    // Prepare expected output
    bmqu::MemOutStream expectedStream(bmqtst::TestHelperUtil::allocator());
    expectedStream << "No message GUID found." << bsl::endl;

    expectedStream << bsl::endl
                   << "The following 2 GUID(s) not found:" << bsl::endl;
    expectedStream << searchGuids[0] << bsl::endl
                   << searchGuids[1] << bsl::endl;

    BMQTST_ASSERT_EQ(resultStream.str(), expectedStream.str());
}

static void test4_searchExistingAndNonExistingGuidTest()
// ------------------------------------------------------------------------
// SEARCH EXISTING AND NON EXISTING GUID TEST
//
// Concerns:
//   Search messages by existing and non existing GUIDs in journal file and
//   output result.
//
// Testing:
//   JournalFileProcessor::process()
// ------------------------------------------------------------------------
{
    bmqtst::TestHelper::printTestName("SEARCH EXISTING AND NON EXISTING GUID");

    // Simulate journal file
    const size_t                 k_NUM_RECORDS = 15;
    JournalFile::RecordsListType records(bmqtst::TestHelperUtil::allocator());
    JournalFile                  journalFile(k_NUM_RECORDS,
                            bmqtst::TestHelperUtil::allocator());
    journalFile.addAllTypesRecords(&records);

    // Prepare parameters
<<<<<<< HEAD
    Parameters params(CommandLineArguments(s_allocator_p), s_allocator_p);
=======
    Parameters params(bmqtst::TestHelperUtil::allocator());
>>>>>>> 1d84f1f6

    // Get list of message GUIDs for searching
    bsl::vector<bsl::string>& searchGuids = params.d_guid;

    // Get two existing message GUIDs
    bsl::list<JournalFile::NodeType>::const_iterator recordIter =
        records.begin();
    size_t msgCnt = 0;
    for (; recordIter != records.end(); ++recordIter) {
        RecordType::Enum rtype = recordIter->first;
        if (rtype == RecordType::e_MESSAGE) {
            if (msgCnt++ == 2)
                break;  // Take two GUIDs
            const MessageRecord& msg = *reinterpret_cast<const MessageRecord*>(
                recordIter->second.buffer());
            bmqu::MemOutStream ss(bmqtst::TestHelperUtil::allocator());
            ss << msg.messageGUID();
            searchGuids.push_back(
                bsl::string(ss.str(), bmqtst::TestHelperUtil::allocator()));
        }
    }

    // Get two non existing message GUIDs
    bmqt::MessageGUID guid;
    for (int i = 0; i < 2; ++i) {
        mqbu::MessageGUIDUtil::generateGUID(&guid);
        bmqu::MemOutStream ss(bmqtst::TestHelperUtil::allocator());
        ss << guid;
        searchGuids.push_back(
            bsl::string(ss.str(), bmqtst::TestHelperUtil::allocator()));
    }

    // Prepare file manager
    bslma::ManagedPtr<FileManager> fileManager(
        new (*bmqtst::TestHelperUtil::allocator())
            FileManagerMock(journalFile),
        bmqtst::TestHelperUtil::allocator());

    // Run search
    bmqu::MemOutStream resultStream(bmqtst::TestHelperUtil::allocator());
    bslma::ManagedPtr<CommandProcessor> searchProcessor =
        CommandProcessorFactory::createCommandProcessor(
            &params,
            fileManager,
            resultStream,
            bmqtst::TestHelperUtil::allocator());
    searchProcessor->process();

    // Prepare expected output
    bmqu::MemOutStream expectedStream(bmqtst::TestHelperUtil::allocator());
    expectedStream << searchGuids[0] << bsl::endl
                   << searchGuids[1] << bsl::endl;
    expectedStream << "2 message GUID(s) found." << bsl::endl;
    expectedStream << bsl::endl
                   << "The following 2 GUID(s) not found:" << bsl::endl;
    expectedStream << searchGuids[2] << bsl::endl
                   << searchGuids[3] << bsl::endl;

    BMQTST_ASSERT_EQ(resultStream.str(), expectedStream.str());
}

static void test5_searchOutstandingMessagesTest()
// ------------------------------------------------------------------------
// SEARCH OUTSTANDING MESSAGES TEST
//
// Concerns:
//   Search outstanding (not deleted) messages and output GUIDs.
//
// Testing:
//   JournalFileProcessor::process()
// ------------------------------------------------------------------------
{
    bmqtst::TestHelper::printTestName("SEARCH OUTSTANDING MESSAGES TEST");

    // Simulate journal file
    const size_t                 k_NUM_RECORDS = 15;
    JournalFile::RecordsListType records(bmqtst::TestHelperUtil::allocator());
    JournalFile                  journalFile(k_NUM_RECORDS,
                            bmqtst::TestHelperUtil::allocator());
    JournalFile::GuidVectorType  outstandingGUIDS(
        bmqtst::TestHelperUtil::allocator());
    journalFile.addJournalRecordsWithOutstandingAndConfirmedMessages(
        &records,
        &outstandingGUIDS,
        true);

    // Configure parameters to search outstanding messages
<<<<<<< HEAD
    Parameters params(CommandLineArguments(s_allocator_p), s_allocator_p);
=======
    Parameters params(bmqtst::TestHelperUtil::allocator());
>>>>>>> 1d84f1f6
    params.d_outstanding = true;
    // Prepare file manager
    bslma::ManagedPtr<FileManager> fileManager(
        new (*bmqtst::TestHelperUtil::allocator())
            FileManagerMock(journalFile),
        bmqtst::TestHelperUtil::allocator());

    // Run search
    bmqu::MemOutStream resultStream(bmqtst::TestHelperUtil::allocator());
    bslma::ManagedPtr<CommandProcessor> searchProcessor =
        CommandProcessorFactory::createCommandProcessor(
            &params,
            fileManager,
            resultStream,
            bmqtst::TestHelperUtil::allocator());
    searchProcessor->process();

    // Prepare expected output
    bmqu::MemOutStream expectedStream(bmqtst::TestHelperUtil::allocator());
    JournalFile::GuidVectorType::const_iterator guidIt =
        outstandingGUIDS.cbegin();
    for (; guidIt != outstandingGUIDS.cend(); ++guidIt) {
        outputGuidString(expectedStream, *guidIt);
    }

    expectedStream << outstandingGUIDS.size() << " message GUID(s) found."
                   << bsl::endl;
    const size_t messageCount     = k_NUM_RECORDS / 3;
    const float  outstandingRatio = static_cast<float>(
                                       outstandingGUIDS.size()) /
                                   static_cast<float>(messageCount) * 100.0f;
    expectedStream << "Outstanding ratio: " << outstandingRatio << "% ("
                   << outstandingGUIDS.size() << "/" << messageCount << ")"
                   << bsl::endl;

    BMQTST_ASSERT_EQ(resultStream.str(), expectedStream.str());
}

static void test6_searchConfirmedMessagesTest()
// ------------------------------------------------------------------------
// SEARCH CONFIRMED MESSAGES TEST
//
// Concerns:
//   Search confirmed (deleted) messages  in journal file and output GUIDs.
//
// Testing:
//   JournalFileProcessor::process()
// ------------------------------------------------------------------------
{
    bmqtst::TestHelper::printTestName("SEARCH CONFIRMED MESSAGES TEST");

    // Simulate journal file
    const size_t                 k_NUM_RECORDS = 15;
    JournalFile::RecordsListType records(bmqtst::TestHelperUtil::allocator());
    JournalFile                  journalFile(k_NUM_RECORDS,
                            bmqtst::TestHelperUtil::allocator());
    JournalFile::GuidVectorType  confirmedGUIDS(
        bmqtst::TestHelperUtil::allocator());
    journalFile.addJournalRecordsWithOutstandingAndConfirmedMessages(
        &records,
        &confirmedGUIDS,
        false);

    // Configure parameters to search confirmed messages
<<<<<<< HEAD
    Parameters params(CommandLineArguments(s_allocator_p), s_allocator_p);
=======
    Parameters params(bmqtst::TestHelperUtil::allocator());
>>>>>>> 1d84f1f6
    params.d_confirmed = true;
    // Prepare file manager
    bslma::ManagedPtr<FileManager> fileManager(
        new (*bmqtst::TestHelperUtil::allocator())
            FileManagerMock(journalFile),
        bmqtst::TestHelperUtil::allocator());

    // Run search
    bmqu::MemOutStream resultStream(bmqtst::TestHelperUtil::allocator());
    bslma::ManagedPtr<CommandProcessor> searchProcessor =
        CommandProcessorFactory::createCommandProcessor(
            &params,
            fileManager,
            resultStream,
            bmqtst::TestHelperUtil::allocator());
    searchProcessor->process();

    // Prepare expected output
    bmqu::MemOutStream expectedStream(bmqtst::TestHelperUtil::allocator());
    JournalFile::GuidVectorType::const_iterator guidIt =
        confirmedGUIDS.cbegin();
    for (; guidIt != confirmedGUIDS.cend(); ++guidIt) {
        outputGuidString(expectedStream, *guidIt);
    }
    expectedStream << confirmedGUIDS.size() << " message GUID(s) found."
                   << bsl::endl;
    const size_t messageCount     = k_NUM_RECORDS / 3;
    const float  outstandingRatio = static_cast<float>(messageCount -
                                                      confirmedGUIDS.size()) /
                                   static_cast<float>(messageCount) * 100.0f;
    expectedStream << "Outstanding ratio: " << outstandingRatio << "% ("
                   << (messageCount - confirmedGUIDS.size()) << "/"
                   << messageCount << ")" << bsl::endl;

    BMQTST_ASSERT_EQ(resultStream.str(), expectedStream.str());
}

static void test7_searchPartiallyConfirmedMessagesTest()
// ------------------------------------------------------------------------
// SEARCH PARTIALLY CONFIRMED MESSAGES TEST
//
// Concerns:
//   Search partially confirmed (at least one confirm) messages in journal
//   file and output GUIDs.
//
// Testing:
//   JournalFileProcessor::process()
// ------------------------------------------------------------------------
{
    bmqtst::TestHelper::printTestName(
        "SEARCH PARTIALLY CONFIRMED MESSAGES TEST");

    // Simulate journal file
    // k_NUM_RECORDS must be multiple 3 plus one to cover all combinations
    // (confirmed, deleted, not confirmed)
    const size_t                 k_NUM_RECORDS = 16;
    JournalFile::RecordsListType records(bmqtst::TestHelperUtil::allocator());
    JournalFile                  journalFile(k_NUM_RECORDS,
                            bmqtst::TestHelperUtil::allocator());
    JournalFile::GuidVectorType  partiallyConfirmedGUIDS(
        bmqtst::TestHelperUtil::allocator());
    journalFile.addJournalRecordsWithPartiallyConfirmedMessages(
        &records,
        &partiallyConfirmedGUIDS);

    // Configure parameters to search partially confirmed messages
<<<<<<< HEAD
    Parameters params(CommandLineArguments(s_allocator_p), s_allocator_p);
=======
    Parameters params(bmqtst::TestHelperUtil::allocator());
>>>>>>> 1d84f1f6
    params.d_partiallyConfirmed = true;
    // Prepare file manager
    bslma::ManagedPtr<FileManager> fileManager(
        new (*bmqtst::TestHelperUtil::allocator())
            FileManagerMock(journalFile),
        bmqtst::TestHelperUtil::allocator());

    // Run search
    bmqu::MemOutStream resultStream(bmqtst::TestHelperUtil::allocator());
    bslma::ManagedPtr<CommandProcessor> searchProcessor =
        CommandProcessorFactory::createCommandProcessor(
            &params,
            fileManager,
            resultStream,
            bmqtst::TestHelperUtil::allocator());
    searchProcessor->process();

    // Prepare expected output
    bmqu::MemOutStream expectedStream(bmqtst::TestHelperUtil::allocator());
    JournalFile::GuidVectorType::const_iterator guidIt =
        partiallyConfirmedGUIDS.cbegin();
    for (; guidIt != partiallyConfirmedGUIDS.cend(); ++guidIt) {
        outputGuidString(expectedStream, *guidIt);
    }
    expectedStream << partiallyConfirmedGUIDS.size()
                   << " message GUID(s) found." << bsl::endl;
    const size_t messageCount     = (k_NUM_RECORDS + 2) / 3;
    const float  outstandingRatio = static_cast<float>(
                                       partiallyConfirmedGUIDS.size() + 1) /
                                   static_cast<float>(messageCount) * 100.0f;
    expectedStream << "Outstanding ratio: " << outstandingRatio << "% ("
                   << partiallyConfirmedGUIDS.size() + 1 << "/" << messageCount
                   << ")" << bsl::endl;

    BMQTST_ASSERT_EQ(resultStream.str(), expectedStream.str());
}

static void test8_searchMessagesByQueueKeyTest()
// ------------------------------------------------------------------------
// SEARCH MESSAGES BY QUEUE KEY TEST
//
// Concerns:
//   Search messages by queue key in journal
//   file and output GUIDs.
//
// Testing:
//   JournalFileProcessor::process()
// ------------------------------------------------------------------------
{
    bmqtst::TestHelper::printTestName("SEARCH MESSAGES BY QUEUE KEY TEST");

    // Simulate journal file
    const size_t                 k_NUM_RECORDS = 15;
    JournalFile::RecordsListType records(bmqtst::TestHelperUtil::allocator());
    JournalFile                  journalFile(k_NUM_RECORDS,
                            bmqtst::TestHelperUtil::allocator());
    const char*                  queueKey1 = "ABCDE12345";
    const char*                  queueKey2 = "12345ABCDE";
    JournalFile::GuidVectorType  queueKey1GUIDS(
        bmqtst::TestHelperUtil::allocator());
    journalFile.addJournalRecordsWithTwoQueueKeys(&records,
                                                  &queueKey1GUIDS,
                                                  queueKey1,
                                                  queueKey2);

    // Configure parameters to search messages by queueKey1
<<<<<<< HEAD
    Parameters params(CommandLineArguments(s_allocator_p), s_allocator_p);
=======
    Parameters params(bmqtst::TestHelperUtil::allocator());
>>>>>>> 1d84f1f6
    params.d_queueKey.push_back(queueKey1);
    // Prepare file manager
    bslma::ManagedPtr<FileManager> fileManager(
        new (*bmqtst::TestHelperUtil::allocator())
            FileManagerMock(journalFile),
        bmqtst::TestHelperUtil::allocator());

    // Run search
    bmqu::MemOutStream resultStream(bmqtst::TestHelperUtil::allocator());
    bslma::ManagedPtr<CommandProcessor> searchProcessor =
        CommandProcessorFactory::createCommandProcessor(
            &params,
            fileManager,
            resultStream,
            bmqtst::TestHelperUtil::allocator());
    searchProcessor->process();

    // Prepare expected output
    bmqu::MemOutStream expectedStream(bmqtst::TestHelperUtil::allocator());
    JournalFile::GuidVectorType::const_iterator guidIt =
        queueKey1GUIDS.cbegin();
    for (; guidIt != queueKey1GUIDS.cend(); ++guidIt) {
        outputGuidString(expectedStream, *guidIt);
    }
    size_t foundMessagesCount = queueKey1GUIDS.size();
    expectedStream << foundMessagesCount << " message GUID(s) found."
                   << bsl::endl;

    BMQTST_ASSERT_EQ(resultStream.str(), expectedStream.str());
}

static void test9_searchMessagesByQueueNameTest()
// ------------------------------------------------------------------------
// SEARCH MESSAGES BY QUEUE NAME TEST
//
// Concerns:
//   Search messages by queue name in journal
//   file and output GUIDs.
//
// Testing:
//   JournalFileProcessor::process()
// ------------------------------------------------------------------------
{
    bmqtst::TestHelper::printTestName("SEARCH MESSAGES BY QUEUE NAME TEST");

    // Simulate journal file
    const size_t                 k_NUM_RECORDS = 15;
    JournalFile::RecordsListType records(bmqtst::TestHelperUtil::allocator());
    JournalFile                  journalFile(k_NUM_RECORDS,
                            bmqtst::TestHelperUtil::allocator());
    const char*                  queueKey1 = "ABCDE12345";
    const char*                  queueKey2 = "12345ABCDE";
    JournalFile::GuidVectorType  queueKey1GUIDS(
        bmqtst::TestHelperUtil::allocator());
    journalFile.addJournalRecordsWithTwoQueueKeys(&records,
                                                  &queueKey1GUIDS,
                                                  queueKey1,
                                                  queueKey2);

    // Configure parameters to search messages by 'queue1' name
    bmqp_ctrlmsg::QueueInfo queueInfo(bmqtst::TestHelperUtil::allocator());
    queueInfo.uri() = "queue1";
    mqbu::StorageKey key(mqbu::StorageKey::HexRepresentation(), queueKey1);
    for (int i = 0; i < mqbu::StorageKey::e_KEY_LENGTH_BINARY; i++) {
        queueInfo.key().push_back(key.data()[i]);
    }
    QueueMap qMap(bmqtst::TestHelperUtil::allocator());

<<<<<<< HEAD
    Parameters params(CommandLineArguments(s_allocator_p), s_allocator_p);
=======
    Parameters params(bmqtst::TestHelperUtil::allocator());
>>>>>>> 1d84f1f6
    params.d_queueName.push_back("queue1");
    params.d_queueMap.insert(queueInfo);

    // Prepare file manager
    bslma::ManagedPtr<FileManager> fileManager(
        new (*bmqtst::TestHelperUtil::allocator())
            FileManagerMock(journalFile),
        bmqtst::TestHelperUtil::allocator());

    // Run search
    bmqu::MemOutStream resultStream(bmqtst::TestHelperUtil::allocator());
    bslma::ManagedPtr<CommandProcessor> searchProcessor =
        CommandProcessorFactory::createCommandProcessor(
            &params,
            fileManager,
            resultStream,
            bmqtst::TestHelperUtil::allocator());
    searchProcessor->process();

    // Prepare expected output
    bmqu::MemOutStream expectedStream(bmqtst::TestHelperUtil::allocator());
    JournalFile::GuidVectorType::const_iterator guidIt =
        queueKey1GUIDS.cbegin();
    for (; guidIt != queueKey1GUIDS.cend(); ++guidIt) {
        outputGuidString(expectedStream, *guidIt);
    }
    size_t foundMessagesCount = queueKey1GUIDS.size();
    expectedStream << foundMessagesCount << " message GUID(s) found."
                   << bsl::endl;

    BMQTST_ASSERT_EQ(resultStream.str(), expectedStream.str());
}

static void test10_searchMessagesByQueueNameAndQueueKeyTest()
// ------------------------------------------------------------------------
// SEARCH MESSAGES BY QUEUE NAME AND QUEUE KEY TEST
//
// Concerns:
//   Search messages by queue name and queue key in journal
//   file and output GUIDs.
//
// Testing:
//   JournalFileProcessor::process()
// ------------------------------------------------------------------------
{
    bmqtst::TestHelper::printTestName(
        "SEARCH MESSAGES BY QUEUE NAME AND QUEUE KEY TEST");

    // Simulate journal file
    const size_t                 k_NUM_RECORDS = 15;
    JournalFile::RecordsListType records(bmqtst::TestHelperUtil::allocator());
    JournalFile                  journalFile(k_NUM_RECORDS,
                            bmqtst::TestHelperUtil::allocator());
    const char*                  queueKey1 = "ABCDE12345";
    const char*                  queueKey2 = "12345ABCDE";
    JournalFile::GuidVectorType  queueKey1GUIDS(
        bmqtst::TestHelperUtil::allocator());
    journalFile.addJournalRecordsWithTwoQueueKeys(&records,
                                                  &queueKey1GUIDS,
                                                  queueKey1,
                                                  queueKey2,
                                                  true);

    // Configure parameters to search messages by 'queue1' name and queueKey2
    // key.
    bmqp_ctrlmsg::QueueInfo queueInfo(bmqtst::TestHelperUtil::allocator());
    queueInfo.uri() = "queue1";
    mqbu::StorageKey key(mqbu::StorageKey::HexRepresentation(), queueKey1);
    for (int i = 0; i < mqbu::StorageKey::e_KEY_LENGTH_BINARY; i++) {
        queueInfo.key().push_back(key.data()[i]);
    }
    QueueMap qMap(bmqtst::TestHelperUtil::allocator());

<<<<<<< HEAD
    Parameters params(CommandLineArguments(s_allocator_p), s_allocator_p);
=======
    Parameters params(bmqtst::TestHelperUtil::allocator());
>>>>>>> 1d84f1f6
    params.d_queueName.push_back("queue1");
    params.d_queueMap.insert(queueInfo);
    params.d_queueKey.push_back(queueKey2);

    // Prepare file manager
    bslma::ManagedPtr<FileManager> fileManager(
        new (*bmqtst::TestHelperUtil::allocator())
            FileManagerMock(journalFile),
        bmqtst::TestHelperUtil::allocator());

    // Run search
    bmqu::MemOutStream resultStream(bmqtst::TestHelperUtil::allocator());
    bslma::ManagedPtr<CommandProcessor> searchProcessor =
        CommandProcessorFactory::createCommandProcessor(
            &params,
            fileManager,
            resultStream,
            bmqtst::TestHelperUtil::allocator());
    searchProcessor->process();

    // Prepare expected output
    bmqu::MemOutStream expectedStream(bmqtst::TestHelperUtil::allocator());
    JournalFile::GuidVectorType::const_iterator guidIt =
        queueKey1GUIDS.cbegin();
    for (; guidIt != queueKey1GUIDS.cend(); ++guidIt) {
        outputGuidString(expectedStream, *guidIt);
    }
    size_t foundMessagesCount = queueKey1GUIDS.size();
    expectedStream << foundMessagesCount << " message GUID(s) found."
                   << bsl::endl;

    BMQTST_ASSERT_EQ(resultStream.str(), expectedStream.str());
}

static void test11_searchMessagesByTimestamp()
// ------------------------------------------------------------------------
// SEARCH MESSAGES BY TIMESTAMP TEST
//
// Concerns:
//   Search messages by timestamp in journal file and output GUIDs.
//
// Testing:
//   JournalFileProcessor::process()
// ------------------------------------------------------------------------
{
    bmqtst::TestHelper::printTestName("SEARCH MESSAGES BY TIMESTAMP TEST");

    // Simulate journal file
    const size_t                 k_NUM_RECORDS = 50;
    JournalFile::RecordsListType records(bmqtst::TestHelperUtil::allocator());
    JournalFile                  journalFile(k_NUM_RECORDS,
                            bmqtst::TestHelperUtil::allocator());
    journalFile.addAllTypesRecords(&records);
    const bsls::Types::Uint64 ts1 = 10 * journalFile.timestampIncrement();
    const bsls::Types::Uint64 ts2 = 40 * journalFile.timestampIncrement();

    // Configure parameters to search messages by timestamps
<<<<<<< HEAD
    Parameters params(CommandLineArguments(s_allocator_p), s_allocator_p);
    params.d_range.d_timestampGt = ts1;
    params.d_range.d_timestampLt = ts2;
    params.d_range.d_type        = Parameters::Range::e_TIMESTAMP;
=======
    Parameters params(bmqtst::TestHelperUtil::allocator());
    params.d_range.d_timestampGt = ts1;
    params.d_range.d_timestampLt = ts2;

>>>>>>> 1d84f1f6
    // Prepare file manager
    bslma::ManagedPtr<FileManager> fileManager(
        new (*bmqtst::TestHelperUtil::allocator())
            FileManagerMock(journalFile),
        bmqtst::TestHelperUtil::allocator());

    // Get GUIDs of messages with matching timestamps and prepare expected
    // output
    bmqu::MemOutStream expectedStream(bmqtst::TestHelperUtil::allocator());

    bsl::list<JournalFile::NodeType>::const_iterator recordIter =
        records.begin();
    bsl::size_t msgCnt = 0;
    for (; recordIter != records.end(); ++recordIter) {
        RecordType::Enum rtype = recordIter->first;
        if (rtype == RecordType::e_MESSAGE) {
            const MessageRecord& msg = *reinterpret_cast<const MessageRecord*>(
                recordIter->second.buffer());
            const bsls::Types::Uint64& ts = msg.header().timestamp();
            if (ts > ts1 && ts < ts2) {
                outputGuidString(expectedStream, msg.messageGUID());
                msgCnt++;
            }
        }
    }
    expectedStream << msgCnt << " message GUID(s) found." << bsl::endl;

    // Run search
    bmqu::MemOutStream resultStream(bmqtst::TestHelperUtil::allocator());
    bslma::ManagedPtr<CommandProcessor> searchProcessor =
        CommandProcessorFactory::createCommandProcessor(
            &params,
            fileManager,
            resultStream,
            bmqtst::TestHelperUtil::allocator());
    searchProcessor->process();

    BMQTST_ASSERT_EQ(resultStream.str(), expectedStream.str());
}

static void test12_printMessagesDetailsTest()
// ------------------------------------------------------------------------
// PRINT MESSAGE DETAILS TEST
//
// Concerns:
//   Search messages in journal file and output message details.
//
// Testing:
//   JournalFileProcessor::process()
// ------------------------------------------------------------------------
{
    bmqtst::TestHelper::printTestName("PRINT MESSAGE DETAILS TEST");

#if defined(BSLS_PLATFORM_OS_SOLARIS)
    bmqtst::TestHelperUtil::ignoreCheckDefAlloc() = true;
    // Disable default allocator check for this test until we can debug
    // it on Solaris
#endif

    // Simulate journal file
    const size_t                 k_NUM_RECORDS = 15;
    JournalFile::RecordsListType records(bmqtst::TestHelperUtil::allocator());
    JournalFile                  journalFile(k_NUM_RECORDS,
                            bmqtst::TestHelperUtil::allocator());
    JournalFile::GuidVectorType  confirmedGUIDS(
        bmqtst::TestHelperUtil::allocator());
    journalFile.addJournalRecordsWithOutstandingAndConfirmedMessages(
        &records,
        &confirmedGUIDS,
        false);

    // Configure parameters to print message details
<<<<<<< HEAD
    Parameters params(CommandLineArguments(s_allocator_p), s_allocator_p);
=======
    Parameters params(bmqtst::TestHelperUtil::allocator());
>>>>>>> 1d84f1f6
    params.d_details = true;
    // Prepare file manager
    bslma::ManagedPtr<FileManager> fileManager(
        new (*bmqtst::TestHelperUtil::allocator())
            FileManagerMock(journalFile),
        bmqtst::TestHelperUtil::allocator());

    // Run search
    bmqu::MemOutStream resultStream(bmqtst::TestHelperUtil::allocator());
    bslma::ManagedPtr<CommandProcessor> searchProcessor =
        CommandProcessorFactory::createCommandProcessor(
            &params,
            fileManager,
            resultStream,
            bmqtst::TestHelperUtil::allocator());
    searchProcessor->process();

    // Check that substrings are present in resultStream in correct order
    bsl::string resultString(resultStream.str(),
                             bmqtst::TestHelperUtil::allocator());
    size_t      startIdx             = 0;
    const char* messageRecordCaption = "MESSAGE Record";
    const char* confirmRecordCaption = "CONFIRM Record";
    const char* deleteRecordCaption  = "DELETE Record";
    for (size_t i = 0; i < confirmedGUIDS.size(); i++) {
        // Check Message type
        size_t foundIdx = resultString.find(messageRecordCaption, startIdx);
        BMQTST_ASSERT_D(messageRecordCaption, (foundIdx != bsl::string::npos));
        BMQTST_ASSERT_D(messageRecordCaption, (foundIdx >= startIdx));
        startIdx = foundIdx + bsl::strlen(messageRecordCaption);

        // Check GUID
        bmqu::MemOutStream ss(bmqtst::TestHelperUtil::allocator());
        outputGuidString(ss, confirmedGUIDS.at(i));
        bsl::string guidStr(ss.str(), bmqtst::TestHelperUtil::allocator());
        foundIdx = resultString.find(guidStr, startIdx);
        BMQTST_ASSERT_D(guidStr, (foundIdx != bsl::string::npos));
        BMQTST_ASSERT_D(guidStr, (foundIdx >= startIdx));
        startIdx = foundIdx + guidStr.length();

        // Check Confirm type
        foundIdx = resultString.find(confirmRecordCaption, startIdx);
        BMQTST_ASSERT_D(confirmRecordCaption, (foundIdx != bsl::string::npos));
        BMQTST_ASSERT_D(confirmRecordCaption, (foundIdx >= startIdx));
        startIdx = foundIdx + bsl::strlen(messageRecordCaption);

        // Check Delete type
        foundIdx = resultString.find(deleteRecordCaption, startIdx);
        BMQTST_ASSERT_D(deleteRecordCaption, (foundIdx != bsl::string::npos));
        BMQTST_ASSERT_D(deleteRecordCaption, (foundIdx >= startIdx));
        startIdx = foundIdx + bsl::strlen(messageRecordCaption);
    }
}

static void test13_searchMessagesWithPayloadDumpTest()
// ------------------------------------------------------------------------
// SEARCH MESSAGES WITH PAYLOAD DUMP TEST
//
// Concerns:
//   Search confirmed message in journal file and output GUIDs and payload
//   dumps. In case of confirmed messages search, message data (including dump)
//   are output immediately when 'delete' record found. Order of 'delete'
//   records can be different than order of messages. This test simulates
//   different order of 'delete' records and checks that payload dump is output
//   correctly.
//
// Testing:
//   JournalFileProcessor::process()
// ------------------------------------------------------------------------
{
    bmqtst::TestHelper::printTestName(
        "SEARCH MESSAGES WITH PAYLOAD DUMP TEST");

    // Simulate data file
    const DataMessage MESSAGES[] = {
        {
            L_,
            "APP_DATA_APP_DATA_APP_DATA_1",
            ""  //"OPTIONS_OPTIONS_"  // Word aligned
        },
        {
            L_,
            "APP_DATA_APP_DATA_APP_DATA_APP_DATA_APP_DATA_2",
            ""  // OPTIONS_OPTIONS_OPTIONS_OPTIONS_"  // Word aligned
        },
        {
            L_,
            "APP_DATA_APP_DATA_APP_DATA_APP_DATA_APP_DATA_APP_DATA_3",
            ""  // OPTIONS_OPTIONS_OPTIONS_OPTIONS_OPTIONS_OPTIONS_OPTIONS_"
        },
        {
            L_,
            "APP_DATA_APP_DATA_APP_DATA_4",
            ""  //"OPTIONS_OPTIONS_"  // Word aligned
        },
    };

    const unsigned int k_NUM_MSGS = sizeof(MESSAGES) / sizeof(*MESSAGES);

    FileHeader                fileHeader;
    MappedFileDescriptor      mfdData;
    bsl::vector<unsigned int> messageOffsets(
        bmqtst::TestHelperUtil::allocator());
    char* pd = addDataRecords(bmqtst::TestHelperUtil::allocator(),
                              &mfdData,
                              &fileHeader,
                              MESSAGES,
                              k_NUM_MSGS,
                              messageOffsets);
    BMQTST_ASSERT(pd != 0);
    BMQTST_ASSERT_GT(mfdData.fileSize(), 0ULL);
    // Create data file iterator
    DataFileIterator dataIt(&mfdData, fileHeader);

    // Simulate journal file
    const size_t k_NUM_RECORDS =
        k_NUM_MSGS * 2;  // k_NUM_MSGS records + k_NUM_MSGS deletion records

    JournalFile::RecordsListType records(bmqtst::TestHelperUtil::allocator());
    JournalFile                  journalFile(k_NUM_RECORDS,
                            bmqtst::TestHelperUtil::allocator());
    JournalFile::GuidVectorType  confirmedGUIDS(
        bmqtst::TestHelperUtil::allocator());
    journalFile.addJournalRecordsWithConfirmedMessagesWithDifferentOrder(
        &records,
        &confirmedGUIDS,
        k_NUM_MSGS,
        messageOffsets);

    // Configure parameters to search confirmed messages GUIDs with dumping
    // messages payload.
<<<<<<< HEAD
    Parameters params(CommandLineArguments(s_allocator_p), s_allocator_p);
=======
    Parameters params(bmqtst::TestHelperUtil::allocator());
>>>>>>> 1d84f1f6
    params.d_confirmed   = true;
    params.d_dumpPayload = true;
    // Prepare file manager
    bslma::ManagedPtr<FileManager> fileManager(
        new (*bmqtst::TestHelperUtil::allocator())
            FileManagerMock(journalFile),
        bmqtst::TestHelperUtil::allocator());
    EXPECT_CALL(static_cast<FileManagerMock&>(*fileManager),
                dataFileIterator())
        .WillRepeatedly(testing::Return(&dataIt));

    // Run search
    bmqu::MemOutStream resultStream(bmqtst::TestHelperUtil::allocator());
    bslma::ManagedPtr<CommandProcessor> searchProcessor =
        CommandProcessorFactory::createCommandProcessor(
            &params,
            fileManager,
            resultStream,
            bmqtst::TestHelperUtil::allocator());
    searchProcessor->process();

    // Prepare expected data
    bsl::string              resultString(resultStream.str(),
                             bmqtst::TestHelperUtil::allocator());
    size_t                   startIdx = 0;
    bsl::vector<bsl::string> expectedPayloadSubstring(
        bmqtst::TestHelperUtil::allocator());
    expectedPayloadSubstring.push_back("DATA_1");
    expectedPayloadSubstring.push_back("DATA_3");
    expectedPayloadSubstring.push_back("DATA_2");
    expectedPayloadSubstring.push_back("DATA_4");

    // Change GUIDs order for 2nd and 3rd messages as it was done in
    // 'addJournalRecordsWithConfirmedMessagesWithDifferentOrder()'
    bsl::swap(confirmedGUIDS[1], confirmedGUIDS[2]);

    // Check that substrings are present in resultStream in correct order
    for (unsigned int i = 0; i < k_NUM_MSGS; i++) {
        // Check GUID
        bmqt::MessageGUID  guid = confirmedGUIDS.at(i);
        bmqu::MemOutStream ss(bmqtst::TestHelperUtil::allocator());
        outputGuidString(ss, guid);
        bsl::string guidStr(ss.str(), bmqtst::TestHelperUtil::allocator());
        size_t      foundIdx = resultString.find(guidStr, startIdx);

        BMQTST_ASSERT_D(guidStr, (foundIdx != bsl::string::npos));
        BMQTST_ASSERT_D(guidStr, (foundIdx >= startIdx));

        startIdx = foundIdx + guidStr.length();

        // Check payload dump substring
        bsl::string dumpStr = expectedPayloadSubstring[i];
        foundIdx            = resultString.find(dumpStr, startIdx);

        BMQTST_ASSERT_D(dumpStr, (foundIdx != bsl::string::npos));
        BMQTST_ASSERT_D(guidStr, (foundIdx >= startIdx));
        startIdx = foundIdx + dumpStr.length();
    }

    bmqtst::TestHelperUtil::allocator()->deallocate(pd);
}

static void test14_summaryTest()
// ------------------------------------------------------------------------
// OUTPUT SUMMARY TEST
//
// Concerns:
//   Search messages in journal file and output summary.
//
// Testing:
//   JournalFileProcessor::process()
// ------------------------------------------------------------------------
{
    bmqtst::TestHelper::printTestName("OUTPUT SUMMARY TEST");

    // Simulate journal file
    const size_t                 k_NUM_RECORDS = 15;
    JournalFile::RecordsListType records(bmqtst::TestHelperUtil::allocator());
    JournalFile                  journalFile(k_NUM_RECORDS,
                            bmqtst::TestHelperUtil::allocator());
    JournalFile::GuidVectorType  partiallyConfirmedGUIDS(
        bmqtst::TestHelperUtil::allocator());
    journalFile.addJournalRecordsWithPartiallyConfirmedMessages(
        &records,
        &partiallyConfirmedGUIDS);

    // Configure parameters to output summary
<<<<<<< HEAD
    Parameters params(CommandLineArguments(s_allocator_p), s_allocator_p);
=======
    Parameters params(bmqtst::TestHelperUtil::allocator());
>>>>>>> 1d84f1f6
    params.d_summary = true;
    // Prepare file manager
    bslma::ManagedPtr<FileManager> fileManager(
        new (*bmqtst::TestHelperUtil::allocator())
            FileManagerMock(journalFile),
        bmqtst::TestHelperUtil::allocator());

    // Run search
    bmqu::MemOutStream resultStream(bmqtst::TestHelperUtil::allocator());
    bslma::ManagedPtr<CommandProcessor> searchProcessor =
        CommandProcessorFactory::createCommandProcessor(
            &params,
            fileManager,
            resultStream,
            bmqtst::TestHelperUtil::allocator());
    searchProcessor->process();

    // Prepare expected output
<<<<<<< HEAD
    bmqu::MemOutStream expectedStream(s_allocator_p);
    expectedStream << "5 message(s) found.\n";
    bsl::vector<const char*> fields(s_allocator_p);
=======
    bmqu::MemOutStream expectedStream(bmqtst::TestHelperUtil::allocator());
    expectedStream << "5 message(s) found.\n";
    bsl::vector<const char*> fields(bmqtst::TestHelperUtil::allocator());
>>>>>>> 1d84f1f6
    fields.push_back("Number of partially confirmed messages");
    fields.push_back("Number of confirmed messages");
    fields.push_back("Number of outstanding messages");
    bmqu::AlignedPrinter printer(expectedStream, &fields);
    printer << 3 << 2 << 2;
    expectedStream << "Outstanding ratio: 40% (2/5)\n";

<<<<<<< HEAD
    bsl::string res(resultStream.str(), s_allocator_p);
    ASSERT(res.starts_with(expectedStream.str()));
=======
    bsl::string res(resultStream.str(), bmqtst::TestHelperUtil::allocator());
    BMQTST_ASSERT(res.starts_with(expectedStream.str()));
>>>>>>> 1d84f1f6
}

static void test15_timestampSearchTest()
// ------------------------------------------------------------------------
// TIMESTAMP SEARCH TEST
//
// Concerns:
//   Find the first message in journal file with timestamp more than the
//   specified 'ts' and move the specified JournalFileIterator to it.
//
// Testing:
//   m_bmqstoragetool::moveToLowerBound()
// ------------------------------------------------------------------------
{
    bmqtst::TestHelper::printTestName("TIMESTAMP SEARCH TEST");

    // Simulate journal file
    const size_t                 k_NUM_RECORDS = 50;
    JournalFile::RecordsListType records(bmqtst::TestHelperUtil::allocator());
    JournalFile                  journalFile(k_NUM_RECORDS,
                            bmqtst::TestHelperUtil::allocator());
    journalFile.addAllTypesRecords(&records);

    struct ResultChecker {
        static void check(mqbs::JournalFileIterator& it,
                          const bsls::Types::Uint64& ts)
        {
            BMQTST_ASSERT_GT(it.recordHeader().timestamp(), ts);
            BMQTST_ASSERT(!it.isReverseMode());
            // Check previous record
            it.flipDirection();
            BMQTST_ASSERT_EQ(it.nextRecord(), 1);
            BMQTST_ASSERT_LE(it.recordHeader().timestamp(), ts);
            // Set 'it' to its original state
            it.flipDirection();
            BMQTST_ASSERT_EQ(it.nextRecord(), 1);
        }
    };

    {
        // Find existing timestamp
        const bsls::Types::Uint64 ts = k_NUM_RECORDS / 2 *
                                       journalFile.timestampIncrement();
        mqbs::JournalFileIterator journalFileIt(
            &journalFile.mappedFileDescriptor(),
            journalFile.fileHeader(),
            false);
        // Move the iterator to the beginning of the file
<<<<<<< HEAD
        ASSERT_EQ(journalFileIt.nextRecord(), 1);

        Parameters::Range range;
        range.d_type        = Parameters::Range::e_TIMESTAMP;
        range.d_timestampGt = ts;
        LessThanLowerBoundFn lessThanLowerBoundFn(range);

        ASSERT_EQ(m_bmqstoragetool::moveToLowerBound(&journalFileIt,
                                                     lessThanLowerBoundFn),
                  1);
=======
        BMQTST_ASSERT_EQ(journalFileIt.nextRecord(), 1);

        Parameters::Range range;
        range.d_timestampGt = ts;
        LessThanLowerBoundFn lessThanLowerBoundFn(range);

        BMQTST_ASSERT_EQ(
            m_bmqstoragetool::moveToLowerBound(&journalFileIt,
                                               lessThanLowerBoundFn),
            1);
        BMQTST_ASSERT_EQ(journalFileIt.nextRecord(), 1);
        BMQTST_ASSERT_EQ(
            m_bmqstoragetool::moveToLowerBound(&journalFileIt,
                                               lessThanLowerBoundFn),
            1);
>>>>>>> 1d84f1f6
        ResultChecker::check(journalFileIt, ts);
    }

    {
        // Find existing timestamps starting from different places of the file
        const bsls::Types::Uint64 ts1 = 10 * journalFile.timestampIncrement();
        const bsls::Types::Uint64 ts2 = 40 * journalFile.timestampIncrement();
        mqbs::JournalFileIterator journalFileIt(
            &journalFile.mappedFileDescriptor(),
            journalFile.fileHeader(),
            false);

        // Move the iterator to the center of the file
        BMQTST_ASSERT_EQ(journalFileIt.nextRecord(), 1);
        BMQTST_ASSERT_EQ(journalFileIt.advance(k_NUM_RECORDS / 2), 1);

        // Find record with lower timestamp than the record pointed by the
        // specified iterator, which is initially forward
<<<<<<< HEAD
        ASSERT_GT(journalFileIt.recordHeader().timestamp(), ts1);

        Parameters::Range range;
        range.d_type        = Parameters::Range::e_TIMESTAMP;
        range.d_timestampGt = ts1;
        LessThanLowerBoundFn lessThanLowerBoundFn(range);

        ASSERT_EQ(m_bmqstoragetool::moveToLowerBound(&journalFileIt,
                                                     lessThanLowerBoundFn),
                  1);
=======
        BMQTST_ASSERT_GT(journalFileIt.recordHeader().timestamp(), ts1);

        Parameters::Range range1;
        range1.d_timestampGt = ts1;
        LessThanLowerBoundFn lessThanLowerBoundFn(range1);

        BMQTST_ASSERT_EQ(
            m_bmqstoragetool::moveToLowerBound(&journalFileIt,
                                               lessThanLowerBoundFn),
            1);
>>>>>>> 1d84f1f6
        ResultChecker::check(journalFileIt, ts1);

        // Find record with higher timestamp than the record pointed by the
        // specified iterator, which is initially forward
<<<<<<< HEAD
        ASSERT_LT(journalFileIt.recordHeader().timestamp(), ts2);
        range.d_timestampGt = ts2;

        LessThanLowerBoundFn lessThanLowerBoundFn2(range);
        ASSERT_EQ(m_bmqstoragetool::moveToLowerBound(&journalFileIt,
                                                     lessThanLowerBoundFn2),
                  1);
=======
        BMQTST_ASSERT_LT(journalFileIt.recordHeader().timestamp(), ts2);
        Parameters::Range range2;
        range2.d_timestampGt = ts2;

        LessThanLowerBoundFn lessThanLowerBoundFn2(range2);
        BMQTST_ASSERT_EQ(
            m_bmqstoragetool::moveToLowerBound(&journalFileIt,
                                               lessThanLowerBoundFn2),
            1);
>>>>>>> 1d84f1f6
        ResultChecker::check(journalFileIt, ts2);

        // Find record with lower timestamp than the record pointed by the
        // specified iterator, which is initially backward
        BMQTST_ASSERT_GT(journalFileIt.recordHeader().timestamp(), ts1);
        journalFileIt.flipDirection();
<<<<<<< HEAD
        ASSERT(journalFileIt.isReverseMode());
        ASSERT_EQ(m_bmqstoragetool::moveToLowerBound(&journalFileIt,
                                                     lessThanLowerBoundFn),
                  1);
=======
        BMQTST_ASSERT(journalFileIt.isReverseMode());
        BMQTST_ASSERT_EQ(
            m_bmqstoragetool::moveToLowerBound(&journalFileIt,
                                               lessThanLowerBoundFn),
            1);
>>>>>>> 1d84f1f6
        ResultChecker::check(journalFileIt, ts1);

        // Find record with higher timestamp than the record pointed by the
        // specified iterator, which is initially backward
        BMQTST_ASSERT_LT(journalFileIt.recordHeader().timestamp(), ts2);
        journalFileIt.flipDirection();
<<<<<<< HEAD
        ASSERT(journalFileIt.isReverseMode());
        ASSERT_EQ(m_bmqstoragetool::moveToLowerBound(&journalFileIt,
                                                     lessThanLowerBoundFn2),
                  1);
=======
        BMQTST_ASSERT(journalFileIt.isReverseMode());
        BMQTST_ASSERT_EQ(
            m_bmqstoragetool::moveToLowerBound(&journalFileIt,
                                               lessThanLowerBoundFn2),
            1);
>>>>>>> 1d84f1f6
        ResultChecker::check(journalFileIt, ts2);
    }

    {
        // Timestamp more than last record in the file
        const bsls::Types::Uint64 ts = k_NUM_RECORDS * 2 *
                                       journalFile.timestampIncrement();
        mqbs::JournalFileIterator journalFileIt(
            &journalFile.mappedFileDescriptor(),
            journalFile.fileHeader(),
            false);
        // Move the iterator to the beginning of the file
<<<<<<< HEAD
        ASSERT_EQ(journalFileIt.nextRecord(), 1);

        Parameters::Range range;
        range.d_type        = Parameters::Range::e_TIMESTAMP;
        range.d_timestampGt = ts;
        LessThanLowerBoundFn lessThanLowerBoundFn(range);

        ASSERT_EQ(m_bmqstoragetool::moveToLowerBound(&journalFileIt,
                                                     lessThanLowerBoundFn),
                  0);
        ASSERT_EQ(journalFileIt.recordIndex(), k_NUM_RECORDS - 1);
        ASSERT_LT(journalFileIt.recordHeader().timestamp(), ts);
        ASSERT(!journalFileIt.isReverseMode());
=======
        BMQTST_ASSERT_EQ(journalFileIt.nextRecord(), 1);

        Parameters::Range range;
        range.d_timestampGt = ts;
        LessThanLowerBoundFn lessThanLowerBoundFn(range);

        BMQTST_ASSERT_EQ(
            m_bmqstoragetool::moveToLowerBound(&journalFileIt,
                                               lessThanLowerBoundFn),
            0);
        BMQTST_ASSERT_EQ(journalFileIt.recordIndex(), k_NUM_RECORDS - 1);
        BMQTST_ASSERT_LT(journalFileIt.recordHeader().timestamp(), ts);
        BMQTST_ASSERT(!journalFileIt.isReverseMode());
>>>>>>> 1d84f1f6
    }

    {
        // Timestamp less than first record in the file
        const bsls::Types::Uint64 ts = journalFile.timestampIncrement() / 2;
        mqbs::JournalFileIterator journalFileIt(
            &journalFile.mappedFileDescriptor(),
            journalFile.fileHeader(),
            false);
        // Move the iterator to the beginning of the file
<<<<<<< HEAD
        ASSERT_EQ(journalFileIt.nextRecord(), 1);

        Parameters::Range range;
        range.d_type        = Parameters::Range::e_TIMESTAMP;
        range.d_timestampGt = ts;
        LessThanLowerBoundFn lessThanLowerBoundFn(range);

        ASSERT_EQ(m_bmqstoragetool::moveToLowerBound(&journalFileIt,
                                                     lessThanLowerBoundFn),
                  1);
        ASSERT_EQ(journalFileIt.recordIndex(), 0U);
        ASSERT_GT(journalFileIt.recordHeader().timestamp(), ts);
        ASSERT(!journalFileIt.isReverseMode());
=======
        BMQTST_ASSERT_EQ(journalFileIt.nextRecord(), 1);

        Parameters::Range range;
        range.d_timestampGt = ts;
        LessThanLowerBoundFn lessThanLowerBoundFn(range);

        BMQTST_ASSERT_EQ(
            m_bmqstoragetool::moveToLowerBound(&journalFileIt,
                                               lessThanLowerBoundFn),
            1);
        BMQTST_ASSERT_EQ(journalFileIt.recordIndex(), 0U);
        BMQTST_ASSERT_GT(journalFileIt.recordHeader().timestamp(), ts);
        BMQTST_ASSERT(!journalFileIt.isReverseMode());
    }
}

static void test16_sequenceNumberLowerBoundTest()
// ------------------------------------------------------------------------
// MOVE TO SEQUENCE NUMBER LOWER BOUND TEST
//
// Concerns:
//   Find the first message in journal file with sequence number more than the
//   specified 'valueGt' and move the specified JournalFileIterator to it.
//
// Testing:
//   m_bmqstoragetool::moveToLowerBound()
// ------------------------------------------------------------------------
{
    bmqtst::TestHelper::printTestName(
        "MOVE TO SEQUENCE NUMBER LOWER BOUND TEST");

    struct Test {
        int                 d_line;
        size_t              d_numRecords;
        size_t              d_numRecordsWithSameLeaseId;
        unsigned int        d_leaseIdGt;
        bsls::Types::Uint64 d_seqNumberGt;
    } k_DATA[] = {
        {L_, 32, 4, 3, 2},
        {L_, 3, 2, 1, 2},
        {L_, 300, 10, 3, 2},
        {L_, 300, 11, 3, 2},
        {L_, 300, 11, 3, 1},    // edge case (first seqNum inside leaseId)
        {L_, 300, 11, 3, 11},   // edge case (last seqNum inside leaseId)
        {L_, 300, 11, 1, 1},    // edge case (left seqNum edge inside first
                                // leaseId)
        {L_, 330, 11, 30, 10},  // edge case (prev before last seqNum inside
                                // last leaseId)
    };

    const size_t k_NUM_DATA = sizeof(k_DATA) / sizeof(*k_DATA);

    for (size_t idx = 0; idx < k_NUM_DATA; ++idx) {
        const Test& test = k_DATA[idx];

        // Simulate journal file
        JournalFile::RecordsListType records(
            bmqtst::TestHelperUtil::allocator());
        JournalFile journalFile(test.d_numRecords,
                                bmqtst::TestHelperUtil::allocator());
        journalFile.addMultipleTypesRecordsWithMultipleLeaseId(
            &records,
            test.d_numRecordsWithSameLeaseId);

        mqbs::JournalFileIterator journalFileIt(
            &journalFile.mappedFileDescriptor(),
            journalFile.fileHeader(),
            false);

        CompositeSequenceNumber seqNumGt(test.d_leaseIdGt, test.d_seqNumberGt);
        unsigned int            expectedLeaseId =
            test.d_leaseIdGt +
            (test.d_seqNumberGt == test.d_numRecordsWithSameLeaseId ? 1 : 0);
        bsls::Types::Uint64 expectedSeqNumber =
            test.d_seqNumberGt == test.d_numRecordsWithSameLeaseId
                ? 1
                : (test.d_seqNumberGt + 1);

        // Move the iterator to the beginning of the file
        BMQTST_ASSERT_EQ(journalFileIt.nextRecord(), 1);

        Parameters::Range range;
        range.d_seqNumGt = seqNumGt;
        LessThanLowerBoundFn lessThanLowerBoundFn(range);

        BMQTST_ASSERT_EQ_D(
            test.d_line,
            m_bmqstoragetool::moveToLowerBound(&journalFileIt,
                                               lessThanLowerBoundFn),
            1);
        BMQTST_ASSERT_EQ_D(test.d_line,
                           journalFileIt.recordHeader().primaryLeaseId(),
                           expectedLeaseId);
        BMQTST_ASSERT_EQ_D(test.d_line,
                           journalFileIt.recordHeader().sequenceNumber(),
                           expectedSeqNumber);
    }

    // Edge case: not in the range (greater then the last record)
    {
        const size_t                 k_NUM_RECORDS = 30;
        JournalFile::RecordsListType records(
            bmqtst::TestHelperUtil::allocator());
        JournalFile journalFile(k_NUM_RECORDS,
                                bmqtst::TestHelperUtil::allocator());
        journalFile.addMultipleTypesRecordsWithMultipleLeaseId(&records,
                                                               k_NUM_RECORDS);

        mqbs::JournalFileIterator journalFileIt(
            &journalFile.mappedFileDescriptor(),
            journalFile.fileHeader(),
            false);

        // Move the iterator to the beginning of the file
        BMQTST_ASSERT_EQ(journalFileIt.nextRecord(), 1);

        CompositeSequenceNumber seqNumGt(1, k_NUM_RECORDS);
        Parameters::Range       range;
        range.d_seqNumGt = seqNumGt;
        LessThanLowerBoundFn lessThanLowerBoundFn(range);

        BMQTST_ASSERT_EQ(
            m_bmqstoragetool::moveToLowerBound(&journalFileIt,
                                               lessThanLowerBoundFn),
            0);
        BMQTST_ASSERT_EQ(journalFileIt.recordHeader().primaryLeaseId(), 1u);
        BMQTST_ASSERT_EQ(journalFileIt.recordHeader().sequenceNumber(),
                         k_NUM_RECORDS);
    }
}

static void test17_searchMessagesBySequenceNumbersRange()
// ------------------------------------------------------------------------
// SEARCH MESSAGES BY SEQUENCE NUMBERS RANGE TEST
//
// Concerns:
//   Search messages by sequence numbers range in journal file and output
//   GUIDs.
//
// Testing:
//   JournalFileProcessor::process()
// ------------------------------------------------------------------------
{
    bmqtst::TestHelper::printTestName(
        "SEARCH MESSAGES BY SEQUENCE NUMBERS RANGE TEST");

    // Simulate journal file
    const size_t                 k_NUM_RECORDS = 100;
    JournalFile::RecordsListType records(bmqtst::TestHelperUtil::allocator());
    JournalFile                  journalFile(k_NUM_RECORDS,
                            bmqtst::TestHelperUtil::allocator());
    journalFile.addMultipleTypesRecordsWithMultipleLeaseId(&records, 10);
    const CompositeSequenceNumber seqNumGt(3, 3);
    const CompositeSequenceNumber seqNumLt(4, 6);

    // Configure parameters to search messages by sequence number range
    Parameters params(bmqtst::TestHelperUtil::allocator());
    params.d_range.d_seqNumGt = seqNumGt;
    params.d_range.d_seqNumLt = seqNumLt;
    // Prepare file manager
    bslma::ManagedPtr<FileManager> fileManager(
        new (*bmqtst::TestHelperUtil::allocator())
            FileManagerMock(journalFile),
        bmqtst::TestHelperUtil::allocator());

    // Get GUIDs of messages inside sequence numbers range and prepare expected
    // output
    bmqu::MemOutStream expectedStream(bmqtst::TestHelperUtil::allocator());

    bsl::list<JournalFile::NodeType>::const_iterator recordIter =
        records.begin();
    bsl::size_t msgCnt = 0;
    for (; recordIter != records.end(); ++recordIter) {
        RecordType::Enum rtype = recordIter->first;
        if (rtype == RecordType::e_MESSAGE) {
            const MessageRecord& msg = *reinterpret_cast<const MessageRecord*>(
                recordIter->second.buffer());
            const CompositeSequenceNumber seqNum(
                msg.header().primaryLeaseId(),
                msg.header().sequenceNumber());
            if (seqNumGt < seqNum && seqNum < seqNumLt) {
                outputGuidString(expectedStream, msg.messageGUID());
                msgCnt++;
            }
        }
    }
    expectedStream << msgCnt << " message GUID(s) found." << bsl::endl;

    // Run search
    bmqu::MemOutStream resultStream(bmqtst::TestHelperUtil::allocator());
    bslma::ManagedPtr<CommandProcessor> searchProcessor =
        CommandProcessorFactory::createCommandProcessor(
            &params,
            fileManager,
            resultStream,
            bmqtst::TestHelperUtil::allocator());
    searchProcessor->process();

    BMQTST_ASSERT_EQ(resultStream.str(), expectedStream.str());
}

static void test18_searchMessagesByOffsetsRange()
// ------------------------------------------------------------------------
// SEARCH MESSAGES BY OFFSETS RANGE TEST
//
// Concerns:
//   Search messages by offsets range in journal file and output GUIDs.
//
// Testing:
//   JournalFileProcessor::process()
// ------------------------------------------------------------------------
{
    bmqtst::TestHelper::printTestName("SEARCH MESSAGES BY OFFSETS RANGE TEST");

    // Simulate journal file
    const size_t                 k_NUM_RECORDS = 50;
    JournalFile::RecordsListType records(bmqtst::TestHelperUtil::allocator());
    JournalFile                  journalFile(k_NUM_RECORDS,
                            bmqtst::TestHelperUtil::allocator());
    journalFile.addAllTypesRecords(&records);
    const size_t k_HEADER_SIZE = sizeof(mqbs::FileHeader) +
                                 sizeof(mqbs::JournalFileHeader);
    const bsls::Types::Uint64 offsetGt =
        mqbs::FileStoreProtocol::k_JOURNAL_RECORD_SIZE * 15 + k_HEADER_SIZE;
    const bsls::Types::Uint64 offsetLt =
        mqbs::FileStoreProtocol::k_JOURNAL_RECORD_SIZE * 35 + k_HEADER_SIZE;

    // Configure parameters to search messages by offsets
    Parameters params(bmqtst::TestHelperUtil::allocator());
    params.d_range.d_offsetGt = offsetGt;
    params.d_range.d_offsetLt = offsetLt;
    // Prepare file manager
    bslma::ManagedPtr<FileManager> fileManager(
        new (*bmqtst::TestHelperUtil::allocator())
            FileManagerMock(journalFile),
        bmqtst::TestHelperUtil::allocator());

    // Get GUIDs of messages within offsets range and prepare expected
    // output
    bmqu::MemOutStream expectedStream(bmqtst::TestHelperUtil::allocator());

    bsl::list<JournalFile::NodeType>::const_iterator recordIter =
        records.begin();
    bsl::size_t msgCnt = 0;
    for (; recordIter != records.end(); ++recordIter) {
        RecordType::Enum rtype = recordIter->first;
        if (rtype == RecordType::e_MESSAGE) {
            const MessageRecord& msg = *reinterpret_cast<const MessageRecord*>(
                recordIter->second.buffer());
            const bsls::Types::Uint64& offset =
                msg.header().sequenceNumber() *
                mqbs::FileStoreProtocol::k_JOURNAL_RECORD_SIZE;
            if (offset > offsetGt && offset < offsetLt) {
                outputGuidString(expectedStream, msg.messageGUID());
                msgCnt++;
            }
        }
    }
    expectedStream << msgCnt << " message GUID(s) found." << bsl::endl;

    // Run search
    bmqu::MemOutStream resultStream(bmqtst::TestHelperUtil::allocator());
    bslma::ManagedPtr<CommandProcessor> searchProcessor =
        CommandProcessorFactory::createCommandProcessor(
            &params,
            fileManager,
            resultStream,
            bmqtst::TestHelperUtil::allocator());
    searchProcessor->process();

    BMQTST_ASSERT_EQ(resultStream.str(), expectedStream.str());
}

static void test19_searchQueueOpRecords()
// ------------------------------------------------------------------------
// SEARCH QUEUE OP RECORDS
//
// Concerns:
//   Search queueOP records by offsets range in journal file and output result.
//
// Testing:
//   JournalFileProcessor::process()
// ------------------------------------------------------------------------
{
    bmqtst::TestHelper::printTestName("SEARCH QUEUE OP RECORDS TEST");

    // Simulate journal file
    const size_t                 k_NUM_RECORDS = 50;
    JournalFile::RecordsListType records(bmqtst::TestHelperUtil::allocator());
    JournalFile                  journalFile(k_NUM_RECORDS,
                            bmqtst::TestHelperUtil::allocator());
    journalFile.addAllTypesRecords(&records);
    const size_t k_HEADER_SIZE = sizeof(mqbs::FileHeader) +
                                 sizeof(mqbs::JournalFileHeader);
    const bsls::Types::Uint64 offsetGt =
        mqbs::FileStoreProtocol::k_JOURNAL_RECORD_SIZE * 15 + k_HEADER_SIZE;
    const bsls::Types::Uint64 offsetLt =
        mqbs::FileStoreProtocol::k_JOURNAL_RECORD_SIZE * 35 + k_HEADER_SIZE;

    // Configure parameters to search queueOp records by offsets
    Parameters params(bmqtst::TestHelperUtil::allocator());
    params.d_processRecordTypes.d_message = false;
    params.d_processRecordTypes.d_queueOp = true;
    params.d_range.d_offsetGt             = offsetGt;
    params.d_range.d_offsetLt             = offsetLt;
    // Prepare file manager
    bslma::ManagedPtr<FileManager> fileManager(
        new (*bmqtst::TestHelperUtil::allocator())
            FileManagerMock(journalFile),
        bmqtst::TestHelperUtil::allocator());

    // Get queueOp records content within offsets range and prepare expected
    // output
    bmqu::MemOutStream expectedStream(bmqtst::TestHelperUtil::allocator());

    bsl::list<JournalFile::NodeType>::const_iterator recordIter =
        records.begin();
    bsl::size_t recCnt = 0;
    for (; recordIter != records.end(); ++recordIter) {
        RecordType::Enum rtype = recordIter->first;
        if (rtype == RecordType::e_QUEUE_OP) {
            const QueueOpRecord& queueOp =
                *reinterpret_cast<const QueueOpRecord*>(
                    recordIter->second.buffer());
            const bsls::Types::Uint64& offset =
                queueOp.header().sequenceNumber() *
                mqbs::FileStoreProtocol::k_JOURNAL_RECORD_SIZE;
            if (offset > offsetGt && offset < offsetLt) {
                expectedStream << queueOp << '\n';
                recCnt++;
            }
        }
    }
    expectedStream << recCnt << " queueOp record(s) found.\n";

    // Run search
    bmqu::MemOutStream resultStream(bmqtst::TestHelperUtil::allocator());
    bslma::ManagedPtr<CommandProcessor> searchProcessor =
        CommandProcessorFactory::createCommandProcessor(
            &params,
            fileManager,
            resultStream,
            bmqtst::TestHelperUtil::allocator());
    searchProcessor->process();

    BMQTST_ASSERT_EQ(resultStream.str(), expectedStream.str());
}

static void test20_searchJournalOpRecords()
// ------------------------------------------------------------------------
// SEARCH JOURNAL OP RECORDS
//
// Concerns:
//   Search journalOP records by offsets range in journal file and output
//   result.
//
// Testing:
//   JournalFileProcessor::process()
// ------------------------------------------------------------------------
{
    bmqtst::TestHelper::printTestName("SEARCH JOURNAL OP RECORDS TEST");

    // Simulate journal file
    const size_t                 k_NUM_RECORDS = 50;
    JournalFile::RecordsListType records(bmqtst::TestHelperUtil::allocator());
    JournalFile                  journalFile(k_NUM_RECORDS,
                            bmqtst::TestHelperUtil::allocator());
    journalFile.addAllTypesRecords(&records);
    const size_t k_HEADER_SIZE = sizeof(mqbs::FileHeader) +
                                 sizeof(mqbs::JournalFileHeader);
    const bsls::Types::Uint64 offsetGt =
        mqbs::FileStoreProtocol::k_JOURNAL_RECORD_SIZE * 15 + k_HEADER_SIZE;
    const bsls::Types::Uint64 offsetLt =
        mqbs::FileStoreProtocol::k_JOURNAL_RECORD_SIZE * 35 + k_HEADER_SIZE;

    // Configure parameters to search journalOp records by offsets
    Parameters params(bmqtst::TestHelperUtil::allocator());
    params.d_processRecordTypes.d_message   = false;
    params.d_processRecordTypes.d_journalOp = true;
    params.d_range.d_offsetGt               = offsetGt;
    params.d_range.d_offsetLt               = offsetLt;
    // Prepare file manager
    bslma::ManagedPtr<FileManager> fileManager(
        new (*bmqtst::TestHelperUtil::allocator())
            FileManagerMock(journalFile),
        bmqtst::TestHelperUtil::allocator());

    // Get journalOp records content within offsets range and prepare expected
    // output
    bmqu::MemOutStream expectedStream(bmqtst::TestHelperUtil::allocator());

    bsl::list<JournalFile::NodeType>::const_iterator recordIter =
        records.begin();
    bsl::size_t recCnt = 0;
    for (; recordIter != records.end(); ++recordIter) {
        RecordType::Enum rtype = recordIter->first;
        if (rtype == RecordType::e_JOURNAL_OP) {
            const JournalOpRecord& journalOp =
                *reinterpret_cast<const JournalOpRecord*>(
                    recordIter->second.buffer());
            const bsls::Types::Uint64& offset =
                journalOp.header().sequenceNumber() *
                mqbs::FileStoreProtocol::k_JOURNAL_RECORD_SIZE;
            if (offset > offsetGt && offset < offsetLt) {
                expectedStream << journalOp << '\n';
                recCnt++;
            }
        }
    }
    expectedStream << recCnt << " journalOp record(s) found.\n";

    // Run search
    bmqu::MemOutStream resultStream(bmqtst::TestHelperUtil::allocator());
    bslma::ManagedPtr<CommandProcessor> searchProcessor =
        CommandProcessorFactory::createCommandProcessor(
            &params,
            fileManager,
            resultStream,
            bmqtst::TestHelperUtil::allocator());
    searchProcessor->process();

    BMQTST_ASSERT_EQ(resultStream.str(), expectedStream.str());
}

static void test21_searchAllTypesRecords()
// ------------------------------------------------------------------------
// SEARCH ALL TYPES RECORDS
//
// Concerns:
//   Search all types records by offsets range in journal file and output
//   result.
//
// Testing:
//   JournalFileProcessor::process()
// ------------------------------------------------------------------------
{
    bmqtst::TestHelper::printTestName("SEARCH ALL TYPES RECORDS TEST");

    // Simulate journal file
    const size_t                 k_NUM_RECORDS = 50;
    JournalFile::RecordsListType records(bmqtst::TestHelperUtil::allocator());
    JournalFile                  journalFile(k_NUM_RECORDS,
                            bmqtst::TestHelperUtil::allocator());
    journalFile.addAllTypesRecords(&records);
    const size_t k_HEADER_SIZE = sizeof(mqbs::FileHeader) +
                                 sizeof(mqbs::JournalFileHeader);
    const bsls::Types::Uint64 offsetGt =
        mqbs::FileStoreProtocol::k_JOURNAL_RECORD_SIZE * 15 + k_HEADER_SIZE;
    const bsls::Types::Uint64 offsetLt =
        mqbs::FileStoreProtocol::k_JOURNAL_RECORD_SIZE * 35 + k_HEADER_SIZE;

    // Configure parameters to search journalOp records by offsets
    Parameters params(bmqtst::TestHelperUtil::allocator());
    params.d_processRecordTypes.d_message   = true;
    params.d_processRecordTypes.d_queueOp   = true;
    params.d_processRecordTypes.d_journalOp = true;
    params.d_range.d_offsetGt               = offsetGt;
    params.d_range.d_offsetLt               = offsetLt;
    // Prepare file manager
    bslma::ManagedPtr<FileManager> fileManager(
        new (*bmqtst::TestHelperUtil::allocator())
            FileManagerMock(journalFile),
        bmqtst::TestHelperUtil::allocator());

    // Get all records content within offsets range and prepare expected
    // output
    bmqu::MemOutStream expectedStream(bmqtst::TestHelperUtil::allocator());

    bsl::list<JournalFile::NodeType>::const_iterator recordIter =
        records.begin();
    bsl::size_t msgCnt       = 0;
    bsl::size_t queueOpCnt   = 0;
    bsl::size_t journalOpCnt = 0;
    for (; recordIter != records.end(); ++recordIter) {
        RecordType::Enum rtype = recordIter->first;
        if (rtype == RecordType::e_MESSAGE) {
            const MessageRecord& msg = *reinterpret_cast<const MessageRecord*>(
                recordIter->second.buffer());
            const bsls::Types::Uint64& offset =
                msg.header().sequenceNumber() *
                mqbs::FileStoreProtocol::k_JOURNAL_RECORD_SIZE;
            if (offset > offsetGt && offset < offsetLt) {
                outputGuidString(expectedStream, msg.messageGUID());
                msgCnt++;
            }
        }
        if (rtype == RecordType::e_QUEUE_OP) {
            const QueueOpRecord& queueOp =
                *reinterpret_cast<const QueueOpRecord*>(
                    recordIter->second.buffer());
            const bsls::Types::Uint64& offset =
                queueOp.header().sequenceNumber() *
                mqbs::FileStoreProtocol::k_JOURNAL_RECORD_SIZE;
            if (offset > offsetGt && offset < offsetLt) {
                expectedStream << queueOp << '\n';
                queueOpCnt++;
            }
        }
        if (rtype == RecordType::e_JOURNAL_OP) {
            const JournalOpRecord& journalOp =
                *reinterpret_cast<const JournalOpRecord*>(
                    recordIter->second.buffer());
            const bsls::Types::Uint64& offset =
                journalOp.header().sequenceNumber() *
                mqbs::FileStoreProtocol::k_JOURNAL_RECORD_SIZE;
            if (offset > offsetGt && offset < offsetLt) {
                expectedStream << journalOp << '\n';
                journalOpCnt++;
            }
        }
    }
    expectedStream << msgCnt << " message GUID(s) found." << bsl::endl;
    expectedStream << queueOpCnt << " queueOp record(s) found.\n";
    expectedStream << journalOpCnt << " journalOp record(s) found.\n";

    // Run search
    bmqu::MemOutStream resultStream(bmqtst::TestHelperUtil::allocator());
    bslma::ManagedPtr<CommandProcessor> searchProcessor =
        CommandProcessorFactory::createCommandProcessor(
            &params,
            fileManager,
            resultStream,
            bmqtst::TestHelperUtil::allocator());
    searchProcessor->process();

    BMQTST_ASSERT_EQ(resultStream.str(), expectedStream.str());
}

static void test22_searchQueueOpRecordsByOffset()
// ------------------------------------------------------------------------
// SEARCH QUEUE OP RECORDS BY OFFSET
//
// Concerns:
//   Search queueOP records by exact offsets in journal file and output result.
//
// Testing:
//   JournalFileProcessor::process()
// ------------------------------------------------------------------------
{
    bmqtst::TestHelper::printTestName(
        "SEARCH QUEUE OP RECORDS BY OFFSET TEST");

    // Simulate journal file
    const size_t                 k_NUM_RECORDS = 50;
    JournalFile::RecordsListType records(bmqtst::TestHelperUtil::allocator());
    JournalFile                  journalFile(k_NUM_RECORDS,
                            bmqtst::TestHelperUtil::allocator());
    journalFile.addAllTypesRecords(&records);
    const size_t k_HEADER_OFFSET = sizeof(mqbs::FileHeader) / 2;

    // Configure parameters to search queueOp records
    Parameters params(bmqtst::TestHelperUtil::allocator());
    params.d_processRecordTypes.d_message = false;
    params.d_processRecordTypes.d_queueOp = true;

    // Prepare file manager
    bslma::ManagedPtr<FileManager> fileManager(
        new (*bmqtst::TestHelperUtil::allocator())
            FileManagerMock(journalFile),
        bmqtst::TestHelperUtil::allocator());

    // Get queueOp records content and prepare expected
    // output
    bmqu::MemOutStream expectedStream(bmqtst::TestHelperUtil::allocator());

    bsl::list<JournalFile::NodeType>::const_iterator recordIter =
        records.begin();
    bsl::size_t resCnt     = 0;
    bsl::size_t queueOpCnt = 0;
    for (; recordIter != records.end(); ++recordIter) {
        RecordType::Enum rtype = recordIter->first;
        if (rtype == RecordType::e_QUEUE_OP) {
            const QueueOpRecord& queueOp =
                *reinterpret_cast<const QueueOpRecord*>(
                    recordIter->second.buffer());
            const bsls::Types::Uint64& offset =
                queueOp.header().sequenceNumber() *
                    mqbs::FileStoreProtocol::k_JOURNAL_RECORD_SIZE -
                k_HEADER_OFFSET;
            if (queueOpCnt++ % 3 == 0) {
                params.d_offset.push_back(offset);
                expectedStream << queueOp << '\n';
                resCnt++;
            }
        }
>>>>>>> 1d84f1f6
    }
    expectedStream << resCnt << " queueOp record(s) found.\n";

    // Run search
    bmqu::MemOutStream resultStream(bmqtst::TestHelperUtil::allocator());
    bslma::ManagedPtr<CommandProcessor> searchProcessor =
        CommandProcessorFactory::createCommandProcessor(
            &params,
            fileManager,
            resultStream,
            bmqtst::TestHelperUtil::allocator());
    searchProcessor->process();

    BMQTST_ASSERT_EQ(resultStream.str(), expectedStream.str());
}

static void test23_searchJournalOpRecordsBySeqNumber()
// ------------------------------------------------------------------------
// SEARCH JOURNAL OP RECORDS BY SEQUENCE NUMBER
//
// Concerns:
//   Search journalOP records by exact sequence numbers in journal file and
//   output result.
//
// Testing:
//   JournalFileProcessor::process()
// ------------------------------------------------------------------------
{
    bmqtst::TestHelper::printTestName(
        "SEARCH JOURNAL OP RECORDS BY SEQUENCE NUMBER TEST");

    // Simulate journal file
    const size_t                 k_NUM_RECORDS = 50;
    JournalFile::RecordsListType records(bmqtst::TestHelperUtil::allocator());
    JournalFile                  journalFile(k_NUM_RECORDS,
                            bmqtst::TestHelperUtil::allocator());
    journalFile.addAllTypesRecords(&records);

    // Configure parameters to search journalOp
    Parameters params(bmqtst::TestHelperUtil::allocator());
    params.d_processRecordTypes.d_message   = false;
    params.d_processRecordTypes.d_journalOp = true;

    // Prepare file manager
    bslma::ManagedPtr<FileManager> fileManager(
        new (*bmqtst::TestHelperUtil::allocator())
            FileManagerMock(journalFile),
        bmqtst::TestHelperUtil::allocator());

    // Get journalOp records content and prepare expected
    // output
    bmqu::MemOutStream expectedStream(bmqtst::TestHelperUtil::allocator());

    bsl::list<JournalFile::NodeType>::const_iterator recordIter =
        records.begin();
    bsl::size_t resCnt = 0;
    bsl::size_t jOpCnt = 0;
    for (; recordIter != records.end(); ++recordIter) {
        RecordType::Enum rtype = recordIter->first;
        if (rtype == RecordType::e_JOURNAL_OP) {
            const JournalOpRecord& journalOp =
                *reinterpret_cast<const JournalOpRecord*>(
                    recordIter->second.buffer());
            if (jOpCnt++ % 3 == 0) {
                params.d_seqNum.emplace_back(
                    journalOp.header().primaryLeaseId(),
                    journalOp.header().sequenceNumber());
                expectedStream << journalOp << '\n';
                resCnt++;
            }
            jOpCnt++;
        }
    }
    expectedStream << resCnt << " journalOp record(s) found.\n";

    // Run search
    bmqu::MemOutStream resultStream(bmqtst::TestHelperUtil::allocator());
    bslma::ManagedPtr<CommandProcessor> searchProcessor =
        CommandProcessorFactory::createCommandProcessor(
            &params,
            fileManager,
            resultStream,
            bmqtst::TestHelperUtil::allocator());
    searchProcessor->process();

    BMQTST_ASSERT_EQ(resultStream.str(), expectedStream.str());
}

static void test16_sequenceNumberLowerBoundTest()
// ------------------------------------------------------------------------
// MOVE TO SEQUENCE NUMBER LOWER BOUND TEST
//
// Concerns:
//   Find the first message in journal file with sequence number more than the
//   specified 'valueGt' and move the specified JournalFileIterator to it.
//
// Testing:
//   m_bmqstoragetool::moveToLowerBound()
// ------------------------------------------------------------------------
{
    bmqtst::TestHelper::printTestName(
        "MOVE TO SEQUENCE NUMBER LOWER BOUND TEST");

    struct Test {
        int                 d_line;
        size_t              d_numRecords;
        size_t              d_numRecordsWithSameLeaseId;
        unsigned int        d_leaseIdGt;
        bsls::Types::Uint64 d_seqNumberGt;
    } k_DATA[] = {
        {L_, 32, 4, 3, 2},
        {L_, 3, 2, 1, 2},
        {L_, 300, 10, 3, 2},
        {L_, 300, 11, 3, 2},
        {L_, 300, 11, 3, 1},    // edge case (first seqNum inside leaseId)
        {L_, 300, 11, 3, 11},   // edge case (last seqNum inside leaseId)
        {L_, 300, 11, 1, 1},    // edge case (left seqNum edge inside first
                                // leaseId)
        {L_, 330, 11, 30, 10},  // edge case (prev before last seqNum inside
                                // last leaseId)
    };

    const size_t k_NUM_DATA = sizeof(k_DATA) / sizeof(*k_DATA);

    for (size_t idx = 0; idx < k_NUM_DATA; ++idx) {
        const Test& test = k_DATA[idx];

        // Simulate journal file
        JournalFile::RecordsListType records(s_allocator_p);
        JournalFile journalFile(test.d_numRecords, s_allocator_p);
        journalFile.addMultipleTypesRecordsWithMultipleLeaseId(
            &records,
            test.d_numRecordsWithSameLeaseId);

        mqbs::JournalFileIterator journalFileIt(
            &journalFile.mappedFileDescriptor(),
            journalFile.fileHeader(),
            false);

        CompositeSequenceNumber seqNumGt(test.d_leaseIdGt, test.d_seqNumberGt);
        unsigned int            expectedLeaseId =
            test.d_leaseIdGt +
            (test.d_seqNumberGt == test.d_numRecordsWithSameLeaseId ? 1 : 0);
        bsls::Types::Uint64 expectedSeqNumber =
            test.d_seqNumberGt == test.d_numRecordsWithSameLeaseId
                ? 1
                : (test.d_seqNumberGt + 1);

        // Move the iterator to the beginning of the file
        ASSERT_EQ(journalFileIt.nextRecord(), 1);

        Parameters::Range range;
        range.d_type     = Parameters::Range::e_SEQUENCE_NUM;
        range.d_seqNumGt = seqNumGt;
        LessThanLowerBoundFn lessThanLowerBoundFn(range);

        ASSERT_EQ_D(test.d_line,
                    m_bmqstoragetool::moveToLowerBound(&journalFileIt,
                                                       lessThanLowerBoundFn),
                    1);
        ASSERT_EQ_D(test.d_line,
                    journalFileIt.recordHeader().primaryLeaseId(),
                    expectedLeaseId);
        ASSERT_EQ_D(test.d_line,
                    journalFileIt.recordHeader().sequenceNumber(),
                    expectedSeqNumber);
    }

    // Edge case: not in the range (greater then the last record)
    {
        const size_t                 k_NUM_RECORDS = 30;
        JournalFile::RecordsListType records(s_allocator_p);
        JournalFile                  journalFile(k_NUM_RECORDS, s_allocator_p);
        journalFile.addMultipleTypesRecordsWithMultipleLeaseId(&records,
                                                               k_NUM_RECORDS);

        mqbs::JournalFileIterator journalFileIt(
            &journalFile.mappedFileDescriptor(),
            journalFile.fileHeader(),
            false);

        // Move the iterator to the beginning of the file
        ASSERT_EQ(journalFileIt.nextRecord(), 1);

        CompositeSequenceNumber seqNumGt(1, k_NUM_RECORDS);
        Parameters::Range       range;
        range.d_type     = Parameters::Range::e_SEQUENCE_NUM;
        range.d_seqNumGt = seqNumGt;
        LessThanLowerBoundFn lessThanLowerBoundFn(range);

        ASSERT_EQ(m_bmqstoragetool::moveToLowerBound(&journalFileIt,
                                                     lessThanLowerBoundFn),
                  0);
        ASSERT_EQ(journalFileIt.recordHeader().primaryLeaseId(), 1u);
        ASSERT_EQ(journalFileIt.recordHeader().sequenceNumber(),
                  k_NUM_RECORDS);
    }
}

static void test17_searchMessagesBySequenceNumbersRange()
// ------------------------------------------------------------------------
// SEARCH MESSAGES BY SEQUENCE NUMBERS RANGE TEST
//
// Concerns:
//   Search messages by sequence numbers range in journal file and output
//   GUIDs.
//
// Testing:
//   JournalFileProcessor::process()
// ------------------------------------------------------------------------
{
    bmqtst::TestHelper::printTestName(
        "SEARCH MESSAGES BY SEQUENCE NUMBERS RANGE TEST");

    // Simulate journal file
    const size_t                 k_NUM_RECORDS = 100;
    JournalFile::RecordsListType records(s_allocator_p);
    JournalFile                  journalFile(k_NUM_RECORDS, s_allocator_p);
    journalFile.addMultipleTypesRecordsWithMultipleLeaseId(&records, 10);
    const CompositeSequenceNumber seqNumGt(3, 3);
    const CompositeSequenceNumber seqNumLt(4, 6);

    // Configure parameters to search messages by sequence number range
    Parameters params(CommandLineArguments(s_allocator_p), s_allocator_p);
    params.d_range.d_seqNumGt = seqNumGt;
    params.d_range.d_seqNumLt = seqNumLt;
    params.d_range.d_type     = Parameters::Range::e_SEQUENCE_NUM;
    // Prepare file manager
    bslma::ManagedPtr<FileManager> fileManager(
        new (*s_allocator_p) FileManagerMock(journalFile),
        s_allocator_p);

    // Get GUIDs of messages inside sequence numbers range and prepare expected
    // output
    bmqu::MemOutStream expectedStream(s_allocator_p);

    bsl::list<JournalFile::NodeType>::const_iterator recordIter =
        records.begin();
    bsl::size_t msgCnt = 0;
    for (; recordIter != records.end(); ++recordIter) {
        RecordType::Enum rtype = recordIter->first;
        if (rtype == RecordType::e_MESSAGE) {
            const MessageRecord& msg = *reinterpret_cast<const MessageRecord*>(
                recordIter->second.buffer());
            const CompositeSequenceNumber seqNum(
                msg.header().primaryLeaseId(),
                msg.header().sequenceNumber());
            if (seqNumGt < seqNum && seqNum < seqNumLt) {
                outputGuidString(expectedStream, msg.messageGUID());
                msgCnt++;
            }
        }
    }
    expectedStream << msgCnt << " message GUID(s) found." << bsl::endl;

    // Run search
    bmqu::MemOutStream                  resultStream(s_allocator_p);
    bslma::ManagedPtr<CommandProcessor> searchProcessor =
        CommandProcessorFactory::createCommandProcessor(&params,
                                                        fileManager,
                                                        resultStream,
                                                        s_allocator_p);
    searchProcessor->process();

    ASSERT_EQ(resultStream.str(), expectedStream.str());
}

static void test18_searchMessagesByOffsetsRange()
// ------------------------------------------------------------------------
// SEARCH MESSAGES BY OFFSETS RANGE TEST
//
// Concerns:
//   Search messages by offsets range in journal file and output GUIDs.
//
// Testing:
//   JournalFileProcessor::process()
// ------------------------------------------------------------------------
{
    bmqtst::TestHelper::printTestName("SEARCH MESSAGES BY OFFSETS RANGE TEST");

    // Simulate journal file
    const size_t                 k_NUM_RECORDS = 50;
    JournalFile::RecordsListType records(s_allocator_p);
    JournalFile                  journalFile(k_NUM_RECORDS, s_allocator_p);
    journalFile.addAllTypesRecords(&records);
    const size_t k_HEADER_SIZE = sizeof(mqbs::FileHeader) +
                                 sizeof(mqbs::JournalFileHeader);
    const bsls::Types::Uint64 offsetGt =
        mqbs::FileStoreProtocol::k_JOURNAL_RECORD_SIZE * 15 + k_HEADER_SIZE;
    const bsls::Types::Uint64 offsetLt =
        mqbs::FileStoreProtocol::k_JOURNAL_RECORD_SIZE * 35 + k_HEADER_SIZE;

    // Configure parameters to search messages by offsets
    Parameters params(CommandLineArguments(s_allocator_p), s_allocator_p);
    params.d_range.d_offsetGt = offsetGt;
    params.d_range.d_offsetLt = offsetLt;
    params.d_range.d_type     = Parameters::Range::e_OFFSET;
    // Prepare file manager
    bslma::ManagedPtr<FileManager> fileManager(
        new (*s_allocator_p) FileManagerMock(journalFile),
        s_allocator_p);

    // Get GUIDs of messages within offsets range and prepare expected
    // output
    bmqu::MemOutStream expectedStream(s_allocator_p);

    bsl::list<JournalFile::NodeType>::const_iterator recordIter =
        records.begin();
    bsl::size_t msgCnt = 0;
    for (; recordIter != records.end(); ++recordIter) {
        RecordType::Enum rtype = recordIter->first;
        if (rtype == RecordType::e_MESSAGE) {
            const MessageRecord& msg = *reinterpret_cast<const MessageRecord*>(
                recordIter->second.buffer());
            const bsls::Types::Uint64& offset =
                msg.header().sequenceNumber() *
                mqbs::FileStoreProtocol::k_JOURNAL_RECORD_SIZE;
            if (offset > offsetGt && offset < offsetLt) {
                outputGuidString(expectedStream, msg.messageGUID());
                msgCnt++;
            }
        }
    }
    expectedStream << msgCnt << " message GUID(s) found." << bsl::endl;

    // Run search
    bmqu::MemOutStream                  resultStream(s_allocator_p);
    bslma::ManagedPtr<CommandProcessor> searchProcessor =
        CommandProcessorFactory::createCommandProcessor(&params,
                                                        fileManager,
                                                        resultStream,
                                                        s_allocator_p);
    searchProcessor->process();

    ASSERT_EQ(resultStream.str(), expectedStream.str());
}

static void test19_searchQueueOpRecords()
// ------------------------------------------------------------------------
// SEARCH QUEUE OP RECORDS
//
// Concerns:
//   Search queueOP records by offsets range in journal file and output result.
//
// Testing:
//   JournalFileProcessor::process()
// ------------------------------------------------------------------------
{
    bmqtst::TestHelper::printTestName("SEARCH QUEUE OP RECORDS TEST");

    // Simulate journal file
    const size_t                 k_NUM_RECORDS = 50;
    JournalFile::RecordsListType records(s_allocator_p);
    JournalFile                  journalFile(k_NUM_RECORDS, s_allocator_p);
    journalFile.addAllTypesRecords(&records);
    const size_t k_HEADER_SIZE = sizeof(mqbs::FileHeader) +
                                 sizeof(mqbs::JournalFileHeader);
    const bsls::Types::Uint64 offsetGt =
        mqbs::FileStoreProtocol::k_JOURNAL_RECORD_SIZE * 15 + k_HEADER_SIZE;
    const bsls::Types::Uint64 offsetLt =
        mqbs::FileStoreProtocol::k_JOURNAL_RECORD_SIZE * 35 + k_HEADER_SIZE;

    // Configure parameters to search queueOp records by offsets
    Parameters params(CommandLineArguments(s_allocator_p), s_allocator_p);
    params.d_processRecordTypes.d_message = false;
    params.d_processRecordTypes.d_queueOp = true;
    params.d_range.d_offsetGt             = offsetGt;
    params.d_range.d_offsetLt             = offsetLt;
    params.d_range.d_type                 = Parameters::Range::e_OFFSET;
    // Prepare file manager
    bslma::ManagedPtr<FileManager> fileManager(
        new (*s_allocator_p) FileManagerMock(journalFile),
        s_allocator_p);

    // Get queueOp records content within offsets range and prepare expected
    // output
    bmqu::MemOutStream expectedStream(s_allocator_p);

    bsl::list<JournalFile::NodeType>::const_iterator recordIter =
        records.begin();
    bsl::size_t recCnt = 0;
    for (; recordIter != records.end(); ++recordIter) {
        RecordType::Enum rtype = recordIter->first;
        if (rtype == RecordType::e_QUEUE_OP) {
            const QueueOpRecord& queueOp =
                *reinterpret_cast<const QueueOpRecord*>(
                    recordIter->second.buffer());
            const bsls::Types::Uint64& offset =
                queueOp.header().sequenceNumber() *
                mqbs::FileStoreProtocol::k_JOURNAL_RECORD_SIZE;
            if (offset > offsetGt && offset < offsetLt) {
                expectedStream << queueOp << '\n';
                recCnt++;
            }
        }
    }
    expectedStream << recCnt << " queueOp record(s) found.\n";

    // Run search
    bmqu::MemOutStream                  resultStream(s_allocator_p);
    bslma::ManagedPtr<CommandProcessor> searchProcessor =
        CommandProcessorFactory::createCommandProcessor(&params,
                                                        fileManager,
                                                        resultStream,
                                                        s_allocator_p);
    searchProcessor->process();

    ASSERT_EQ(resultStream.str(), expectedStream.str());
}

static void test20_searchJournalOpRecords()
// ------------------------------------------------------------------------
// SEARCH JOURNAL OP RECORDS
//
// Concerns:
//   Search journalOP records by offsets range in journal file and output
//   result.
//
// Testing:
//   JournalFileProcessor::process()
// ------------------------------------------------------------------------
{
    bmqtst::TestHelper::printTestName("SEARCH JOURNAL OP RECORDS TEST");

    // Simulate journal file
    const size_t                 k_NUM_RECORDS = 50;
    JournalFile::RecordsListType records(s_allocator_p);
    JournalFile                  journalFile(k_NUM_RECORDS, s_allocator_p);
    journalFile.addAllTypesRecords(&records);
    const size_t k_HEADER_SIZE = sizeof(mqbs::FileHeader) +
                                 sizeof(mqbs::JournalFileHeader);
    const bsls::Types::Uint64 offsetGt =
        mqbs::FileStoreProtocol::k_JOURNAL_RECORD_SIZE * 15 + k_HEADER_SIZE;
    const bsls::Types::Uint64 offsetLt =
        mqbs::FileStoreProtocol::k_JOURNAL_RECORD_SIZE * 35 + k_HEADER_SIZE;

    // Configure parameters to search journalOp records by offsets
    Parameters params(CommandLineArguments(s_allocator_p), s_allocator_p);
    params.d_processRecordTypes.d_message   = false;
    params.d_processRecordTypes.d_journalOp = true;
    params.d_range.d_offsetGt               = offsetGt;
    params.d_range.d_offsetLt               = offsetLt;
    params.d_range.d_type                   = Parameters::Range::e_OFFSET;
    // Prepare file manager
    bslma::ManagedPtr<FileManager> fileManager(
        new (*s_allocator_p) FileManagerMock(journalFile),
        s_allocator_p);

    // Get journalOp records content within offsets range and prepare expected
    // output
    bmqu::MemOutStream expectedStream(s_allocator_p);

    bsl::list<JournalFile::NodeType>::const_iterator recordIter =
        records.begin();
    bsl::size_t recCnt = 0;
    for (; recordIter != records.end(); ++recordIter) {
        RecordType::Enum rtype = recordIter->first;
        if (rtype == RecordType::e_JOURNAL_OP) {
            const JournalOpRecord& journalOp =
                *reinterpret_cast<const JournalOpRecord*>(
                    recordIter->second.buffer());
            const bsls::Types::Uint64& offset =
                journalOp.header().sequenceNumber() *
                mqbs::FileStoreProtocol::k_JOURNAL_RECORD_SIZE;
            if (offset > offsetGt && offset < offsetLt) {
                expectedStream << journalOp << '\n';
                recCnt++;
            }
        }
    }
    expectedStream << recCnt << " journalOp record(s) found.\n";

    // Run search
    bmqu::MemOutStream                  resultStream(s_allocator_p);
    bslma::ManagedPtr<CommandProcessor> searchProcessor =
        CommandProcessorFactory::createCommandProcessor(&params,
                                                        fileManager,
                                                        resultStream,
                                                        s_allocator_p);
    searchProcessor->process();

    ASSERT_EQ(resultStream.str(), expectedStream.str());
}

static void test21_searchAllTypesRecords()
// ------------------------------------------------------------------------
// SEARCH ALL TYPES RECORDS
//
// Concerns:
//   Search all types records by offsets range in journal file and output
//   result.
//
// Testing:
//   JournalFileProcessor::process()
// ------------------------------------------------------------------------
{
    bmqtst::TestHelper::printTestName("SEARCH ALL TYPES RECORDS TEST");

    // Simulate journal file
    const size_t                 k_NUM_RECORDS = 50;
    JournalFile::RecordsListType records(s_allocator_p);
    JournalFile                  journalFile(k_NUM_RECORDS, s_allocator_p);
    journalFile.addAllTypesRecords(&records);
    const size_t k_HEADER_SIZE = sizeof(mqbs::FileHeader) +
                                 sizeof(mqbs::JournalFileHeader);
    const bsls::Types::Uint64 offsetGt =
        mqbs::FileStoreProtocol::k_JOURNAL_RECORD_SIZE * 15 + k_HEADER_SIZE;
    const bsls::Types::Uint64 offsetLt =
        mqbs::FileStoreProtocol::k_JOURNAL_RECORD_SIZE * 35 + k_HEADER_SIZE;

    // Configure parameters to search journalOp records by offsets
    Parameters params(CommandLineArguments(s_allocator_p), s_allocator_p);
    params.d_processRecordTypes.d_message   = true;
    params.d_processRecordTypes.d_queueOp   = true;
    params.d_processRecordTypes.d_journalOp = true;
    params.d_range.d_offsetGt               = offsetGt;
    params.d_range.d_offsetLt               = offsetLt;
    params.d_range.d_type                   = Parameters::Range::e_OFFSET;
    // Prepare file manager
    bslma::ManagedPtr<FileManager> fileManager(
        new (*s_allocator_p) FileManagerMock(journalFile),
        s_allocator_p);

    // Get all records content within offsets range and prepare expected
    // output
    bmqu::MemOutStream expectedStream(s_allocator_p);

    bsl::list<JournalFile::NodeType>::const_iterator recordIter =
        records.begin();
    bsl::size_t msgCnt       = 0;
    bsl::size_t queueOpCnt   = 0;
    bsl::size_t journalOpCnt = 0;
    for (; recordIter != records.end(); ++recordIter) {
        RecordType::Enum rtype = recordIter->first;
        if (rtype == RecordType::e_MESSAGE) {
            const MessageRecord& msg = *reinterpret_cast<const MessageRecord*>(
                recordIter->second.buffer());
            const bsls::Types::Uint64& offset =
                msg.header().sequenceNumber() *
                mqbs::FileStoreProtocol::k_JOURNAL_RECORD_SIZE;
            if (offset > offsetGt && offset < offsetLt) {
                outputGuidString(expectedStream, msg.messageGUID());
                msgCnt++;
            }
        }
        if (rtype == RecordType::e_QUEUE_OP) {
            const QueueOpRecord& queueOp =
                *reinterpret_cast<const QueueOpRecord*>(
                    recordIter->second.buffer());
            const bsls::Types::Uint64& offset =
                queueOp.header().sequenceNumber() *
                mqbs::FileStoreProtocol::k_JOURNAL_RECORD_SIZE;
            if (offset > offsetGt && offset < offsetLt) {
                expectedStream << queueOp << '\n';
                queueOpCnt++;
            }
        }
        if (rtype == RecordType::e_JOURNAL_OP) {
            const JournalOpRecord& journalOp =
                *reinterpret_cast<const JournalOpRecord*>(
                    recordIter->second.buffer());
            const bsls::Types::Uint64& offset =
                journalOp.header().sequenceNumber() *
                mqbs::FileStoreProtocol::k_JOURNAL_RECORD_SIZE;
            if (offset > offsetGt && offset < offsetLt) {
                expectedStream << journalOp << '\n';
                journalOpCnt++;
            }
        }
    }
    expectedStream << msgCnt << " message GUID(s) found." << bsl::endl;
    expectedStream << queueOpCnt << " queueOp record(s) found.\n";
    expectedStream << journalOpCnt << " journalOp record(s) found.\n";

    // Run search
    bmqu::MemOutStream                  resultStream(s_allocator_p);
    bslma::ManagedPtr<CommandProcessor> searchProcessor =
        CommandProcessorFactory::createCommandProcessor(&params,
                                                        fileManager,
                                                        resultStream,
                                                        s_allocator_p);
    searchProcessor->process();

    ASSERT_EQ(resultStream.str(), expectedStream.str());
}

// ============================================================================
//                                 MAIN PROGRAM
// ----------------------------------------------------------------------------

int main(int argc, char* argv[])
{
    TEST_PROLOG(bmqtst::TestHelper::e_DEFAULT);

    switch (_testCase) {
    case 0:
    case 1: test1_breathingTest(); break;
    case 2: test2_searchGuidTest(); break;
    case 3: test3_searchNonExistingGuidTest(); break;
    case 4: test4_searchExistingAndNonExistingGuidTest(); break;
    case 5: test5_searchOutstandingMessagesTest(); break;
    case 6: test6_searchConfirmedMessagesTest(); break;
    case 7: test7_searchPartiallyConfirmedMessagesTest(); break;
    case 8: test8_searchMessagesByQueueKeyTest(); break;
    case 9: test9_searchMessagesByQueueNameTest(); break;
    case 10: test10_searchMessagesByQueueNameAndQueueKeyTest(); break;
    case 11: test11_searchMessagesByTimestamp(); break;
    case 12: test12_printMessagesDetailsTest(); break;
    case 13: test13_searchMessagesWithPayloadDumpTest(); break;
    case 14: test14_summaryTest(); break;
    case 15: test15_timestampSearchTest(); break;
    case 16: test16_sequenceNumberLowerBoundTest(); break;
    case 17: test17_searchMessagesBySequenceNumbersRange(); break;
    case 18: test18_searchMessagesByOffsetsRange(); break;
    case 19: test19_searchQueueOpRecords(); break;
    case 20: test20_searchJournalOpRecords(); break;
    case 21: test21_searchAllTypesRecords(); break;
<<<<<<< HEAD
=======
    case 22: test22_searchQueueOpRecordsByOffset(); break;
    case 23: test23_searchJournalOpRecordsBySeqNumber(); break;
>>>>>>> 1d84f1f6
    default: {
        cerr << "WARNING: CASE '" << _testCase << "' NOT FOUND." << endl;
        bmqtst::TestHelperUtil::testStatus() = -1;
    } break;
    }

    TEST_EPILOG(bmqtst::TestHelper::e_CHECK_DEF_GBL_ALLOC);
}<|MERGE_RESOLUTION|>--- conflicted
+++ resolved
@@ -165,6 +165,16 @@
         ostream << bsl::endl;
 }
 
+/// Helper function to instantiate test Parameters
+Parameters createTestParameters()
+{
+    Parameters params(
+        CommandLineArguments(bmqtst::TestHelperUtil::allocator()),
+        bmqtst::TestHelperUtil::allocator());
+
+    return params;
+};
+
 }  // close unnamed namespace
 
 static void test1_breathingTest()
@@ -189,12 +199,7 @@
     journalFile.addAllTypesRecords(&records);
 
     // Prepare parameters
-<<<<<<< HEAD
-    Parameters params(CommandLineArguments(s_allocator_p), s_allocator_p);
-
-=======
-    Parameters params(bmqtst::TestHelperUtil::allocator());
->>>>>>> 1d84f1f6
+    Parameters params = createTestParameters();
     // Prepare file manager
     bslma::ManagedPtr<FileManager> fileManager(
         new (*bmqtst::TestHelperUtil::allocator())
@@ -252,11 +257,7 @@
     journalFile.addAllTypesRecords(&records);
 
     // Prepare parameters
-<<<<<<< HEAD
-    Parameters params(CommandLineArguments(s_allocator_p), s_allocator_p);
-=======
-    Parameters params(bmqtst::TestHelperUtil::allocator());
->>>>>>> 1d84f1f6
+    Parameters params = createTestParameters();
     // Get list of message GUIDs for searching
     bsl::vector<bsl::string>& searchGuids = params.d_guid;
     bsl::list<JournalFile::NodeType>::const_iterator recordIter =
@@ -324,11 +325,7 @@
     journalFile.addAllTypesRecords(&records);
 
     // Prepare parameters
-<<<<<<< HEAD
-    Parameters params(CommandLineArguments(s_allocator_p), s_allocator_p);
-=======
-    Parameters params(bmqtst::TestHelperUtil::allocator());
->>>>>>> 1d84f1f6
+    Parameters params = createTestParameters();
     // Get list of message GUIDs for searching
     bsl::vector<bsl::string>& searchGuids = params.d_guid;
     bmqt::MessageGUID         guid;
@@ -390,11 +387,7 @@
     journalFile.addAllTypesRecords(&records);
 
     // Prepare parameters
-<<<<<<< HEAD
-    Parameters params(CommandLineArguments(s_allocator_p), s_allocator_p);
-=======
-    Parameters params(bmqtst::TestHelperUtil::allocator());
->>>>>>> 1d84f1f6
+    Parameters params = createTestParameters();
 
     // Get list of message GUIDs for searching
     bsl::vector<bsl::string>& searchGuids = params.d_guid;
@@ -482,11 +475,7 @@
         true);
 
     // Configure parameters to search outstanding messages
-<<<<<<< HEAD
-    Parameters params(CommandLineArguments(s_allocator_p), s_allocator_p);
-=======
-    Parameters params(bmqtst::TestHelperUtil::allocator());
->>>>>>> 1d84f1f6
+    Parameters params    = createTestParameters();
     params.d_outstanding = true;
     // Prepare file manager
     bslma::ManagedPtr<FileManager> fileManager(
@@ -551,11 +540,7 @@
         false);
 
     // Configure parameters to search confirmed messages
-<<<<<<< HEAD
-    Parameters params(CommandLineArguments(s_allocator_p), s_allocator_p);
-=======
-    Parameters params(bmqtst::TestHelperUtil::allocator());
->>>>>>> 1d84f1f6
+    Parameters params  = createTestParameters();
     params.d_confirmed = true;
     // Prepare file manager
     bslma::ManagedPtr<FileManager> fileManager(
@@ -622,11 +607,7 @@
         &partiallyConfirmedGUIDS);
 
     // Configure parameters to search partially confirmed messages
-<<<<<<< HEAD
-    Parameters params(CommandLineArguments(s_allocator_p), s_allocator_p);
-=======
-    Parameters params(bmqtst::TestHelperUtil::allocator());
->>>>>>> 1d84f1f6
+    Parameters params           = createTestParameters();
     params.d_partiallyConfirmed = true;
     // Prepare file manager
     bslma::ManagedPtr<FileManager> fileManager(
@@ -693,11 +674,7 @@
                                                   queueKey2);
 
     // Configure parameters to search messages by queueKey1
-<<<<<<< HEAD
-    Parameters params(CommandLineArguments(s_allocator_p), s_allocator_p);
-=======
-    Parameters params(bmqtst::TestHelperUtil::allocator());
->>>>>>> 1d84f1f6
+    Parameters params = createTestParameters();
     params.d_queueKey.push_back(queueKey1);
     // Prepare file manager
     bslma::ManagedPtr<FileManager> fileManager(
@@ -766,11 +743,7 @@
     }
     QueueMap qMap(bmqtst::TestHelperUtil::allocator());
 
-<<<<<<< HEAD
-    Parameters params(CommandLineArguments(s_allocator_p), s_allocator_p);
-=======
-    Parameters params(bmqtst::TestHelperUtil::allocator());
->>>>>>> 1d84f1f6
+    Parameters params = createTestParameters();
     params.d_queueName.push_back("queue1");
     params.d_queueMap.insert(queueInfo);
 
@@ -844,11 +817,7 @@
     }
     QueueMap qMap(bmqtst::TestHelperUtil::allocator());
 
-<<<<<<< HEAD
-    Parameters params(CommandLineArguments(s_allocator_p), s_allocator_p);
-=======
-    Parameters params(bmqtst::TestHelperUtil::allocator());
->>>>>>> 1d84f1f6
+    Parameters params = createTestParameters();
     params.d_queueName.push_back("queue1");
     params.d_queueMap.insert(queueInfo);
     params.d_queueKey.push_back(queueKey2);
@@ -906,17 +875,10 @@
     const bsls::Types::Uint64 ts2 = 40 * journalFile.timestampIncrement();
 
     // Configure parameters to search messages by timestamps
-<<<<<<< HEAD
-    Parameters params(CommandLineArguments(s_allocator_p), s_allocator_p);
+    Parameters params            = createTestParameters();
     params.d_range.d_timestampGt = ts1;
     params.d_range.d_timestampLt = ts2;
-    params.d_range.d_type        = Parameters::Range::e_TIMESTAMP;
-=======
-    Parameters params(bmqtst::TestHelperUtil::allocator());
-    params.d_range.d_timestampGt = ts1;
-    params.d_range.d_timestampLt = ts2;
-
->>>>>>> 1d84f1f6
+
     // Prepare file manager
     bslma::ManagedPtr<FileManager> fileManager(
         new (*bmqtst::TestHelperUtil::allocator())
@@ -989,12 +951,8 @@
         false);
 
     // Configure parameters to print message details
-<<<<<<< HEAD
-    Parameters params(CommandLineArguments(s_allocator_p), s_allocator_p);
-=======
-    Parameters params(bmqtst::TestHelperUtil::allocator());
->>>>>>> 1d84f1f6
-    params.d_details = true;
+    Parameters params = createTestParameters();
+    params.d_details  = true;
     // Prepare file manager
     bslma::ManagedPtr<FileManager> fileManager(
         new (*bmqtst::TestHelperUtil::allocator())
@@ -1125,11 +1083,7 @@
 
     // Configure parameters to search confirmed messages GUIDs with dumping
     // messages payload.
-<<<<<<< HEAD
-    Parameters params(CommandLineArguments(s_allocator_p), s_allocator_p);
-=======
-    Parameters params(bmqtst::TestHelperUtil::allocator());
->>>>>>> 1d84f1f6
+    Parameters params    = createTestParameters();
     params.d_confirmed   = true;
     params.d_dumpPayload = true;
     // Prepare file manager
@@ -1217,12 +1171,8 @@
         &partiallyConfirmedGUIDS);
 
     // Configure parameters to output summary
-<<<<<<< HEAD
-    Parameters params(CommandLineArguments(s_allocator_p), s_allocator_p);
-=======
-    Parameters params(bmqtst::TestHelperUtil::allocator());
->>>>>>> 1d84f1f6
-    params.d_summary = true;
+    Parameters params = createTestParameters();
+    params.d_summary  = true;
     // Prepare file manager
     bslma::ManagedPtr<FileManager> fileManager(
         new (*bmqtst::TestHelperUtil::allocator())
@@ -1240,15 +1190,9 @@
     searchProcessor->process();
 
     // Prepare expected output
-<<<<<<< HEAD
-    bmqu::MemOutStream expectedStream(s_allocator_p);
-    expectedStream << "5 message(s) found.\n";
-    bsl::vector<const char*> fields(s_allocator_p);
-=======
     bmqu::MemOutStream expectedStream(bmqtst::TestHelperUtil::allocator());
     expectedStream << "5 message(s) found.\n";
     bsl::vector<const char*> fields(bmqtst::TestHelperUtil::allocator());
->>>>>>> 1d84f1f6
     fields.push_back("Number of partially confirmed messages");
     fields.push_back("Number of confirmed messages");
     fields.push_back("Number of outstanding messages");
@@ -1256,13 +1200,8 @@
     printer << 3 << 2 << 2;
     expectedStream << "Outstanding ratio: 40% (2/5)\n";
 
-<<<<<<< HEAD
-    bsl::string res(resultStream.str(), s_allocator_p);
-    ASSERT(res.starts_with(expectedStream.str()));
-=======
     bsl::string res(resultStream.str(), bmqtst::TestHelperUtil::allocator());
     BMQTST_ASSERT(res.starts_with(expectedStream.str()));
->>>>>>> 1d84f1f6
 }
 
 static void test15_timestampSearchTest()
@@ -1311,18 +1250,6 @@
             journalFile.fileHeader(),
             false);
         // Move the iterator to the beginning of the file
-<<<<<<< HEAD
-        ASSERT_EQ(journalFileIt.nextRecord(), 1);
-
-        Parameters::Range range;
-        range.d_type        = Parameters::Range::e_TIMESTAMP;
-        range.d_timestampGt = ts;
-        LessThanLowerBoundFn lessThanLowerBoundFn(range);
-
-        ASSERT_EQ(m_bmqstoragetool::moveToLowerBound(&journalFileIt,
-                                                     lessThanLowerBoundFn),
-                  1);
-=======
         BMQTST_ASSERT_EQ(journalFileIt.nextRecord(), 1);
 
         Parameters::Range range;
@@ -1338,7 +1265,6 @@
             m_bmqstoragetool::moveToLowerBound(&journalFileIt,
                                                lessThanLowerBoundFn),
             1);
->>>>>>> 1d84f1f6
         ResultChecker::check(journalFileIt, ts);
     }
 
@@ -1357,18 +1283,6 @@
 
         // Find record with lower timestamp than the record pointed by the
         // specified iterator, which is initially forward
-<<<<<<< HEAD
-        ASSERT_GT(journalFileIt.recordHeader().timestamp(), ts1);
-
-        Parameters::Range range;
-        range.d_type        = Parameters::Range::e_TIMESTAMP;
-        range.d_timestampGt = ts1;
-        LessThanLowerBoundFn lessThanLowerBoundFn(range);
-
-        ASSERT_EQ(m_bmqstoragetool::moveToLowerBound(&journalFileIt,
-                                                     lessThanLowerBoundFn),
-                  1);
-=======
         BMQTST_ASSERT_GT(journalFileIt.recordHeader().timestamp(), ts1);
 
         Parameters::Range range1;
@@ -1379,20 +1293,10 @@
             m_bmqstoragetool::moveToLowerBound(&journalFileIt,
                                                lessThanLowerBoundFn),
             1);
->>>>>>> 1d84f1f6
         ResultChecker::check(journalFileIt, ts1);
 
         // Find record with higher timestamp than the record pointed by the
         // specified iterator, which is initially forward
-<<<<<<< HEAD
-        ASSERT_LT(journalFileIt.recordHeader().timestamp(), ts2);
-        range.d_timestampGt = ts2;
-
-        LessThanLowerBoundFn lessThanLowerBoundFn2(range);
-        ASSERT_EQ(m_bmqstoragetool::moveToLowerBound(&journalFileIt,
-                                                     lessThanLowerBoundFn2),
-                  1);
-=======
         BMQTST_ASSERT_LT(journalFileIt.recordHeader().timestamp(), ts2);
         Parameters::Range range2;
         range2.d_timestampGt = ts2;
@@ -1402,43 +1306,28 @@
             m_bmqstoragetool::moveToLowerBound(&journalFileIt,
                                                lessThanLowerBoundFn2),
             1);
->>>>>>> 1d84f1f6
         ResultChecker::check(journalFileIt, ts2);
 
         // Find record with lower timestamp than the record pointed by the
         // specified iterator, which is initially backward
         BMQTST_ASSERT_GT(journalFileIt.recordHeader().timestamp(), ts1);
         journalFileIt.flipDirection();
-<<<<<<< HEAD
-        ASSERT(journalFileIt.isReverseMode());
-        ASSERT_EQ(m_bmqstoragetool::moveToLowerBound(&journalFileIt,
-                                                     lessThanLowerBoundFn),
-                  1);
-=======
         BMQTST_ASSERT(journalFileIt.isReverseMode());
         BMQTST_ASSERT_EQ(
             m_bmqstoragetool::moveToLowerBound(&journalFileIt,
                                                lessThanLowerBoundFn),
             1);
->>>>>>> 1d84f1f6
         ResultChecker::check(journalFileIt, ts1);
 
         // Find record with higher timestamp than the record pointed by the
         // specified iterator, which is initially backward
         BMQTST_ASSERT_LT(journalFileIt.recordHeader().timestamp(), ts2);
         journalFileIt.flipDirection();
-<<<<<<< HEAD
-        ASSERT(journalFileIt.isReverseMode());
-        ASSERT_EQ(m_bmqstoragetool::moveToLowerBound(&journalFileIt,
-                                                     lessThanLowerBoundFn2),
-                  1);
-=======
         BMQTST_ASSERT(journalFileIt.isReverseMode());
         BMQTST_ASSERT_EQ(
             m_bmqstoragetool::moveToLowerBound(&journalFileIt,
                                                lessThanLowerBoundFn2),
             1);
->>>>>>> 1d84f1f6
         ResultChecker::check(journalFileIt, ts2);
     }
 
@@ -1451,21 +1340,6 @@
             journalFile.fileHeader(),
             false);
         // Move the iterator to the beginning of the file
-<<<<<<< HEAD
-        ASSERT_EQ(journalFileIt.nextRecord(), 1);
-
-        Parameters::Range range;
-        range.d_type        = Parameters::Range::e_TIMESTAMP;
-        range.d_timestampGt = ts;
-        LessThanLowerBoundFn lessThanLowerBoundFn(range);
-
-        ASSERT_EQ(m_bmqstoragetool::moveToLowerBound(&journalFileIt,
-                                                     lessThanLowerBoundFn),
-                  0);
-        ASSERT_EQ(journalFileIt.recordIndex(), k_NUM_RECORDS - 1);
-        ASSERT_LT(journalFileIt.recordHeader().timestamp(), ts);
-        ASSERT(!journalFileIt.isReverseMode());
-=======
         BMQTST_ASSERT_EQ(journalFileIt.nextRecord(), 1);
 
         Parameters::Range range;
@@ -1479,7 +1353,6 @@
         BMQTST_ASSERT_EQ(journalFileIt.recordIndex(), k_NUM_RECORDS - 1);
         BMQTST_ASSERT_LT(journalFileIt.recordHeader().timestamp(), ts);
         BMQTST_ASSERT(!journalFileIt.isReverseMode());
->>>>>>> 1d84f1f6
     }
 
     {
@@ -1490,21 +1363,6 @@
             journalFile.fileHeader(),
             false);
         // Move the iterator to the beginning of the file
-<<<<<<< HEAD
-        ASSERT_EQ(journalFileIt.nextRecord(), 1);
-
-        Parameters::Range range;
-        range.d_type        = Parameters::Range::e_TIMESTAMP;
-        range.d_timestampGt = ts;
-        LessThanLowerBoundFn lessThanLowerBoundFn(range);
-
-        ASSERT_EQ(m_bmqstoragetool::moveToLowerBound(&journalFileIt,
-                                                     lessThanLowerBoundFn),
-                  1);
-        ASSERT_EQ(journalFileIt.recordIndex(), 0U);
-        ASSERT_GT(journalFileIt.recordHeader().timestamp(), ts);
-        ASSERT(!journalFileIt.isReverseMode());
-=======
         BMQTST_ASSERT_EQ(journalFileIt.nextRecord(), 1);
 
         Parameters::Range range;
@@ -1661,7 +1519,7 @@
     const CompositeSequenceNumber seqNumLt(4, 6);
 
     // Configure parameters to search messages by sequence number range
-    Parameters params(bmqtst::TestHelperUtil::allocator());
+    Parameters params         = createTestParameters();
     params.d_range.d_seqNumGt = seqNumGt;
     params.d_range.d_seqNumLt = seqNumLt;
     // Prepare file manager
@@ -1733,7 +1591,7 @@
         mqbs::FileStoreProtocol::k_JOURNAL_RECORD_SIZE * 35 + k_HEADER_SIZE;
 
     // Configure parameters to search messages by offsets
-    Parameters params(bmqtst::TestHelperUtil::allocator());
+    Parameters params         = createTestParameters();
     params.d_range.d_offsetGt = offsetGt;
     params.d_range.d_offsetLt = offsetLt;
     // Prepare file manager
@@ -1805,7 +1663,7 @@
         mqbs::FileStoreProtocol::k_JOURNAL_RECORD_SIZE * 35 + k_HEADER_SIZE;
 
     // Configure parameters to search queueOp records by offsets
-    Parameters params(bmqtst::TestHelperUtil::allocator());
+    Parameters params                     = createTestParameters();
     params.d_processRecordTypes.d_message = false;
     params.d_processRecordTypes.d_queueOp = true;
     params.d_range.d_offsetGt             = offsetGt;
@@ -1881,7 +1739,7 @@
         mqbs::FileStoreProtocol::k_JOURNAL_RECORD_SIZE * 35 + k_HEADER_SIZE;
 
     // Configure parameters to search journalOp records by offsets
-    Parameters params(bmqtst::TestHelperUtil::allocator());
+    Parameters params                       = createTestParameters();
     params.d_processRecordTypes.d_message   = false;
     params.d_processRecordTypes.d_journalOp = true;
     params.d_range.d_offsetGt               = offsetGt;
@@ -1957,7 +1815,7 @@
         mqbs::FileStoreProtocol::k_JOURNAL_RECORD_SIZE * 35 + k_HEADER_SIZE;
 
     // Configure parameters to search journalOp records by offsets
-    Parameters params(bmqtst::TestHelperUtil::allocator());
+    Parameters params                       = createTestParameters();
     params.d_processRecordTypes.d_message   = true;
     params.d_processRecordTypes.d_queueOp   = true;
     params.d_processRecordTypes.d_journalOp = true;
@@ -2056,7 +1914,7 @@
     const size_t k_HEADER_OFFSET = sizeof(mqbs::FileHeader) / 2;
 
     // Configure parameters to search queueOp records
-    Parameters params(bmqtst::TestHelperUtil::allocator());
+    Parameters params                     = createTestParameters();
     params.d_processRecordTypes.d_message = false;
     params.d_processRecordTypes.d_queueOp = true;
 
@@ -2090,7 +1948,6 @@
                 resCnt++;
             }
         }
->>>>>>> 1d84f1f6
     }
     expectedStream << resCnt << " queueOp record(s) found.\n";
 
@@ -2130,7 +1987,7 @@
     journalFile.addAllTypesRecords(&records);
 
     // Configure parameters to search journalOp
-    Parameters params(bmqtst::TestHelperUtil::allocator());
+    Parameters params                       = createTestParameters();
     params.d_processRecordTypes.d_message   = false;
     params.d_processRecordTypes.d_journalOp = true;
 
@@ -2177,504 +2034,6 @@
     searchProcessor->process();
 
     BMQTST_ASSERT_EQ(resultStream.str(), expectedStream.str());
-}
-
-static void test16_sequenceNumberLowerBoundTest()
-// ------------------------------------------------------------------------
-// MOVE TO SEQUENCE NUMBER LOWER BOUND TEST
-//
-// Concerns:
-//   Find the first message in journal file with sequence number more than the
-//   specified 'valueGt' and move the specified JournalFileIterator to it.
-//
-// Testing:
-//   m_bmqstoragetool::moveToLowerBound()
-// ------------------------------------------------------------------------
-{
-    bmqtst::TestHelper::printTestName(
-        "MOVE TO SEQUENCE NUMBER LOWER BOUND TEST");
-
-    struct Test {
-        int                 d_line;
-        size_t              d_numRecords;
-        size_t              d_numRecordsWithSameLeaseId;
-        unsigned int        d_leaseIdGt;
-        bsls::Types::Uint64 d_seqNumberGt;
-    } k_DATA[] = {
-        {L_, 32, 4, 3, 2},
-        {L_, 3, 2, 1, 2},
-        {L_, 300, 10, 3, 2},
-        {L_, 300, 11, 3, 2},
-        {L_, 300, 11, 3, 1},    // edge case (first seqNum inside leaseId)
-        {L_, 300, 11, 3, 11},   // edge case (last seqNum inside leaseId)
-        {L_, 300, 11, 1, 1},    // edge case (left seqNum edge inside first
-                                // leaseId)
-        {L_, 330, 11, 30, 10},  // edge case (prev before last seqNum inside
-                                // last leaseId)
-    };
-
-    const size_t k_NUM_DATA = sizeof(k_DATA) / sizeof(*k_DATA);
-
-    for (size_t idx = 0; idx < k_NUM_DATA; ++idx) {
-        const Test& test = k_DATA[idx];
-
-        // Simulate journal file
-        JournalFile::RecordsListType records(s_allocator_p);
-        JournalFile journalFile(test.d_numRecords, s_allocator_p);
-        journalFile.addMultipleTypesRecordsWithMultipleLeaseId(
-            &records,
-            test.d_numRecordsWithSameLeaseId);
-
-        mqbs::JournalFileIterator journalFileIt(
-            &journalFile.mappedFileDescriptor(),
-            journalFile.fileHeader(),
-            false);
-
-        CompositeSequenceNumber seqNumGt(test.d_leaseIdGt, test.d_seqNumberGt);
-        unsigned int            expectedLeaseId =
-            test.d_leaseIdGt +
-            (test.d_seqNumberGt == test.d_numRecordsWithSameLeaseId ? 1 : 0);
-        bsls::Types::Uint64 expectedSeqNumber =
-            test.d_seqNumberGt == test.d_numRecordsWithSameLeaseId
-                ? 1
-                : (test.d_seqNumberGt + 1);
-
-        // Move the iterator to the beginning of the file
-        ASSERT_EQ(journalFileIt.nextRecord(), 1);
-
-        Parameters::Range range;
-        range.d_type     = Parameters::Range::e_SEQUENCE_NUM;
-        range.d_seqNumGt = seqNumGt;
-        LessThanLowerBoundFn lessThanLowerBoundFn(range);
-
-        ASSERT_EQ_D(test.d_line,
-                    m_bmqstoragetool::moveToLowerBound(&journalFileIt,
-                                                       lessThanLowerBoundFn),
-                    1);
-        ASSERT_EQ_D(test.d_line,
-                    journalFileIt.recordHeader().primaryLeaseId(),
-                    expectedLeaseId);
-        ASSERT_EQ_D(test.d_line,
-                    journalFileIt.recordHeader().sequenceNumber(),
-                    expectedSeqNumber);
-    }
-
-    // Edge case: not in the range (greater then the last record)
-    {
-        const size_t                 k_NUM_RECORDS = 30;
-        JournalFile::RecordsListType records(s_allocator_p);
-        JournalFile                  journalFile(k_NUM_RECORDS, s_allocator_p);
-        journalFile.addMultipleTypesRecordsWithMultipleLeaseId(&records,
-                                                               k_NUM_RECORDS);
-
-        mqbs::JournalFileIterator journalFileIt(
-            &journalFile.mappedFileDescriptor(),
-            journalFile.fileHeader(),
-            false);
-
-        // Move the iterator to the beginning of the file
-        ASSERT_EQ(journalFileIt.nextRecord(), 1);
-
-        CompositeSequenceNumber seqNumGt(1, k_NUM_RECORDS);
-        Parameters::Range       range;
-        range.d_type     = Parameters::Range::e_SEQUENCE_NUM;
-        range.d_seqNumGt = seqNumGt;
-        LessThanLowerBoundFn lessThanLowerBoundFn(range);
-
-        ASSERT_EQ(m_bmqstoragetool::moveToLowerBound(&journalFileIt,
-                                                     lessThanLowerBoundFn),
-                  0);
-        ASSERT_EQ(journalFileIt.recordHeader().primaryLeaseId(), 1u);
-        ASSERT_EQ(journalFileIt.recordHeader().sequenceNumber(),
-                  k_NUM_RECORDS);
-    }
-}
-
-static void test17_searchMessagesBySequenceNumbersRange()
-// ------------------------------------------------------------------------
-// SEARCH MESSAGES BY SEQUENCE NUMBERS RANGE TEST
-//
-// Concerns:
-//   Search messages by sequence numbers range in journal file and output
-//   GUIDs.
-//
-// Testing:
-//   JournalFileProcessor::process()
-// ------------------------------------------------------------------------
-{
-    bmqtst::TestHelper::printTestName(
-        "SEARCH MESSAGES BY SEQUENCE NUMBERS RANGE TEST");
-
-    // Simulate journal file
-    const size_t                 k_NUM_RECORDS = 100;
-    JournalFile::RecordsListType records(s_allocator_p);
-    JournalFile                  journalFile(k_NUM_RECORDS, s_allocator_p);
-    journalFile.addMultipleTypesRecordsWithMultipleLeaseId(&records, 10);
-    const CompositeSequenceNumber seqNumGt(3, 3);
-    const CompositeSequenceNumber seqNumLt(4, 6);
-
-    // Configure parameters to search messages by sequence number range
-    Parameters params(CommandLineArguments(s_allocator_p), s_allocator_p);
-    params.d_range.d_seqNumGt = seqNumGt;
-    params.d_range.d_seqNumLt = seqNumLt;
-    params.d_range.d_type     = Parameters::Range::e_SEQUENCE_NUM;
-    // Prepare file manager
-    bslma::ManagedPtr<FileManager> fileManager(
-        new (*s_allocator_p) FileManagerMock(journalFile),
-        s_allocator_p);
-
-    // Get GUIDs of messages inside sequence numbers range and prepare expected
-    // output
-    bmqu::MemOutStream expectedStream(s_allocator_p);
-
-    bsl::list<JournalFile::NodeType>::const_iterator recordIter =
-        records.begin();
-    bsl::size_t msgCnt = 0;
-    for (; recordIter != records.end(); ++recordIter) {
-        RecordType::Enum rtype = recordIter->first;
-        if (rtype == RecordType::e_MESSAGE) {
-            const MessageRecord& msg = *reinterpret_cast<const MessageRecord*>(
-                recordIter->second.buffer());
-            const CompositeSequenceNumber seqNum(
-                msg.header().primaryLeaseId(),
-                msg.header().sequenceNumber());
-            if (seqNumGt < seqNum && seqNum < seqNumLt) {
-                outputGuidString(expectedStream, msg.messageGUID());
-                msgCnt++;
-            }
-        }
-    }
-    expectedStream << msgCnt << " message GUID(s) found." << bsl::endl;
-
-    // Run search
-    bmqu::MemOutStream                  resultStream(s_allocator_p);
-    bslma::ManagedPtr<CommandProcessor> searchProcessor =
-        CommandProcessorFactory::createCommandProcessor(&params,
-                                                        fileManager,
-                                                        resultStream,
-                                                        s_allocator_p);
-    searchProcessor->process();
-
-    ASSERT_EQ(resultStream.str(), expectedStream.str());
-}
-
-static void test18_searchMessagesByOffsetsRange()
-// ------------------------------------------------------------------------
-// SEARCH MESSAGES BY OFFSETS RANGE TEST
-//
-// Concerns:
-//   Search messages by offsets range in journal file and output GUIDs.
-//
-// Testing:
-//   JournalFileProcessor::process()
-// ------------------------------------------------------------------------
-{
-    bmqtst::TestHelper::printTestName("SEARCH MESSAGES BY OFFSETS RANGE TEST");
-
-    // Simulate journal file
-    const size_t                 k_NUM_RECORDS = 50;
-    JournalFile::RecordsListType records(s_allocator_p);
-    JournalFile                  journalFile(k_NUM_RECORDS, s_allocator_p);
-    journalFile.addAllTypesRecords(&records);
-    const size_t k_HEADER_SIZE = sizeof(mqbs::FileHeader) +
-                                 sizeof(mqbs::JournalFileHeader);
-    const bsls::Types::Uint64 offsetGt =
-        mqbs::FileStoreProtocol::k_JOURNAL_RECORD_SIZE * 15 + k_HEADER_SIZE;
-    const bsls::Types::Uint64 offsetLt =
-        mqbs::FileStoreProtocol::k_JOURNAL_RECORD_SIZE * 35 + k_HEADER_SIZE;
-
-    // Configure parameters to search messages by offsets
-    Parameters params(CommandLineArguments(s_allocator_p), s_allocator_p);
-    params.d_range.d_offsetGt = offsetGt;
-    params.d_range.d_offsetLt = offsetLt;
-    params.d_range.d_type     = Parameters::Range::e_OFFSET;
-    // Prepare file manager
-    bslma::ManagedPtr<FileManager> fileManager(
-        new (*s_allocator_p) FileManagerMock(journalFile),
-        s_allocator_p);
-
-    // Get GUIDs of messages within offsets range and prepare expected
-    // output
-    bmqu::MemOutStream expectedStream(s_allocator_p);
-
-    bsl::list<JournalFile::NodeType>::const_iterator recordIter =
-        records.begin();
-    bsl::size_t msgCnt = 0;
-    for (; recordIter != records.end(); ++recordIter) {
-        RecordType::Enum rtype = recordIter->first;
-        if (rtype == RecordType::e_MESSAGE) {
-            const MessageRecord& msg = *reinterpret_cast<const MessageRecord*>(
-                recordIter->second.buffer());
-            const bsls::Types::Uint64& offset =
-                msg.header().sequenceNumber() *
-                mqbs::FileStoreProtocol::k_JOURNAL_RECORD_SIZE;
-            if (offset > offsetGt && offset < offsetLt) {
-                outputGuidString(expectedStream, msg.messageGUID());
-                msgCnt++;
-            }
-        }
-    }
-    expectedStream << msgCnt << " message GUID(s) found." << bsl::endl;
-
-    // Run search
-    bmqu::MemOutStream                  resultStream(s_allocator_p);
-    bslma::ManagedPtr<CommandProcessor> searchProcessor =
-        CommandProcessorFactory::createCommandProcessor(&params,
-                                                        fileManager,
-                                                        resultStream,
-                                                        s_allocator_p);
-    searchProcessor->process();
-
-    ASSERT_EQ(resultStream.str(), expectedStream.str());
-}
-
-static void test19_searchQueueOpRecords()
-// ------------------------------------------------------------------------
-// SEARCH QUEUE OP RECORDS
-//
-// Concerns:
-//   Search queueOP records by offsets range in journal file and output result.
-//
-// Testing:
-//   JournalFileProcessor::process()
-// ------------------------------------------------------------------------
-{
-    bmqtst::TestHelper::printTestName("SEARCH QUEUE OP RECORDS TEST");
-
-    // Simulate journal file
-    const size_t                 k_NUM_RECORDS = 50;
-    JournalFile::RecordsListType records(s_allocator_p);
-    JournalFile                  journalFile(k_NUM_RECORDS, s_allocator_p);
-    journalFile.addAllTypesRecords(&records);
-    const size_t k_HEADER_SIZE = sizeof(mqbs::FileHeader) +
-                                 sizeof(mqbs::JournalFileHeader);
-    const bsls::Types::Uint64 offsetGt =
-        mqbs::FileStoreProtocol::k_JOURNAL_RECORD_SIZE * 15 + k_HEADER_SIZE;
-    const bsls::Types::Uint64 offsetLt =
-        mqbs::FileStoreProtocol::k_JOURNAL_RECORD_SIZE * 35 + k_HEADER_SIZE;
-
-    // Configure parameters to search queueOp records by offsets
-    Parameters params(CommandLineArguments(s_allocator_p), s_allocator_p);
-    params.d_processRecordTypes.d_message = false;
-    params.d_processRecordTypes.d_queueOp = true;
-    params.d_range.d_offsetGt             = offsetGt;
-    params.d_range.d_offsetLt             = offsetLt;
-    params.d_range.d_type                 = Parameters::Range::e_OFFSET;
-    // Prepare file manager
-    bslma::ManagedPtr<FileManager> fileManager(
-        new (*s_allocator_p) FileManagerMock(journalFile),
-        s_allocator_p);
-
-    // Get queueOp records content within offsets range and prepare expected
-    // output
-    bmqu::MemOutStream expectedStream(s_allocator_p);
-
-    bsl::list<JournalFile::NodeType>::const_iterator recordIter =
-        records.begin();
-    bsl::size_t recCnt = 0;
-    for (; recordIter != records.end(); ++recordIter) {
-        RecordType::Enum rtype = recordIter->first;
-        if (rtype == RecordType::e_QUEUE_OP) {
-            const QueueOpRecord& queueOp =
-                *reinterpret_cast<const QueueOpRecord*>(
-                    recordIter->second.buffer());
-            const bsls::Types::Uint64& offset =
-                queueOp.header().sequenceNumber() *
-                mqbs::FileStoreProtocol::k_JOURNAL_RECORD_SIZE;
-            if (offset > offsetGt && offset < offsetLt) {
-                expectedStream << queueOp << '\n';
-                recCnt++;
-            }
-        }
-    }
-    expectedStream << recCnt << " queueOp record(s) found.\n";
-
-    // Run search
-    bmqu::MemOutStream                  resultStream(s_allocator_p);
-    bslma::ManagedPtr<CommandProcessor> searchProcessor =
-        CommandProcessorFactory::createCommandProcessor(&params,
-                                                        fileManager,
-                                                        resultStream,
-                                                        s_allocator_p);
-    searchProcessor->process();
-
-    ASSERT_EQ(resultStream.str(), expectedStream.str());
-}
-
-static void test20_searchJournalOpRecords()
-// ------------------------------------------------------------------------
-// SEARCH JOURNAL OP RECORDS
-//
-// Concerns:
-//   Search journalOP records by offsets range in journal file and output
-//   result.
-//
-// Testing:
-//   JournalFileProcessor::process()
-// ------------------------------------------------------------------------
-{
-    bmqtst::TestHelper::printTestName("SEARCH JOURNAL OP RECORDS TEST");
-
-    // Simulate journal file
-    const size_t                 k_NUM_RECORDS = 50;
-    JournalFile::RecordsListType records(s_allocator_p);
-    JournalFile                  journalFile(k_NUM_RECORDS, s_allocator_p);
-    journalFile.addAllTypesRecords(&records);
-    const size_t k_HEADER_SIZE = sizeof(mqbs::FileHeader) +
-                                 sizeof(mqbs::JournalFileHeader);
-    const bsls::Types::Uint64 offsetGt =
-        mqbs::FileStoreProtocol::k_JOURNAL_RECORD_SIZE * 15 + k_HEADER_SIZE;
-    const bsls::Types::Uint64 offsetLt =
-        mqbs::FileStoreProtocol::k_JOURNAL_RECORD_SIZE * 35 + k_HEADER_SIZE;
-
-    // Configure parameters to search journalOp records by offsets
-    Parameters params(CommandLineArguments(s_allocator_p), s_allocator_p);
-    params.d_processRecordTypes.d_message   = false;
-    params.d_processRecordTypes.d_journalOp = true;
-    params.d_range.d_offsetGt               = offsetGt;
-    params.d_range.d_offsetLt               = offsetLt;
-    params.d_range.d_type                   = Parameters::Range::e_OFFSET;
-    // Prepare file manager
-    bslma::ManagedPtr<FileManager> fileManager(
-        new (*s_allocator_p) FileManagerMock(journalFile),
-        s_allocator_p);
-
-    // Get journalOp records content within offsets range and prepare expected
-    // output
-    bmqu::MemOutStream expectedStream(s_allocator_p);
-
-    bsl::list<JournalFile::NodeType>::const_iterator recordIter =
-        records.begin();
-    bsl::size_t recCnt = 0;
-    for (; recordIter != records.end(); ++recordIter) {
-        RecordType::Enum rtype = recordIter->first;
-        if (rtype == RecordType::e_JOURNAL_OP) {
-            const JournalOpRecord& journalOp =
-                *reinterpret_cast<const JournalOpRecord*>(
-                    recordIter->second.buffer());
-            const bsls::Types::Uint64& offset =
-                journalOp.header().sequenceNumber() *
-                mqbs::FileStoreProtocol::k_JOURNAL_RECORD_SIZE;
-            if (offset > offsetGt && offset < offsetLt) {
-                expectedStream << journalOp << '\n';
-                recCnt++;
-            }
-        }
-    }
-    expectedStream << recCnt << " journalOp record(s) found.\n";
-
-    // Run search
-    bmqu::MemOutStream                  resultStream(s_allocator_p);
-    bslma::ManagedPtr<CommandProcessor> searchProcessor =
-        CommandProcessorFactory::createCommandProcessor(&params,
-                                                        fileManager,
-                                                        resultStream,
-                                                        s_allocator_p);
-    searchProcessor->process();
-
-    ASSERT_EQ(resultStream.str(), expectedStream.str());
-}
-
-static void test21_searchAllTypesRecords()
-// ------------------------------------------------------------------------
-// SEARCH ALL TYPES RECORDS
-//
-// Concerns:
-//   Search all types records by offsets range in journal file and output
-//   result.
-//
-// Testing:
-//   JournalFileProcessor::process()
-// ------------------------------------------------------------------------
-{
-    bmqtst::TestHelper::printTestName("SEARCH ALL TYPES RECORDS TEST");
-
-    // Simulate journal file
-    const size_t                 k_NUM_RECORDS = 50;
-    JournalFile::RecordsListType records(s_allocator_p);
-    JournalFile                  journalFile(k_NUM_RECORDS, s_allocator_p);
-    journalFile.addAllTypesRecords(&records);
-    const size_t k_HEADER_SIZE = sizeof(mqbs::FileHeader) +
-                                 sizeof(mqbs::JournalFileHeader);
-    const bsls::Types::Uint64 offsetGt =
-        mqbs::FileStoreProtocol::k_JOURNAL_RECORD_SIZE * 15 + k_HEADER_SIZE;
-    const bsls::Types::Uint64 offsetLt =
-        mqbs::FileStoreProtocol::k_JOURNAL_RECORD_SIZE * 35 + k_HEADER_SIZE;
-
-    // Configure parameters to search journalOp records by offsets
-    Parameters params(CommandLineArguments(s_allocator_p), s_allocator_p);
-    params.d_processRecordTypes.d_message   = true;
-    params.d_processRecordTypes.d_queueOp   = true;
-    params.d_processRecordTypes.d_journalOp = true;
-    params.d_range.d_offsetGt               = offsetGt;
-    params.d_range.d_offsetLt               = offsetLt;
-    params.d_range.d_type                   = Parameters::Range::e_OFFSET;
-    // Prepare file manager
-    bslma::ManagedPtr<FileManager> fileManager(
-        new (*s_allocator_p) FileManagerMock(journalFile),
-        s_allocator_p);
-
-    // Get all records content within offsets range and prepare expected
-    // output
-    bmqu::MemOutStream expectedStream(s_allocator_p);
-
-    bsl::list<JournalFile::NodeType>::const_iterator recordIter =
-        records.begin();
-    bsl::size_t msgCnt       = 0;
-    bsl::size_t queueOpCnt   = 0;
-    bsl::size_t journalOpCnt = 0;
-    for (; recordIter != records.end(); ++recordIter) {
-        RecordType::Enum rtype = recordIter->first;
-        if (rtype == RecordType::e_MESSAGE) {
-            const MessageRecord& msg = *reinterpret_cast<const MessageRecord*>(
-                recordIter->second.buffer());
-            const bsls::Types::Uint64& offset =
-                msg.header().sequenceNumber() *
-                mqbs::FileStoreProtocol::k_JOURNAL_RECORD_SIZE;
-            if (offset > offsetGt && offset < offsetLt) {
-                outputGuidString(expectedStream, msg.messageGUID());
-                msgCnt++;
-            }
-        }
-        if (rtype == RecordType::e_QUEUE_OP) {
-            const QueueOpRecord& queueOp =
-                *reinterpret_cast<const QueueOpRecord*>(
-                    recordIter->second.buffer());
-            const bsls::Types::Uint64& offset =
-                queueOp.header().sequenceNumber() *
-                mqbs::FileStoreProtocol::k_JOURNAL_RECORD_SIZE;
-            if (offset > offsetGt && offset < offsetLt) {
-                expectedStream << queueOp << '\n';
-                queueOpCnt++;
-            }
-        }
-        if (rtype == RecordType::e_JOURNAL_OP) {
-            const JournalOpRecord& journalOp =
-                *reinterpret_cast<const JournalOpRecord*>(
-                    recordIter->second.buffer());
-            const bsls::Types::Uint64& offset =
-                journalOp.header().sequenceNumber() *
-                mqbs::FileStoreProtocol::k_JOURNAL_RECORD_SIZE;
-            if (offset > offsetGt && offset < offsetLt) {
-                expectedStream << journalOp << '\n';
-                journalOpCnt++;
-            }
-        }
-    }
-    expectedStream << msgCnt << " message GUID(s) found." << bsl::endl;
-    expectedStream << queueOpCnt << " queueOp record(s) found.\n";
-    expectedStream << journalOpCnt << " journalOp record(s) found.\n";
-
-    // Run search
-    bmqu::MemOutStream                  resultStream(s_allocator_p);
-    bslma::ManagedPtr<CommandProcessor> searchProcessor =
-        CommandProcessorFactory::createCommandProcessor(&params,
-                                                        fileManager,
-                                                        resultStream,
-                                                        s_allocator_p);
-    searchProcessor->process();
-
-    ASSERT_EQ(resultStream.str(), expectedStream.str());
 }
 
 // ============================================================================
@@ -2708,11 +2067,8 @@
     case 19: test19_searchQueueOpRecords(); break;
     case 20: test20_searchJournalOpRecords(); break;
     case 21: test21_searchAllTypesRecords(); break;
-<<<<<<< HEAD
-=======
     case 22: test22_searchQueueOpRecordsByOffset(); break;
     case 23: test23_searchJournalOpRecordsBySeqNumber(); break;
->>>>>>> 1d84f1f6
     default: {
         cerr << "WARNING: CASE '" << _testCase << "' NOT FOUND." << endl;
         bmqtst::TestHelperUtil::testStatus() = -1;
