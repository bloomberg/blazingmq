--- conflicted
+++ resolved
@@ -1630,11 +1630,6 @@
 
     params.d_range.d_offsetGt = offsetGt;
     params.d_range.d_offsetLt = offsetLt;
-<<<<<<< HEAD
-    params.d_range.d_type     = Parameters::Range::e_OFFSET;
-
-=======
->>>>>>> e9661a3b
     // Prepare file manager
     bslma::ManagedPtr<FileManager> fileManager(
         new (*bmqtst::TestHelperUtil::allocator())
