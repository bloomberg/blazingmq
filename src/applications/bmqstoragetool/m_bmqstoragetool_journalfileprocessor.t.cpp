// Copyright 2023 Bloomberg Finance L.P.
// SPDX-License-Identifier: Apache-2.0
//
// Licensed under the Apache License, Version 2.0 (the "License");
// you may not use this file except in compliance with the License.
// You may obtain a copy of the License at
//
//     http://www.apache.org/licenses/LICENSE-2.0
//
// Unless required by applicable law or agreed to in writing, software
// distributed under the License is distributed on an "AS IS" BASIS,
// WITHOUT WARRANTIES OR CONDITIONS OF ANY KIND, either express or implied.
// See the License for the specific language governing permissions and
// limitations under the License.

// bmqstoragetool
#include "m_bmqstoragetool_compositesequencenumber.h"
#include "m_bmqstoragetool_parameters.h"
#include <m_bmqstoragetool_commandprocessorfactory.h>
#include <m_bmqstoragetool_filemanagermock.h>
#include <m_bmqstoragetool_journalfileprocessor.h>

// MQB
#include <mqbs_mappedfiledescriptor.h>
#include <mqbs_memoryblock.h>
#include <mqbs_offsetptr.h>
#include <mqbu_messageguidutil.h>

// BMQ
#include <bmqu_memoutstream.h>

// BDE
#include <bsl_list.h>
#include <bsl_utility.h>
#include <bslma_allocator.h>

// TEST DRIVER
#include <bmqtst_testhelper.h>

// CONVENIENCE
using namespace BloombergLP;
using namespace m_bmqstoragetool;
using namespace bsl;
using namespace mqbs;

// ============================================================================
//                                    TESTS
// ----------------------------------------------------------------------------

namespace {

/// Value semantic type representing data message parameters.
struct DataMessage {
    int         d_line;
    const char* d_appData_p;
    const char* d_options_p;
};

/// Allocate in memory storage data file and generate sequence of data
/// records using the specified arguments. Return pointer to allocated
/// memory.
char* addDataRecords(bslma::Allocator*          ta,
                     MappedFileDescriptor*      mfd,
                     FileHeader*                fileHeader,
                     const DataMessage*         messages,
                     const unsigned int         numMessages,
                     bsl::vector<unsigned int>& messageOffsets)
{
    bsls::Types::Uint64 currPos = 0;
    const unsigned int  dhSize  = sizeof(DataHeader);
    unsigned int totalSize      = sizeof(FileHeader) + sizeof(DataFileHeader);

    // Have to compute the 'totalSize' we need for the 'MemoryBlock' based on
    // the padding that we need for each record.

    for (unsigned int i = 0; i < numMessages; i++) {
        unsigned int optionsLen = static_cast<unsigned int>(
            bsl::strlen(messages[i].d_options_p));
        BSLS_ASSERT_OPT(0 == optionsLen % bmqp::Protocol::k_WORD_SIZE);

        unsigned int appDataLen = static_cast<unsigned int>(
            bsl::strlen(messages[i].d_appData_p));
        int appDataPadding = 0;
        bmqp::ProtocolUtil::calcNumDwordsAndPadding(&appDataPadding,
                                                    appDataLen + optionsLen +
                                                        dhSize);

        totalSize += dhSize + appDataLen + appDataPadding + optionsLen;
    }

    // Allocate the memory now.
    char* p = static_cast<char*>(ta->allocate(totalSize));

    // Create the 'MemoryBlock'
    MemoryBlock block(p, totalSize);

    // Set the MFD
    mfd->setFd(-1);
    mfd->setBlock(block);
    mfd->setFileSize(totalSize);

    // Add the entries to the block.
    OffsetPtr<FileHeader> fh(block, currPos);
    new (fh.get()) FileHeader();
    fh->setHeaderWords(sizeof(FileHeader) / bmqp::Protocol::k_WORD_SIZE);
    fh->setMagic1(FileHeader::k_MAGIC1);
    fh->setMagic2(FileHeader::k_MAGIC2);
    currPos += sizeof(FileHeader);

    OffsetPtr<DataFileHeader> dfh(block, currPos);
    new (dfh.get()) DataFileHeader();
    dfh->setHeaderWords(sizeof(DataFileHeader) / bmqp::Protocol::k_WORD_SIZE);
    currPos += sizeof(DataFileHeader);

    for (unsigned int i = 0; i < numMessages; i++) {
        messageOffsets.push_back(
            static_cast<unsigned int>(currPos / bmqp::Protocol::k_DWORD_SIZE));

        OffsetPtr<DataHeader> dh(block, currPos);
        new (dh.get()) DataHeader();

        unsigned int optionsLen = static_cast<unsigned int>(
            bsl::strlen(messages[i].d_options_p));
        dh->setOptionsWords(optionsLen / bmqp::Protocol::k_WORD_SIZE);
        currPos += sizeof(DataHeader);

        char* destination = reinterpret_cast<char*>(block.base() + currPos);
        bsl::memcpy(destination, messages[i].d_options_p, optionsLen);
        currPos += optionsLen;
        destination += optionsLen;

        unsigned int appDataLen = static_cast<unsigned int>(
            bsl::strlen(messages[i].d_appData_p));
        int appDataPad = 0;
        bmqp::ProtocolUtil::calcNumDwordsAndPadding(&appDataPad,
                                                    appDataLen + optionsLen +
                                                        dhSize);

        bsl::memcpy(destination, messages[i].d_appData_p, appDataLen);
        currPos += appDataLen;
        destination += appDataLen;
        bmqp::ProtocolUtil::appendPaddingDwordRaw(destination, appDataPad);
        currPos += appDataPad;

        unsigned int messageOffset = dh->headerWords() +
                                     ((appDataLen + appDataPad + optionsLen) /
                                      bmqp::Protocol::k_WORD_SIZE);
        dh->setMessageWords(messageOffset);
    }

    *fileHeader = *fh;

    return p;
}

/// Output the specified `messageGUID` as a string to the specified
/// `ostream`.
void outputGuidString(bsl::ostream&            ostream,
                      const bmqt::MessageGUID& messageGUID,
                      bool                     addNewLine = true)
{
    ostream << messageGUID;
    if (addNewLine)
        ostream << bsl::endl;
}

}  // close unnamed namespace

static void test1_breathingTest()
// ------------------------------------------------------------------------
// BREATHING TEST
//
// Concerns:
//   Exercise the basic functionality of the tool - output all message GUIDs
//   found in journal file.
//
// Testing:
//   Basic functionality
// ------------------------------------------------------------------------
{
    bmqtst::TestHelper::printTestName("BREATHING TEST");

    // Simulate journal file
    const size_t                 k_NUM_RECORDS = 15;
    JournalFile::RecordsListType records(bmqtst::TestHelperUtil::allocator());
    JournalFile                  journalFile(k_NUM_RECORDS,
                            bmqtst::TestHelperUtil::allocator());
    journalFile.addAllTypesRecords(&records);

    // Prepare parameters
    Parameters params(
        CommandLineArguments(bmqtst::TestHelperUtil::allocator()),
        bmqtst::TestHelperUtil::allocator());

    // Prepare file manager
    bslma::ManagedPtr<FileManager> fileManager(
        new (*bmqtst::TestHelperUtil::allocator())
            FileManagerMock(journalFile),
        bmqtst::TestHelperUtil::allocator());

    // Run search
    bmqu::MemOutStream resultStream(bmqtst::TestHelperUtil::allocator());
    bslma::ManagedPtr<CommandProcessor> searchProcessor =
        CommandProcessorFactory::createCommandProcessor(
            &params,
            fileManager,
            resultStream,
            bmqtst::TestHelperUtil::allocator());
    searchProcessor->process();

    // Prepare expected output with list of message GUIDs in Journal file
    bmqu::MemOutStream expectedStream(bmqtst::TestHelperUtil::allocator());
    bsl::list<JournalFile::NodeType>::const_iterator recordIter =
        records.begin();
    bsl::size_t foundMessagesCount = 0;
    for (; recordIter != records.end(); ++recordIter) {
        RecordType::Enum rtype = recordIter->first;
        if (rtype == RecordType::e_MESSAGE) {
            const MessageRecord& msg = *reinterpret_cast<const MessageRecord*>(
                recordIter->second.buffer());
            outputGuidString(expectedStream, msg.messageGUID());
            foundMessagesCount++;
        }
    }
    expectedStream << foundMessagesCount << " message GUID(s) found."
                   << bsl::endl;

    BMQTST_ASSERT_EQ(resultStream.str(), expectedStream.str());
}

static void test2_searchGuidTest()
// ------------------------------------------------------------------------
// SEARCH GUID TEST
//
// Concerns:
//   Search messages by GUIDs in journal file and output GUIDs.
//
// Testing:
//   JournalFileProcessor::process()
// ------------------------------------------------------------------------
{
    bmqtst::TestHelper::printTestName("SEARCH GUID");

    // Simulate journal file
    const size_t                 k_NUM_RECORDS = 15;
    JournalFile::RecordsListType records(bmqtst::TestHelperUtil::allocator());
    JournalFile                  journalFile(k_NUM_RECORDS,
                            bmqtst::TestHelperUtil::allocator());
    journalFile.addAllTypesRecords(&records);

    // Prepare parameters
    Parameters params(
        CommandLineArguments(bmqtst::TestHelperUtil::allocator()),
        bmqtst::TestHelperUtil::allocator());

    // Get list of message GUIDs for searching
    bsl::vector<bsl::string>& searchGuids = params.d_guid;
    bsl::list<JournalFile::NodeType>::const_iterator recordIter =
        records.begin();
    bsl::size_t msgCnt = 0;
    for (; recordIter != records.end(); ++recordIter) {
        RecordType::Enum rtype = recordIter->first;
        if (rtype == RecordType::e_MESSAGE) {
            if (msgCnt++ % 2 != 0)
                continue;  // Skip odd messages for test purposes
            const MessageRecord& msg = *reinterpret_cast<const MessageRecord*>(
                recordIter->second.buffer());
            bmqu::MemOutStream ss(bmqtst::TestHelperUtil::allocator());
            ss << msg.messageGUID();
            searchGuids.push_back(
                bsl::string(ss.str(), bmqtst::TestHelperUtil::allocator()));
        }
    }
    // Prepare file manager
    bslma::ManagedPtr<FileManager> fileManager(
        new (*bmqtst::TestHelperUtil::allocator())
            FileManagerMock(journalFile),
        bmqtst::TestHelperUtil::allocator());

    // Run search
    bmqu::MemOutStream resultStream(bmqtst::TestHelperUtil::allocator());
    bslma::ManagedPtr<CommandProcessor> searchProcessor =
        CommandProcessorFactory::createCommandProcessor(
            &params,
            fileManager,
            resultStream,
            bmqtst::TestHelperUtil::allocator());
    searchProcessor->process();

    // Prepare expected output
    bmqu::MemOutStream expectedStream(bmqtst::TestHelperUtil::allocator());
    bsl::vector<bsl::string>::const_iterator guidIt = searchGuids.cbegin();
    for (; guidIt != searchGuids.cend(); ++guidIt) {
        expectedStream << (*guidIt) << bsl::endl;
    }
    expectedStream << searchGuids.size() << " message GUID(s) found."
                   << bsl::endl;

    BMQTST_ASSERT_EQ(resultStream.str(), expectedStream.str());
}

static void test3_searchNonExistingGuidTest()
// ------------------------------------------------------------------------
// SEARCH NON EXISTING GUID TEST
//
// Concerns:
//   Search messages by non existing GUIDs in journal file and output result.
//
// Testing:
//   JournalFileProcessor::process()
// ------------------------------------------------------------------------
{
    bmqtst::TestHelper::printTestName("SEARCH NON EXISTING GUID");

    // Simulate journal file
    const size_t                 k_NUM_RECORDS = 15;
    JournalFile::RecordsListType records(bmqtst::TestHelperUtil::allocator());
    JournalFile                  journalFile(k_NUM_RECORDS,
                            bmqtst::TestHelperUtil::allocator());
    journalFile.addAllTypesRecords(&records);

    // Prepare parameters
    Parameters params(
        CommandLineArguments(bmqtst::TestHelperUtil::allocator()),
        bmqtst::TestHelperUtil::allocator());

    // Get list of message GUIDs for searching
    bsl::vector<bsl::string>& searchGuids = params.d_guid;
    bmqt::MessageGUID         guid;
    for (int i = 0; i < 2; ++i) {
        mqbu::MessageGUIDUtil::generateGUID(&guid);
        bmqu::MemOutStream ss(bmqtst::TestHelperUtil::allocator());
        ss << guid;
        searchGuids.push_back(
            bsl::string(ss.str(), bmqtst::TestHelperUtil::allocator()));
    }

    // Prepare file manager
    bslma::ManagedPtr<FileManager> fileManager(
        new (*bmqtst::TestHelperUtil::allocator())
            FileManagerMock(journalFile),
        bmqtst::TestHelperUtil::allocator());

    // Run search
    bmqu::MemOutStream resultStream(bmqtst::TestHelperUtil::allocator());
    bslma::ManagedPtr<CommandProcessor> searchProcessor =
        CommandProcessorFactory::createCommandProcessor(
            &params,
            fileManager,
            resultStream,
            bmqtst::TestHelperUtil::allocator());
    searchProcessor->process();

    // Prepare expected output
    bmqu::MemOutStream expectedStream(bmqtst::TestHelperUtil::allocator());
    expectedStream << "No message GUID found." << bsl::endl;

    expectedStream << bsl::endl
                   << "The following 2 GUID(s) not found:" << bsl::endl;
    expectedStream << searchGuids[0] << bsl::endl
                   << searchGuids[1] << bsl::endl;

    BMQTST_ASSERT_EQ(resultStream.str(), expectedStream.str());
}

static void test4_searchExistingAndNonExistingGuidTest()
// ------------------------------------------------------------------------
// SEARCH EXISTING AND NON EXISTING GUID TEST
//
// Concerns:
//   Search messages by existing and non existing GUIDs in journal file and
//   output result.
//
// Testing:
//   JournalFileProcessor::process()
// ------------------------------------------------------------------------
{
    bmqtst::TestHelper::printTestName("SEARCH EXISTING AND NON EXISTING GUID");

    // Simulate journal file
    const size_t                 k_NUM_RECORDS = 15;
    JournalFile::RecordsListType records(bmqtst::TestHelperUtil::allocator());
    JournalFile                  journalFile(k_NUM_RECORDS,
                            bmqtst::TestHelperUtil::allocator());
    journalFile.addAllTypesRecords(&records);

    // Prepare parameters
    Parameters params(
        CommandLineArguments(bmqtst::TestHelperUtil::allocator()),
        bmqtst::TestHelperUtil::allocator());

    // Get list of message GUIDs for searching
    bsl::vector<bsl::string>& searchGuids = params.d_guid;

    // Get two existing message GUIDs
    bsl::list<JournalFile::NodeType>::const_iterator recordIter =
        records.begin();
    size_t msgCnt = 0;
    for (; recordIter != records.end(); ++recordIter) {
        RecordType::Enum rtype = recordIter->first;
        if (rtype == RecordType::e_MESSAGE) {
            if (msgCnt++ == 2)
                break;  // Take two GUIDs
            const MessageRecord& msg = *reinterpret_cast<const MessageRecord*>(
                recordIter->second.buffer());
            bmqu::MemOutStream ss(bmqtst::TestHelperUtil::allocator());
            ss << msg.messageGUID();
            searchGuids.push_back(
                bsl::string(ss.str(), bmqtst::TestHelperUtil::allocator()));
        }
    }

    // Get two non existing message GUIDs
    bmqt::MessageGUID guid;
    for (int i = 0; i < 2; ++i) {
        mqbu::MessageGUIDUtil::generateGUID(&guid);
        bmqu::MemOutStream ss(bmqtst::TestHelperUtil::allocator());
        ss << guid;
        searchGuids.push_back(
            bsl::string(ss.str(), bmqtst::TestHelperUtil::allocator()));
    }

    // Prepare file manager
    bslma::ManagedPtr<FileManager> fileManager(
        new (*bmqtst::TestHelperUtil::allocator())
            FileManagerMock(journalFile),
        bmqtst::TestHelperUtil::allocator());

    // Run search
    bmqu::MemOutStream resultStream(bmqtst::TestHelperUtil::allocator());
    bslma::ManagedPtr<CommandProcessor> searchProcessor =
        CommandProcessorFactory::createCommandProcessor(
            &params,
            fileManager,
            resultStream,
            bmqtst::TestHelperUtil::allocator());
    searchProcessor->process();

    // Prepare expected output
    bmqu::MemOutStream expectedStream(bmqtst::TestHelperUtil::allocator());
    expectedStream << searchGuids[0] << bsl::endl
                   << searchGuids[1] << bsl::endl;
    expectedStream << "2 message GUID(s) found." << bsl::endl;
    expectedStream << bsl::endl
                   << "The following 2 GUID(s) not found:" << bsl::endl;
    expectedStream << searchGuids[2] << bsl::endl
                   << searchGuids[3] << bsl::endl;

    BMQTST_ASSERT_EQ(resultStream.str(), expectedStream.str());
}

static void test5_searchOutstandingMessagesTest()
// ------------------------------------------------------------------------
// SEARCH OUTSTANDING MESSAGES TEST
//
// Concerns:
//   Search outstanding (not deleted) messages and output GUIDs.
//
// Testing:
//   JournalFileProcessor::process()
// ------------------------------------------------------------------------
{
    bmqtst::TestHelper::printTestName("SEARCH OUTSTANDING MESSAGES TEST");

    // Simulate journal file
    const size_t                 k_NUM_RECORDS = 15;
    JournalFile::RecordsListType records(bmqtst::TestHelperUtil::allocator());
    JournalFile                  journalFile(k_NUM_RECORDS,
                            bmqtst::TestHelperUtil::allocator());
    JournalFile::GuidVectorType  outstandingGUIDS(
        bmqtst::TestHelperUtil::allocator());
    journalFile.addJournalRecordsWithOutstandingAndConfirmedMessages(
        &records,
        &outstandingGUIDS,
        true);

    // Configure parameters to search outstanding messages
    Parameters params(
        CommandLineArguments(bmqtst::TestHelperUtil::allocator()),
        bmqtst::TestHelperUtil::allocator());

    params.d_outstanding = true;
    // Prepare file manager
    bslma::ManagedPtr<FileManager> fileManager(
        new (*bmqtst::TestHelperUtil::allocator())
            FileManagerMock(journalFile),
        bmqtst::TestHelperUtil::allocator());

    // Run search
    bmqu::MemOutStream resultStream(bmqtst::TestHelperUtil::allocator());
    bslma::ManagedPtr<CommandProcessor> searchProcessor =
        CommandProcessorFactory::createCommandProcessor(
            &params,
            fileManager,
            resultStream,
            bmqtst::TestHelperUtil::allocator());
    searchProcessor->process();

    // Prepare expected output
    bmqu::MemOutStream expectedStream(bmqtst::TestHelperUtil::allocator());
    JournalFile::GuidVectorType::const_iterator guidIt =
        outstandingGUIDS.cbegin();
    for (; guidIt != outstandingGUIDS.cend(); ++guidIt) {
        outputGuidString(expectedStream, *guidIt);
    }

    expectedStream << outstandingGUIDS.size() << " message GUID(s) found."
                   << bsl::endl;
    const size_t messageCount     = k_NUM_RECORDS / 3;
    const float  outstandingRatio = static_cast<float>(
                                       outstandingGUIDS.size()) /
                                   static_cast<float>(messageCount) * 100.0f;
    expectedStream << "Outstanding ratio: " << outstandingRatio << "% ("
                   << outstandingGUIDS.size() << "/" << messageCount << ")"
                   << bsl::endl;

    BMQTST_ASSERT_EQ(resultStream.str(), expectedStream.str());
}

static void test6_searchConfirmedMessagesTest()
// ------------------------------------------------------------------------
// SEARCH CONFIRMED MESSAGES TEST
//
// Concerns:
//   Search confirmed (deleted) messages  in journal file and output GUIDs.
//
// Testing:
//   JournalFileProcessor::process()
// ------------------------------------------------------------------------
{
    bmqtst::TestHelper::printTestName("SEARCH CONFIRMED MESSAGES TEST");

    // Simulate journal file
    const size_t                 k_NUM_RECORDS = 15;
    JournalFile::RecordsListType records(bmqtst::TestHelperUtil::allocator());
    JournalFile                  journalFile(k_NUM_RECORDS,
                            bmqtst::TestHelperUtil::allocator());
    JournalFile::GuidVectorType  confirmedGUIDS(
        bmqtst::TestHelperUtil::allocator());
    journalFile.addJournalRecordsWithOutstandingAndConfirmedMessages(
        &records,
        &confirmedGUIDS,
        false);

    // Configure parameters to search confirmed messages
    Parameters params(
        CommandLineArguments(bmqtst::TestHelperUtil::allocator()),
        bmqtst::TestHelperUtil::allocator());

    params.d_confirmed = true;
    // Prepare file manager
    bslma::ManagedPtr<FileManager> fileManager(
        new (*bmqtst::TestHelperUtil::allocator())
            FileManagerMock(journalFile),
        bmqtst::TestHelperUtil::allocator());

    // Run search
    bmqu::MemOutStream resultStream(bmqtst::TestHelperUtil::allocator());
    bslma::ManagedPtr<CommandProcessor> searchProcessor =
        CommandProcessorFactory::createCommandProcessor(
            &params,
            fileManager,
            resultStream,
            bmqtst::TestHelperUtil::allocator());
    searchProcessor->process();

    // Prepare expected output
    bmqu::MemOutStream expectedStream(bmqtst::TestHelperUtil::allocator());
    JournalFile::GuidVectorType::const_iterator guidIt =
        confirmedGUIDS.cbegin();
    for (; guidIt != confirmedGUIDS.cend(); ++guidIt) {
        outputGuidString(expectedStream, *guidIt);
    }
    expectedStream << confirmedGUIDS.size() << " message GUID(s) found."
                   << bsl::endl;
    const size_t messageCount     = k_NUM_RECORDS / 3;
    const float  outstandingRatio = static_cast<float>(messageCount -
                                                      confirmedGUIDS.size()) /
                                   static_cast<float>(messageCount) * 100.0f;
    expectedStream << "Outstanding ratio: " << outstandingRatio << "% ("
                   << (messageCount - confirmedGUIDS.size()) << "/"
                   << messageCount << ")" << bsl::endl;

    BMQTST_ASSERT_EQ(resultStream.str(), expectedStream.str());
}

static void test7_searchPartiallyConfirmedMessagesTest()
// ------------------------------------------------------------------------
// SEARCH PARTIALLY CONFIRMED MESSAGES TEST
//
// Concerns:
//   Search partially confirmed (at least one confirm) messages in journal
//   file and output GUIDs.
//
// Testing:
//   JournalFileProcessor::process()
// ------------------------------------------------------------------------
{
    bmqtst::TestHelper::printTestName(
        "SEARCH PARTIALLY CONFIRMED MESSAGES TEST");

    // Simulate journal file
    // k_NUM_RECORDS must be multiple 3 plus one to cover all combinations
    // (confirmed, deleted, not confirmed)
    const size_t                 k_NUM_RECORDS = 16;
    JournalFile::RecordsListType records(bmqtst::TestHelperUtil::allocator());
    JournalFile                  journalFile(k_NUM_RECORDS,
                            bmqtst::TestHelperUtil::allocator());
    JournalFile::GuidVectorType  partiallyConfirmedGUIDS(
        bmqtst::TestHelperUtil::allocator());
    journalFile.addJournalRecordsWithPartiallyConfirmedMessages(
        &records,
        &partiallyConfirmedGUIDS);

    // Configure parameters to search partially confirmed messages
    Parameters params(
        CommandLineArguments(bmqtst::TestHelperUtil::allocator()),
        bmqtst::TestHelperUtil::allocator());

    params.d_partiallyConfirmed = true;
    // Prepare file manager
    bslma::ManagedPtr<FileManager> fileManager(
        new (*bmqtst::TestHelperUtil::allocator())
            FileManagerMock(journalFile),
        bmqtst::TestHelperUtil::allocator());

    // Run search
    bmqu::MemOutStream resultStream(bmqtst::TestHelperUtil::allocator());
    bslma::ManagedPtr<CommandProcessor> searchProcessor =
        CommandProcessorFactory::createCommandProcessor(
            &params,
            fileManager,
            resultStream,
            bmqtst::TestHelperUtil::allocator());
    searchProcessor->process();

    // Prepare expected output
    bmqu::MemOutStream expectedStream(bmqtst::TestHelperUtil::allocator());
    JournalFile::GuidVectorType::const_iterator guidIt =
        partiallyConfirmedGUIDS.cbegin();
    for (; guidIt != partiallyConfirmedGUIDS.cend(); ++guidIt) {
        outputGuidString(expectedStream, *guidIt);
    }
    expectedStream << partiallyConfirmedGUIDS.size()
                   << " message GUID(s) found." << bsl::endl;
    const size_t messageCount     = (k_NUM_RECORDS + 2) / 3;
    const float  outstandingRatio = static_cast<float>(
                                       partiallyConfirmedGUIDS.size() + 1) /
                                   static_cast<float>(messageCount) * 100.0f;
    expectedStream << "Outstanding ratio: " << outstandingRatio << "% ("
                   << partiallyConfirmedGUIDS.size() + 1 << "/" << messageCount
                   << ")" << bsl::endl;

    BMQTST_ASSERT_EQ(resultStream.str(), expectedStream.str());
}

static void test8_searchMessagesByQueueKeyTest()
// ------------------------------------------------------------------------
// SEARCH MESSAGES BY QUEUE KEY TEST
//
// Concerns:
//   Search messages by queue key in journal
//   file and output GUIDs.
//
// Testing:
//   JournalFileProcessor::process()
// ------------------------------------------------------------------------
{
    bmqtst::TestHelper::printTestName("SEARCH MESSAGES BY QUEUE KEY TEST");

    // Simulate journal file
    const size_t                 k_NUM_RECORDS = 15;
    JournalFile::RecordsListType records(bmqtst::TestHelperUtil::allocator());
    JournalFile                  journalFile(k_NUM_RECORDS,
                            bmqtst::TestHelperUtil::allocator());
    const char*                  queueKey1 = "ABCDE12345";
    const char*                  queueKey2 = "12345ABCDE";
    JournalFile::GuidVectorType  queueKey1GUIDS(
        bmqtst::TestHelperUtil::allocator());
    journalFile.addJournalRecordsWithTwoQueueKeys(&records,
                                                  &queueKey1GUIDS,
                                                  queueKey1,
                                                  queueKey2);

    // Configure parameters to search messages by queueKey1
    Parameters params(
        CommandLineArguments(bmqtst::TestHelperUtil::allocator()),
        bmqtst::TestHelperUtil::allocator());

    params.d_queueKey.push_back(queueKey1);
    // Prepare file manager
    bslma::ManagedPtr<FileManager> fileManager(
        new (*bmqtst::TestHelperUtil::allocator())
            FileManagerMock(journalFile),
        bmqtst::TestHelperUtil::allocator());

    // Run search
    bmqu::MemOutStream resultStream(bmqtst::TestHelperUtil::allocator());
    bslma::ManagedPtr<CommandProcessor> searchProcessor =
        CommandProcessorFactory::createCommandProcessor(
            &params,
            fileManager,
            resultStream,
            bmqtst::TestHelperUtil::allocator());
    searchProcessor->process();

    // Prepare expected output
    bmqu::MemOutStream expectedStream(bmqtst::TestHelperUtil::allocator());
    JournalFile::GuidVectorType::const_iterator guidIt =
        queueKey1GUIDS.cbegin();
    for (; guidIt != queueKey1GUIDS.cend(); ++guidIt) {
        outputGuidString(expectedStream, *guidIt);
    }
    size_t foundMessagesCount = queueKey1GUIDS.size();
    expectedStream << foundMessagesCount << " message GUID(s) found."
                   << bsl::endl;

    BMQTST_ASSERT_EQ(resultStream.str(), expectedStream.str());
}

static void test9_searchMessagesByQueueNameTest()
// ------------------------------------------------------------------------
// SEARCH MESSAGES BY QUEUE NAME TEST
//
// Concerns:
//   Search messages by queue name in journal
//   file and output GUIDs.
//
// Testing:
//   JournalFileProcessor::process()
// ------------------------------------------------------------------------
{
    bmqtst::TestHelper::printTestName("SEARCH MESSAGES BY QUEUE NAME TEST");

    // Simulate journal file
    const size_t                 k_NUM_RECORDS = 15;
    JournalFile::RecordsListType records(bmqtst::TestHelperUtil::allocator());
    JournalFile                  journalFile(k_NUM_RECORDS,
                            bmqtst::TestHelperUtil::allocator());
    const char*                  queueKey1 = "ABCDE12345";
    const char*                  queueKey2 = "12345ABCDE";
    JournalFile::GuidVectorType  queueKey1GUIDS(
        bmqtst::TestHelperUtil::allocator());
    journalFile.addJournalRecordsWithTwoQueueKeys(&records,
                                                  &queueKey1GUIDS,
                                                  queueKey1,
                                                  queueKey2);

    // Configure parameters to search messages by 'queue1' name
    bmqp_ctrlmsg::QueueInfo queueInfo(bmqtst::TestHelperUtil::allocator());
    queueInfo.uri() = "queue1";
    mqbu::StorageKey key(mqbu::StorageKey::HexRepresentation(), queueKey1);
    for (int i = 0; i < mqbu::StorageKey::e_KEY_LENGTH_BINARY; i++) {
        queueInfo.key().push_back(key.data()[i]);
    }
    QueueMap qMap(bmqtst::TestHelperUtil::allocator());

    Parameters params(
        CommandLineArguments(bmqtst::TestHelperUtil::allocator()),
        bmqtst::TestHelperUtil::allocator());

    params.d_queueName.push_back("queue1");
    params.d_queueMap.insert(queueInfo);

    // Prepare file manager
    bslma::ManagedPtr<FileManager> fileManager(
        new (*bmqtst::TestHelperUtil::allocator())
            FileManagerMock(journalFile),
        bmqtst::TestHelperUtil::allocator());

    // Run search
    bmqu::MemOutStream resultStream(bmqtst::TestHelperUtil::allocator());
    bslma::ManagedPtr<CommandProcessor> searchProcessor =
        CommandProcessorFactory::createCommandProcessor(
            &params,
            fileManager,
            resultStream,
            bmqtst::TestHelperUtil::allocator());
    searchProcessor->process();

    // Prepare expected output
    bmqu::MemOutStream expectedStream(bmqtst::TestHelperUtil::allocator());
    JournalFile::GuidVectorType::const_iterator guidIt =
        queueKey1GUIDS.cbegin();
    for (; guidIt != queueKey1GUIDS.cend(); ++guidIt) {
        outputGuidString(expectedStream, *guidIt);
    }
    size_t foundMessagesCount = queueKey1GUIDS.size();
    expectedStream << foundMessagesCount << " message GUID(s) found."
                   << bsl::endl;

    BMQTST_ASSERT_EQ(resultStream.str(), expectedStream.str());
}

static void test10_searchMessagesByQueueNameAndQueueKeyTest()
// ------------------------------------------------------------------------
// SEARCH MESSAGES BY QUEUE NAME AND QUEUE KEY TEST
//
// Concerns:
//   Search messages by queue name and queue key in journal
//   file and output GUIDs.
//
// Testing:
//   JournalFileProcessor::process()
// ------------------------------------------------------------------------
{
    bmqtst::TestHelper::printTestName(
        "SEARCH MESSAGES BY QUEUE NAME AND QUEUE KEY TEST");

    // Simulate journal file
    const size_t                 k_NUM_RECORDS = 15;
    JournalFile::RecordsListType records(bmqtst::TestHelperUtil::allocator());
    JournalFile                  journalFile(k_NUM_RECORDS,
                            bmqtst::TestHelperUtil::allocator());
    const char*                  queueKey1 = "ABCDE12345";
    const char*                  queueKey2 = "12345ABCDE";
    JournalFile::GuidVectorType  queueKey1GUIDS(
        bmqtst::TestHelperUtil::allocator());
    journalFile.addJournalRecordsWithTwoQueueKeys(&records,
                                                  &queueKey1GUIDS,
                                                  queueKey1,
                                                  queueKey2,
                                                  true);

    // Configure parameters to search messages by 'queue1' name and queueKey2
    // key.
    bmqp_ctrlmsg::QueueInfo queueInfo(bmqtst::TestHelperUtil::allocator());
    queueInfo.uri() = "queue1";
    mqbu::StorageKey key(mqbu::StorageKey::HexRepresentation(), queueKey1);
    for (int i = 0; i < mqbu::StorageKey::e_KEY_LENGTH_BINARY; i++) {
        queueInfo.key().push_back(key.data()[i]);
    }
    QueueMap qMap(bmqtst::TestHelperUtil::allocator());

    Parameters params(
        CommandLineArguments(bmqtst::TestHelperUtil::allocator()),
        bmqtst::TestHelperUtil::allocator());

    params.d_queueName.push_back("queue1");
    params.d_queueMap.insert(queueInfo);
    params.d_queueKey.push_back(queueKey2);

    // Prepare file manager
    bslma::ManagedPtr<FileManager> fileManager(
        new (*bmqtst::TestHelperUtil::allocator())
            FileManagerMock(journalFile),
        bmqtst::TestHelperUtil::allocator());

    // Run search
    bmqu::MemOutStream resultStream(bmqtst::TestHelperUtil::allocator());
    bslma::ManagedPtr<CommandProcessor> searchProcessor =
        CommandProcessorFactory::createCommandProcessor(
            &params,
            fileManager,
            resultStream,
            bmqtst::TestHelperUtil::allocator());
    searchProcessor->process();

    // Prepare expected output
    bmqu::MemOutStream expectedStream(bmqtst::TestHelperUtil::allocator());
    JournalFile::GuidVectorType::const_iterator guidIt =
        queueKey1GUIDS.cbegin();
    for (; guidIt != queueKey1GUIDS.cend(); ++guidIt) {
        outputGuidString(expectedStream, *guidIt);
    }
    size_t foundMessagesCount = queueKey1GUIDS.size();
    expectedStream << foundMessagesCount << " message GUID(s) found."
                   << bsl::endl;

    BMQTST_ASSERT_EQ(resultStream.str(), expectedStream.str());
}

static void test11_searchMessagesByTimestamp()
// ------------------------------------------------------------------------
// SEARCH MESSAGES BY TIMESTAMP TEST
//
// Concerns:
//   Search messages by timestamp in journal file and output GUIDs.
//
// Testing:
//   JournalFileProcessor::process()
// ------------------------------------------------------------------------
{
    bmqtst::TestHelper::printTestName("SEARCH MESSAGES BY TIMESTAMP TEST");

    // Simulate journal file
    const size_t                 k_NUM_RECORDS = 50;
    JournalFile::RecordsListType records(bmqtst::TestHelperUtil::allocator());
    JournalFile                  journalFile(k_NUM_RECORDS,
                            bmqtst::TestHelperUtil::allocator());
    journalFile.addAllTypesRecords(&records);
    const bsls::Types::Uint64 ts1 = 10 * journalFile.timestampIncrement();
    const bsls::Types::Uint64 ts2 = 40 * journalFile.timestampIncrement();

    // Configure parameters to search messages by timestamps
<<<<<<< HEAD
    Parameters params(
        CommandLineArguments(bmqtst::TestHelperUtil::allocator()),
        bmqtst::TestHelperUtil::allocator());

    params.d_timestampGt = ts1;
    params.d_timestampLt = ts2;
=======
    Parameters params(bmqtst::TestHelperUtil::allocator());
    params.d_range.d_timestampGt = ts1;
    params.d_range.d_timestampLt = ts2;
    params.d_range.d_type        = Parameters::Range::e_TIMESTAMP;

>>>>>>> 6b34d528
    // Prepare file manager
    bslma::ManagedPtr<FileManager> fileManager(
        new (*bmqtst::TestHelperUtil::allocator())
            FileManagerMock(journalFile),
        bmqtst::TestHelperUtil::allocator());

    // Get GUIDs of messages with matching timestamps and prepare expected
    // output
    bmqu::MemOutStream expectedStream(bmqtst::TestHelperUtil::allocator());

    bsl::list<JournalFile::NodeType>::const_iterator recordIter =
        records.begin();
    bsl::size_t msgCnt = 0;
    for (; recordIter != records.end(); ++recordIter) {
        RecordType::Enum rtype = recordIter->first;
        if (rtype == RecordType::e_MESSAGE) {
            const MessageRecord& msg = *reinterpret_cast<const MessageRecord*>(
                recordIter->second.buffer());
            const bsls::Types::Uint64& ts = msg.header().timestamp();
            if (ts > ts1 && ts < ts2) {
                outputGuidString(expectedStream, msg.messageGUID());
                msgCnt++;
            }
        }
    }
    expectedStream << msgCnt << " message GUID(s) found." << bsl::endl;

    // Run search
    bmqu::MemOutStream resultStream(bmqtst::TestHelperUtil::allocator());
    bslma::ManagedPtr<CommandProcessor> searchProcessor =
        CommandProcessorFactory::createCommandProcessor(
            &params,
            fileManager,
            resultStream,
            bmqtst::TestHelperUtil::allocator());
    searchProcessor->process();

    BMQTST_ASSERT_EQ(resultStream.str(), expectedStream.str());
}

static void test12_printMessagesDetailsTest()
// ------------------------------------------------------------------------
// PRINT MESSAGE DETAILS TEST
//
// Concerns:
//   Search messages in journal file and output message details.
//
// Testing:
//   JournalFileProcessor::process()
// ------------------------------------------------------------------------
{
    bmqtst::TestHelper::printTestName("PRINT MESSAGE DETAILS TEST");

#if defined(BSLS_PLATFORM_OS_SOLARIS)
    s_ignoreCheckDefAlloc = true;
    // Disable default allocator check for this test until we can debug
    // it on Solaris
#endif

    // Simulate journal file
    const size_t                 k_NUM_RECORDS = 15;
    JournalFile::RecordsListType records(bmqtst::TestHelperUtil::allocator());
    JournalFile                  journalFile(k_NUM_RECORDS,
                            bmqtst::TestHelperUtil::allocator());
    JournalFile::GuidVectorType  confirmedGUIDS(
        bmqtst::TestHelperUtil::allocator());
    journalFile.addJournalRecordsWithOutstandingAndConfirmedMessages(
        &records,
        &confirmedGUIDS,
        false);

    // Configure parameters to print message details
    Parameters params(
        CommandLineArguments(bmqtst::TestHelperUtil::allocator()),
        bmqtst::TestHelperUtil::allocator());

    params.d_details = true;
    // Prepare file manager
    bslma::ManagedPtr<FileManager> fileManager(
        new (*bmqtst::TestHelperUtil::allocator())
            FileManagerMock(journalFile),
        bmqtst::TestHelperUtil::allocator());

    // Run search
    bmqu::MemOutStream resultStream(bmqtst::TestHelperUtil::allocator());
    bslma::ManagedPtr<CommandProcessor> searchProcessor =
        CommandProcessorFactory::createCommandProcessor(
            &params,
            fileManager,
            resultStream,
            bmqtst::TestHelperUtil::allocator());
    searchProcessor->process();

    // Check that substrings are present in resultStream in correct order
    bsl::string resultString(resultStream.str(),
                             bmqtst::TestHelperUtil::allocator());
    size_t      startIdx             = 0;
    const char* messageRecordCaption = "MESSAGE Record";
    const char* confirmRecordCaption = "CONFIRM Record";
    const char* deleteRecordCaption  = "DELETE Record";
    for (size_t i = 0; i < confirmedGUIDS.size(); i++) {
        // Check Message type
        size_t foundIdx = resultString.find(messageRecordCaption, startIdx);
        BMQTST_ASSERT_D(messageRecordCaption, (foundIdx != bsl::string::npos));
        BMQTST_ASSERT_D(messageRecordCaption, (foundIdx >= startIdx));
        startIdx = foundIdx + bsl::strlen(messageRecordCaption);

        // Check GUID
        bmqu::MemOutStream ss(bmqtst::TestHelperUtil::allocator());
        outputGuidString(ss, confirmedGUIDS.at(i));
        bsl::string guidStr(ss.str(), bmqtst::TestHelperUtil::allocator());
        foundIdx = resultString.find(guidStr, startIdx);
        BMQTST_ASSERT_D(guidStr, (foundIdx != bsl::string::npos));
        BMQTST_ASSERT_D(guidStr, (foundIdx >= startIdx));
        startIdx = foundIdx + guidStr.length();

        // Check Confirm type
        foundIdx = resultString.find(confirmRecordCaption, startIdx);
        BMQTST_ASSERT_D(confirmRecordCaption, (foundIdx != bsl::string::npos));
        BMQTST_ASSERT_D(confirmRecordCaption, (foundIdx >= startIdx));
        startIdx = foundIdx + bsl::strlen(messageRecordCaption);

        // Check Delete type
        foundIdx = resultString.find(deleteRecordCaption, startIdx);
        BMQTST_ASSERT_D(deleteRecordCaption, (foundIdx != bsl::string::npos));
        BMQTST_ASSERT_D(deleteRecordCaption, (foundIdx >= startIdx));
        startIdx = foundIdx + bsl::strlen(messageRecordCaption);
    }
}

static void test13_searchMessagesWithPayloadDumpTest()
// ------------------------------------------------------------------------
// SEARCH MESSAGES WITH PAYLOAD DUMP TEST
//
// Concerns:
//   Search confirmed message in journal file and output GUIDs and payload
//   dumps. In case of confirmed messages search, message data (including dump)
//   are output immediately when 'delete' record found. Order of 'delete'
//   records can be different than order of messages. This test simulates
//   different order of 'delete' records and checks that payload dump is output
//   correctly.
//
// Testing:
//   JournalFileProcessor::process()
// ------------------------------------------------------------------------
{
    bmqtst::TestHelper::printTestName(
        "SEARCH MESSAGES WITH PAYLOAD DUMP TEST");

    // Simulate data file
    const DataMessage MESSAGES[] = {
        {
            L_,
            "APP_DATA_APP_DATA_APP_DATA_1",
            ""  //"OPTIONS_OPTIONS_"  // Word aligned
        },
        {
            L_,
            "APP_DATA_APP_DATA_APP_DATA_APP_DATA_APP_DATA_2",
            ""  // OPTIONS_OPTIONS_OPTIONS_OPTIONS_"  // Word aligned
        },
        {
            L_,
            "APP_DATA_APP_DATA_APP_DATA_APP_DATA_APP_DATA_APP_DATA_3",
            ""  // OPTIONS_OPTIONS_OPTIONS_OPTIONS_OPTIONS_OPTIONS_OPTIONS_"
        },
        {
            L_,
            "APP_DATA_APP_DATA_APP_DATA_4",
            ""  //"OPTIONS_OPTIONS_"  // Word aligned
        },
    };

    const unsigned int k_NUM_MSGS = sizeof(MESSAGES) / sizeof(*MESSAGES);

    FileHeader                fileHeader;
    MappedFileDescriptor      mfdData;
    bsl::vector<unsigned int> messageOffsets(
        bmqtst::TestHelperUtil::allocator());
    char* pd = addDataRecords(bmqtst::TestHelperUtil::allocator(),
                              &mfdData,
                              &fileHeader,
                              MESSAGES,
                              k_NUM_MSGS,
                              messageOffsets);
    BMQTST_ASSERT(pd != 0);
    BMQTST_ASSERT_GT(mfdData.fileSize(), 0ULL);
    // Create data file iterator
    DataFileIterator dataIt(&mfdData, fileHeader);

    // Simulate journal file
    const size_t k_NUM_RECORDS =
        k_NUM_MSGS * 2;  // k_NUM_MSGS records + k_NUM_MSGS deletion records

    JournalFile::RecordsListType records(bmqtst::TestHelperUtil::allocator());
    JournalFile                  journalFile(k_NUM_RECORDS,
                            bmqtst::TestHelperUtil::allocator());
    JournalFile::GuidVectorType  confirmedGUIDS(
        bmqtst::TestHelperUtil::allocator());
    journalFile.addJournalRecordsWithConfirmedMessagesWithDifferentOrder(
        &records,
        &confirmedGUIDS,
        k_NUM_MSGS,
        messageOffsets);

    // Configure parameters to search confirmed messages GUIDs with dumping
    // messages payload.
    Parameters params(
        CommandLineArguments(bmqtst::TestHelperUtil::allocator()),
        bmqtst::TestHelperUtil::allocator());

    params.d_confirmed   = true;
    params.d_dumpPayload = true;
    // Prepare file manager
    bslma::ManagedPtr<FileManager> fileManager(
        new (*bmqtst::TestHelperUtil::allocator())
            FileManagerMock(journalFile),
        bmqtst::TestHelperUtil::allocator());
    EXPECT_CALL(static_cast<FileManagerMock&>(*fileManager),
                dataFileIterator())
        .WillRepeatedly(testing::Return(&dataIt));

    // Run search
    bmqu::MemOutStream resultStream(bmqtst::TestHelperUtil::allocator());
    bslma::ManagedPtr<CommandProcessor> searchProcessor =
        CommandProcessorFactory::createCommandProcessor(
            &params,
            fileManager,
            resultStream,
            bmqtst::TestHelperUtil::allocator());
    searchProcessor->process();

    // Prepare expected data
    bsl::string              resultString(resultStream.str(),
                             bmqtst::TestHelperUtil::allocator());
    size_t                   startIdx = 0;
    bsl::vector<bsl::string> expectedPayloadSubstring(
        bmqtst::TestHelperUtil::allocator());
    expectedPayloadSubstring.push_back("DATA_1");
    expectedPayloadSubstring.push_back("DATA_3");
    expectedPayloadSubstring.push_back("DATA_2");
    expectedPayloadSubstring.push_back("DATA_4");

    // Change GUIDs order for 2nd and 3rd messages as it was done in
    // 'addJournalRecordsWithConfirmedMessagesWithDifferentOrder()'
    bsl::swap(confirmedGUIDS[1], confirmedGUIDS[2]);

    // Check that substrings are present in resultStream in correct order
    for (unsigned int i = 0; i < k_NUM_MSGS; i++) {
        // Check GUID
        bmqt::MessageGUID  guid = confirmedGUIDS.at(i);
        bmqu::MemOutStream ss(bmqtst::TestHelperUtil::allocator());
        outputGuidString(ss, guid);
        bsl::string guidStr(ss.str(), bmqtst::TestHelperUtil::allocator());
        size_t      foundIdx = resultString.find(guidStr, startIdx);

        BMQTST_ASSERT_D(guidStr, (foundIdx != bsl::string::npos));
        BMQTST_ASSERT_D(guidStr, (foundIdx >= startIdx));

        startIdx = foundIdx + guidStr.length();

        // Check payload dump substring
        bsl::string dumpStr = expectedPayloadSubstring[i];
        foundIdx            = resultString.find(dumpStr, startIdx);

        BMQTST_ASSERT_D(dumpStr, (foundIdx != bsl::string::npos));
        BMQTST_ASSERT_D(guidStr, (foundIdx >= startIdx));
        startIdx = foundIdx + dumpStr.length();
    }

    bmqtst::TestHelperUtil::allocator()->deallocate(pd);
}

static void test14_summaryTest()
// ------------------------------------------------------------------------
// OUTPUT SUMMARY TEST
//
// Concerns:
//   Search messages in journal file and output summary.
//
// Testing:
//   JournalFileProcessor::process()
// ------------------------------------------------------------------------
{
    bmqtst::TestHelper::printTestName("OUTPUT SUMMARY TEST");

    // Simulate journal file
    const size_t                 k_NUM_RECORDS = 15;
    JournalFile::RecordsListType records(bmqtst::TestHelperUtil::allocator());
    JournalFile                  journalFile(k_NUM_RECORDS,
                            bmqtst::TestHelperUtil::allocator());
    JournalFile::GuidVectorType  partiallyConfirmedGUIDS(
        bmqtst::TestHelperUtil::allocator());
    journalFile.addJournalRecordsWithPartiallyConfirmedMessages(
        &records,
        &partiallyConfirmedGUIDS);

    // Configure parameters to output summary
    Parameters params(
        CommandLineArguments(bmqtst::TestHelperUtil::allocator()),
        bmqtst::TestHelperUtil::allocator());

    params.d_summary = true;
    // Prepare file manager
    bslma::ManagedPtr<FileManager> fileManager(
        new (*bmqtst::TestHelperUtil::allocator())
            FileManagerMock(journalFile),
        bmqtst::TestHelperUtil::allocator());

    // Run search
    bmqu::MemOutStream resultStream(bmqtst::TestHelperUtil::allocator());
    bslma::ManagedPtr<CommandProcessor> searchProcessor =
        CommandProcessorFactory::createCommandProcessor(
            &params,
            fileManager,
            resultStream,
            bmqtst::TestHelperUtil::allocator());
    searchProcessor->process();

    // Prepare expected output
    bmqu::MemOutStream expectedStream(bmqtst::TestHelperUtil::allocator());
    expectedStream
        << "5 message(s) found.\nNumber of confirmed messages: 3\nNumber of "
           "partially confirmed messages: 2\n"
           "Number of outstanding messages: 2\nOutstanding ratio: 40% (2/5)\n";

    bsl::string res(resultStream.str(), bmqtst::TestHelperUtil::allocator());
    BMQTST_ASSERT(res.starts_with(expectedStream.str()));
}

static void test15_timestampSearchTest()
// ------------------------------------------------------------------------
// TIMESTAMP SEARCH TEST
//
// Concerns:
//   Find the first message in journal file with timestamp more than the
//   specified 'ts' and move the specified JournalFileIterator to it.
//
// Testing:
//   m_bmqstoragetool::moveToLowerBound()
// ------------------------------------------------------------------------
{
    bmqtst::TestHelper::printTestName("TIMESTAMP SEARCH TEST");

    // Simulate journal file
    const size_t                 k_NUM_RECORDS = 50;
    JournalFile::RecordsListType records(bmqtst::TestHelperUtil::allocator());
    JournalFile                  journalFile(k_NUM_RECORDS,
                            bmqtst::TestHelperUtil::allocator());
    journalFile.addAllTypesRecords(&records);

    struct ResultChecker {
        static void check(mqbs::JournalFileIterator& it,
                          const bsls::Types::Uint64& ts)
        {
            BMQTST_ASSERT_GT(it.recordHeader().timestamp(), ts);
            BMQTST_ASSERT(!it.isReverseMode());
            // Check previous record
            it.flipDirection();
            BMQTST_ASSERT_EQ(it.nextRecord(), 1);
            BMQTST_ASSERT_LE(it.recordHeader().timestamp(), ts);
            // Set 'it' to its original state
            it.flipDirection();
            BMQTST_ASSERT_EQ(it.nextRecord(), 1);
        }
    };

    {
        // Find existing timestamp
        const bsls::Types::Uint64 ts = k_NUM_RECORDS / 2 *
                                       journalFile.timestampIncrement();
        mqbs::JournalFileIterator journalFileIt(
            &journalFile.mappedFileDescriptor(),
            journalFile.fileHeader(),
            false);
        // Move the iterator to the beginning of the file
        BMQTST_ASSERT_EQ(journalFileIt.nextRecord(), 1);

        Parameters::Range range;
        range.d_type        = Parameters::Range::e_TIMESTAMP;
        range.d_timestampGt = ts;
        LessThanLowerBoundFn lessThanLowerBoundFn(range);

        BMQTST_ASSERT_EQ(
            m_bmqstoragetool::moveToLowerBound(&journalFileIt,
                                               lessThanLowerBoundFn),
            1);
        BMQTST_ASSERT_EQ(journalFileIt.nextRecord(), 1);
        BMQTST_ASSERT_EQ(
            m_bmqstoragetool::moveToLowerBound(&journalFileIt,
                                               lessThanLowerBoundFn),
            1);
        ResultChecker::check(journalFileIt, ts);
    }

    {
        // Find existing timestamps starting from different places of the file
        const bsls::Types::Uint64 ts1 = 10 * journalFile.timestampIncrement();
        const bsls::Types::Uint64 ts2 = 40 * journalFile.timestampIncrement();
        mqbs::JournalFileIterator journalFileIt(
            &journalFile.mappedFileDescriptor(),
            journalFile.fileHeader(),
            false);

        // Move the iterator to the center of the file
        BMQTST_ASSERT_EQ(journalFileIt.nextRecord(), 1);
        BMQTST_ASSERT_EQ(journalFileIt.advance(k_NUM_RECORDS / 2), 1);

        // Find record with lower timestamp than the record pointed by the
        // specified iterator, which is initially forward
        BMQTST_ASSERT_GT(journalFileIt.recordHeader().timestamp(), ts1);

        Parameters::Range range;
        range.d_type        = Parameters::Range::e_TIMESTAMP;
        range.d_timestampGt = ts1;
        LessThanLowerBoundFn lessThanLowerBoundFn(range);

        BMQTST_ASSERT_EQ(
            m_bmqstoragetool::moveToLowerBound(&journalFileIt,
                                               lessThanLowerBoundFn),
            1);
        ResultChecker::check(journalFileIt, ts1);

        // Find record with higher timestamp than the record pointed by the
        // specified iterator, which is initially forward
        BMQTST_ASSERT_LT(journalFileIt.recordHeader().timestamp(), ts2);
        range.d_timestampGt = ts2;

        LessThanLowerBoundFn lessThanLowerBoundFn2(range);
        BMQTST_ASSERT_EQ(
            m_bmqstoragetool::moveToLowerBound(&journalFileIt,
                                               lessThanLowerBoundFn2),
            1);
        ResultChecker::check(journalFileIt, ts2);

        // Find record with lower timestamp than the record pointed by the
        // specified iterator, which is initially backward
        BMQTST_ASSERT_GT(journalFileIt.recordHeader().timestamp(), ts1);
        journalFileIt.flipDirection();
        BMQTST_ASSERT(journalFileIt.isReverseMode());
        BMQTST_ASSERT_EQ(
            m_bmqstoragetool::moveToLowerBound(&journalFileIt,
                                               lessThanLowerBoundFn),
            1);
        ResultChecker::check(journalFileIt, ts1);

        // Find record with higher timestamp than the record pointed by the
        // specified iterator, which is initially backward
        BMQTST_ASSERT_LT(journalFileIt.recordHeader().timestamp(), ts2);
        journalFileIt.flipDirection();
        BMQTST_ASSERT(journalFileIt.isReverseMode());
        BMQTST_ASSERT_EQ(
            m_bmqstoragetool::moveToLowerBound(&journalFileIt,
                                               lessThanLowerBoundFn2),
            1);
        ResultChecker::check(journalFileIt, ts2);
    }

    {
        // Timestamp more than last record in the file
        const bsls::Types::Uint64 ts = k_NUM_RECORDS * 2 *
                                       journalFile.timestampIncrement();
        mqbs::JournalFileIterator journalFileIt(
            &journalFile.mappedFileDescriptor(),
            journalFile.fileHeader(),
            false);
        // Move the iterator to the beginning of the file
        BMQTST_ASSERT_EQ(journalFileIt.nextRecord(), 1);

        Parameters::Range range;
        range.d_type        = Parameters::Range::e_TIMESTAMP;
        range.d_timestampGt = ts;
        LessThanLowerBoundFn lessThanLowerBoundFn(range);

        BMQTST_ASSERT_EQ(
            m_bmqstoragetool::moveToLowerBound(&journalFileIt,
                                               lessThanLowerBoundFn),
            0);
        BMQTST_ASSERT_EQ(journalFileIt.recordIndex(), k_NUM_RECORDS - 1);
        BMQTST_ASSERT_LT(journalFileIt.recordHeader().timestamp(), ts);
        BMQTST_ASSERT(!journalFileIt.isReverseMode());
    }

    {
        // Timestamp less than first record in the file
        const bsls::Types::Uint64 ts = journalFile.timestampIncrement() / 2;
        mqbs::JournalFileIterator journalFileIt(
            &journalFile.mappedFileDescriptor(),
            journalFile.fileHeader(),
            false);
        // Move the iterator to the beginning of the file
        BMQTST_ASSERT_EQ(journalFileIt.nextRecord(), 1);

        Parameters::Range range;
        range.d_type        = Parameters::Range::e_TIMESTAMP;
        range.d_timestampGt = ts;
        LessThanLowerBoundFn lessThanLowerBoundFn(range);

        BMQTST_ASSERT_EQ(
            m_bmqstoragetool::moveToLowerBound(&journalFileIt,
                                               lessThanLowerBoundFn),
            1);
        BMQTST_ASSERT_EQ(journalFileIt.recordIndex(), 0U);
        BMQTST_ASSERT_GT(journalFileIt.recordHeader().timestamp(), ts);
        BMQTST_ASSERT(!journalFileIt.isReverseMode());
    }
}

<<<<<<< HEAD
static void test16_summaryWithQueueDetailsTest()
// ------------------------------------------------------------------------
// OUTPUT SUMMARY TEST
//
// Concerns:
//   Search messages in journal file and output summary.
=======
static void test16_sequenceNumberLowerBoundTest()
// ------------------------------------------------------------------------
// MOVE TO SEQUENCE NUMBER LOWER BOUND TEST
//
// Concerns:
//   Find the first message in journal file with sequence number more than the
//   specified 'valueGt' and move the specified JournalFileIterator to it.
//
// Testing:
//   m_bmqstoragetool::moveToLowerBound()
// ------------------------------------------------------------------------
{
    bmqtst::TestHelper::printTestName(
        "MOVE TO SEQUENCE NUMBER LOWER BOUND TEST");

    struct Test {
        int                 d_line;
        size_t              d_numRecords;
        size_t              d_numRecordsWithSameLeaseId;
        unsigned int        d_leaseIdGt;
        bsls::Types::Uint64 d_seqNumberGt;
    } k_DATA[] = {
        {L_, 32, 4, 3, 2},
        {L_, 3, 2, 1, 2},
        {L_, 300, 10, 3, 2},
        {L_, 300, 11, 3, 2},
        {L_, 300, 11, 3, 1},    // edge case (first seqNum inside leaseId)
        {L_, 300, 11, 3, 11},   // edge case (last seqNum inside leaseId)
        {L_, 300, 11, 1, 1},    // edge case (left seqNum edge inside first
                                // leaseId)
        {L_, 330, 11, 30, 10},  // edge case (prev before last seqNum inside
                                // last leaseId)
    };

    const size_t k_NUM_DATA = sizeof(k_DATA) / sizeof(*k_DATA);

    for (size_t idx = 0; idx < k_NUM_DATA; ++idx) {
        const Test& test = k_DATA[idx];

        // Simulate journal file
        JournalFile::RecordsListType records(
            bmqtst::TestHelperUtil::allocator());
        JournalFile journalFile(test.d_numRecords,
                                bmqtst::TestHelperUtil::allocator());
        journalFile.addMultipleTypesRecordsWithMultipleLeaseId(
            &records,
            test.d_numRecordsWithSameLeaseId);

        mqbs::JournalFileIterator journalFileIt(
            &journalFile.mappedFileDescriptor(),
            journalFile.fileHeader(),
            false);

        CompositeSequenceNumber seqNumGt(test.d_leaseIdGt, test.d_seqNumberGt);
        unsigned int            expectedLeaseId =
            test.d_leaseIdGt +
            (test.d_seqNumberGt == test.d_numRecordsWithSameLeaseId ? 1 : 0);
        bsls::Types::Uint64 expectedSeqNumber =
            test.d_seqNumberGt == test.d_numRecordsWithSameLeaseId
                ? 1
                : (test.d_seqNumberGt + 1);

        // Move the iterator to the beginning of the file
        BMQTST_ASSERT_EQ(journalFileIt.nextRecord(), 1);

        Parameters::Range range;
        range.d_type     = Parameters::Range::e_SEQUENCE_NUM;
        range.d_seqNumGt = seqNumGt;
        LessThanLowerBoundFn lessThanLowerBoundFn(range);

        BMQTST_ASSERT_EQ_D(
            test.d_line,
            m_bmqstoragetool::moveToLowerBound(&journalFileIt,
                                               lessThanLowerBoundFn),
            1);
        BMQTST_ASSERT_EQ_D(test.d_line,
                           journalFileIt.recordHeader().primaryLeaseId(),
                           expectedLeaseId);
        BMQTST_ASSERT_EQ_D(test.d_line,
                           journalFileIt.recordHeader().sequenceNumber(),
                           expectedSeqNumber);
    }

    // Edge case: not in the range (greater then the last record)
    {
        const size_t                 k_NUM_RECORDS = 30;
        JournalFile::RecordsListType records(
            bmqtst::TestHelperUtil::allocator());
        JournalFile journalFile(k_NUM_RECORDS,
                                bmqtst::TestHelperUtil::allocator());
        journalFile.addMultipleTypesRecordsWithMultipleLeaseId(&records,
                                                               k_NUM_RECORDS);

        mqbs::JournalFileIterator journalFileIt(
            &journalFile.mappedFileDescriptor(),
            journalFile.fileHeader(),
            false);

        // Move the iterator to the beginning of the file
        BMQTST_ASSERT_EQ(journalFileIt.nextRecord(), 1);

        CompositeSequenceNumber seqNumGt(1, k_NUM_RECORDS);
        Parameters::Range       range;
        range.d_type     = Parameters::Range::e_SEQUENCE_NUM;
        range.d_seqNumGt = seqNumGt;
        LessThanLowerBoundFn lessThanLowerBoundFn(range);

        BMQTST_ASSERT_EQ(
            m_bmqstoragetool::moveToLowerBound(&journalFileIt,
                                               lessThanLowerBoundFn),
            0);
        BMQTST_ASSERT_EQ(journalFileIt.recordHeader().primaryLeaseId(), 1u);
        BMQTST_ASSERT_EQ(journalFileIt.recordHeader().sequenceNumber(),
                         k_NUM_RECORDS);
    }
}

static void test17_searchMessagesBySequenceNumbersRange()
// ------------------------------------------------------------------------
// SEARCH MESSAGES BY SEQUENCE NUMBERS RANGE TEST
//
// Concerns:
//   Search messages by sequence numbers range in journal file and output
//   GUIDs.
>>>>>>> 6b34d528
//
// Testing:
//   JournalFileProcessor::process()
// ------------------------------------------------------------------------
{
    bmqtst::TestHelper::printTestName(
<<<<<<< HEAD
        "OUTPUT SUMMARY WITH QUEUE DETAILS TEST");

    // Simulate journal file
    const size_t                 k_NUM_RECORDS = 15;
    JournalFile::RecordsListType records(bmqtst::TestHelperUtil::allocator());
    JournalFile                  journalFile(k_NUM_RECORDS,
                            bmqtst::TestHelperUtil::allocator());
    JournalFile::GuidVectorType  partiallyConfirmedGUIDS(
        bmqtst::TestHelperUtil::allocator());
    journalFile.addJournalRecordsWithPartiallyConfirmedMessages(
        &records,
        &partiallyConfirmedGUIDS);

    // Configure parameters to output summary
    Parameters params(
        CommandLineArguments(bmqtst::TestHelperUtil::allocator()),
        bmqtst::TestHelperUtil::allocator());

    params.d_summary            = true;
    params.d_minRecordsPerQueue = 0;

=======
        "SEARCH MESSAGES BY SEQUENCE NUMBERS RANGE TEST");

    // Simulate journal file
    const size_t                 k_NUM_RECORDS = 100;
    JournalFile::RecordsListType records(bmqtst::TestHelperUtil::allocator());
    JournalFile                  journalFile(k_NUM_RECORDS,
                            bmqtst::TestHelperUtil::allocator());
    journalFile.addMultipleTypesRecordsWithMultipleLeaseId(&records, 10);
    const CompositeSequenceNumber seqNumGt(3, 3);
    const CompositeSequenceNumber seqNumLt(4, 6);

    // Configure parameters to search messages by sequence number range
    Parameters params(bmqtst::TestHelperUtil::allocator());
    params.d_range.d_seqNumGt = seqNumGt;
    params.d_range.d_seqNumLt = seqNumLt;
    params.d_range.d_type     = Parameters::Range::e_SEQUENCE_NUM;
    // Prepare file manager
    bslma::ManagedPtr<FileManager> fileManager(
        new (*bmqtst::TestHelperUtil::allocator())
            FileManagerMock(journalFile),
        bmqtst::TestHelperUtil::allocator());

    // Get GUIDs of messages inside sequence numbers range and prepare expected
    // output
    bmqu::MemOutStream expectedStream(bmqtst::TestHelperUtil::allocator());

    bsl::list<JournalFile::NodeType>::const_iterator recordIter =
        records.begin();
    bsl::size_t msgCnt = 0;
    for (; recordIter != records.end(); ++recordIter) {
        RecordType::Enum rtype = recordIter->first;
        if (rtype == RecordType::e_MESSAGE) {
            const MessageRecord& msg = *reinterpret_cast<const MessageRecord*>(
                recordIter->second.buffer());
            const CompositeSequenceNumber seqNum(
                msg.header().primaryLeaseId(),
                msg.header().sequenceNumber());
            if (seqNumGt < seqNum && seqNum < seqNumLt) {
                outputGuidString(expectedStream, msg.messageGUID());
                msgCnt++;
            }
        }
    }
    expectedStream << msgCnt << " message GUID(s) found." << bsl::endl;

    // Run search
    bmqu::MemOutStream resultStream(bmqtst::TestHelperUtil::allocator());
    bslma::ManagedPtr<CommandProcessor> searchProcessor =
        CommandProcessorFactory::createCommandProcessor(
            &params,
            fileManager,
            resultStream,
            bmqtst::TestHelperUtil::allocator());
    searchProcessor->process();

    BMQTST_ASSERT_EQ(resultStream.str(), expectedStream.str());
}

static void test18_searchMessagesByOffsetsRange()
// ------------------------------------------------------------------------
// SEARCH MESSAGES BY OFFSETS RANGE TEST
//
// Concerns:
//   Search messages by offsets range in journal file and output GUIDs.
//
// Testing:
//   JournalFileProcessor::process()
// ------------------------------------------------------------------------
{
    bmqtst::TestHelper::printTestName("SEARCH MESSAGES BY OFFSETS RANGE TEST");

    // Simulate journal file
    const size_t                 k_NUM_RECORDS = 50;
    JournalFile::RecordsListType records(bmqtst::TestHelperUtil::allocator());
    JournalFile                  journalFile(k_NUM_RECORDS,
                            bmqtst::TestHelperUtil::allocator());
    journalFile.addAllTypesRecords(&records);
    const size_t k_HEADER_SIZE = sizeof(mqbs::FileHeader) +
                                 sizeof(mqbs::JournalFileHeader);
    const bsls::Types::Uint64 offsetGt =
        mqbs::FileStoreProtocol::k_JOURNAL_RECORD_SIZE * 15 + k_HEADER_SIZE;
    const bsls::Types::Uint64 offsetLt =
        mqbs::FileStoreProtocol::k_JOURNAL_RECORD_SIZE * 35 + k_HEADER_SIZE;

    // Configure parameters to search messages by timestamps
    Parameters params(bmqtst::TestHelperUtil::allocator());
    params.d_range.d_offsetGt = offsetGt;
    params.d_range.d_offsetLt = offsetLt;
    params.d_range.d_type     = Parameters::Range::e_OFFSET;
>>>>>>> 6b34d528
    // Prepare file manager
    bslma::ManagedPtr<FileManager> fileManager(
        new (*bmqtst::TestHelperUtil::allocator())
            FileManagerMock(journalFile),
        bmqtst::TestHelperUtil::allocator());

<<<<<<< HEAD
=======
    // Get GUIDs of messages within offsets range and prepare expected
    // output
    bmqu::MemOutStream expectedStream(bmqtst::TestHelperUtil::allocator());

    bsl::list<JournalFile::NodeType>::const_iterator recordIter =
        records.begin();
    bsl::size_t msgCnt = 0;
    for (; recordIter != records.end(); ++recordIter) {
        RecordType::Enum rtype = recordIter->first;
        if (rtype == RecordType::e_MESSAGE) {
            const MessageRecord& msg = *reinterpret_cast<const MessageRecord*>(
                recordIter->second.buffer());
            const bsls::Types::Uint64& offset =
                msg.header().sequenceNumber() *
                mqbs::FileStoreProtocol::k_JOURNAL_RECORD_SIZE;
            if (offset > offsetGt && offset < offsetLt) {
                outputGuidString(expectedStream, msg.messageGUID());
                msgCnt++;
            }
        }
    }
    expectedStream << msgCnt << " message GUID(s) found." << bsl::endl;

>>>>>>> 6b34d528
    // Run search
    bmqu::MemOutStream resultStream(bmqtst::TestHelperUtil::allocator());
    bslma::ManagedPtr<CommandProcessor> searchProcessor =
        CommandProcessorFactory::createCommandProcessor(
            &params,
            fileManager,
            resultStream,
            bmqtst::TestHelperUtil::allocator());
    searchProcessor->process();

<<<<<<< HEAD
    // Prepare expected output
    bmqu::MemOutStream expectedStream(bmqtst::TestHelperUtil::allocator());
    expectedStream
        << "5 message(s) found.\nNumber of confirmed messages: 3\nNumber of "
           "partially confirmed messages: 2\n"
           "Number of outstanding messages: 2\nOutstanding ratio: 40% (2/5)\n"
           "Total number of records: 15\n"
           "Number of records per Queue:\n"
           "    Queue Key             : 6162636465\n"
           "    Total Records         : 15\n"
           "    Num Queue Op Records  : 0\n"
           "    Num Message Records   : 5\n"
           "    Num Confirm Records   : 5\n"
           "    Num Delete Records    : 5";

    bsl::string res(resultStream.str(), bmqtst::TestHelperUtil::allocator());
    ASSERT(res.starts_with(expectedStream.str()));
=======
    BMQTST_ASSERT_EQ(resultStream.str(), expectedStream.str());
>>>>>>> 6b34d528
}

// ============================================================================
//                                 MAIN PROGRAM
// ----------------------------------------------------------------------------

int main(int argc, char* argv[])
{
    TEST_PROLOG(bmqtst::TestHelper::e_DEFAULT);

    switch (_testCase) {
    case 0:
    case 1: test1_breathingTest(); break;
    case 2: test2_searchGuidTest(); break;
    case 3: test3_searchNonExistingGuidTest(); break;
    case 4: test4_searchExistingAndNonExistingGuidTest(); break;
    case 5: test5_searchOutstandingMessagesTest(); break;
    case 6: test6_searchConfirmedMessagesTest(); break;
    case 7: test7_searchPartiallyConfirmedMessagesTest(); break;
    case 8: test8_searchMessagesByQueueKeyTest(); break;
    case 9: test9_searchMessagesByQueueNameTest(); break;
    case 10: test10_searchMessagesByQueueNameAndQueueKeyTest(); break;
    case 11: test11_searchMessagesByTimestamp(); break;
    case 12: test12_printMessagesDetailsTest(); break;
    case 13: test13_searchMessagesWithPayloadDumpTest(); break;
    case 14: test14_summaryTest(); break;
    case 15: test15_timestampSearchTest(); break;
<<<<<<< HEAD
    case 16: test16_summaryWithQueueDetailsTest(); break;
=======
    case 16: test16_sequenceNumberLowerBoundTest(); break;
    case 17: test17_searchMessagesBySequenceNumbersRange(); break;
    case 18: test18_searchMessagesByOffsetsRange(); break;
>>>>>>> 6b34d528
    default: {
        cerr << "WARNING: CASE '" << _testCase << "' NOT FOUND." << endl;
        bmqtst::TestHelperUtil::testStatus() = -1;
    } break;
    }

    TEST_EPILOG(bmqtst::TestHelper::e_CHECK_DEF_GBL_ALLOC);
}<|MERGE_RESOLUTION|>--- conflicted
+++ resolved
@@ -893,20 +893,14 @@
     const bsls::Types::Uint64 ts2 = 40 * journalFile.timestampIncrement();
 
     // Configure parameters to search messages by timestamps
-<<<<<<< HEAD
     Parameters params(
         CommandLineArguments(bmqtst::TestHelperUtil::allocator()),
         bmqtst::TestHelperUtil::allocator());
 
-    params.d_timestampGt = ts1;
-    params.d_timestampLt = ts2;
-=======
-    Parameters params(bmqtst::TestHelperUtil::allocator());
-    params.d_range.d_timestampGt = ts1;
-    params.d_range.d_timestampLt = ts2;
-    params.d_range.d_type        = Parameters::Range::e_TIMESTAMP;
-
->>>>>>> 6b34d528
+    params.d_timestampGt  = ts1;
+    params.d_timestampLt  = ts2;
+    params.d_range.d_type = Parameters::Range::e_TIMESTAMP;
+  
     // Prepare file manager
     bslma::ManagedPtr<FileManager> fileManager(
         new (*bmqtst::TestHelperUtil::allocator())
@@ -1415,14 +1409,6 @@
     }
 }
 
-<<<<<<< HEAD
-static void test16_summaryWithQueueDetailsTest()
-// ------------------------------------------------------------------------
-// OUTPUT SUMMARY TEST
-//
-// Concerns:
-//   Search messages in journal file and output summary.
-=======
 static void test16_sequenceNumberLowerBoundTest()
 // ------------------------------------------------------------------------
 // MOVE TO SEQUENCE NUMBER LOWER BOUND TEST
@@ -1547,36 +1533,12 @@
 // Concerns:
 //   Search messages by sequence numbers range in journal file and output
 //   GUIDs.
->>>>>>> 6b34d528
 //
 // Testing:
 //   JournalFileProcessor::process()
 // ------------------------------------------------------------------------
 {
     bmqtst::TestHelper::printTestName(
-<<<<<<< HEAD
-        "OUTPUT SUMMARY WITH QUEUE DETAILS TEST");
-
-    // Simulate journal file
-    const size_t                 k_NUM_RECORDS = 15;
-    JournalFile::RecordsListType records(bmqtst::TestHelperUtil::allocator());
-    JournalFile                  journalFile(k_NUM_RECORDS,
-                            bmqtst::TestHelperUtil::allocator());
-    JournalFile::GuidVectorType  partiallyConfirmedGUIDS(
-        bmqtst::TestHelperUtil::allocator());
-    journalFile.addJournalRecordsWithPartiallyConfirmedMessages(
-        &records,
-        &partiallyConfirmedGUIDS);
-
-    // Configure parameters to output summary
-    Parameters params(
-        CommandLineArguments(bmqtst::TestHelperUtil::allocator()),
-        bmqtst::TestHelperUtil::allocator());
-
-    params.d_summary            = true;
-    params.d_minRecordsPerQueue = 0;
-
-=======
         "SEARCH MESSAGES BY SEQUENCE NUMBERS RANGE TEST");
 
     // Simulate journal file
@@ -1666,15 +1628,13 @@
     params.d_range.d_offsetGt = offsetGt;
     params.d_range.d_offsetLt = offsetLt;
     params.d_range.d_type     = Parameters::Range::e_OFFSET;
->>>>>>> 6b34d528
+
     // Prepare file manager
     bslma::ManagedPtr<FileManager> fileManager(
         new (*bmqtst::TestHelperUtil::allocator())
             FileManagerMock(journalFile),
         bmqtst::TestHelperUtil::allocator());
 
-<<<<<<< HEAD
-=======
     // Get GUIDs of messages within offsets range and prepare expected
     // output
     bmqu::MemOutStream expectedStream(bmqtst::TestHelperUtil::allocator());
@@ -1698,7 +1658,6 @@
     }
     expectedStream << msgCnt << " message GUID(s) found." << bsl::endl;
 
->>>>>>> 6b34d528
     // Run search
     bmqu::MemOutStream resultStream(bmqtst::TestHelperUtil::allocator());
     bslma::ManagedPtr<CommandProcessor> searchProcessor =
@@ -1708,8 +1667,56 @@
             resultStream,
             bmqtst::TestHelperUtil::allocator());
     searchProcessor->process();
-
-<<<<<<< HEAD
+}
+
+static void test19_summaryWithQueueDetailsTest()
+// ------------------------------------------------------------------------
+// OUTPUT SUMMARY TEST
+//
+// Concerns:
+//   Search messages in journal file and output summary.
+//
+// Testing:
+//   JournalFileProcessor::process()
+// ------------------------------------------------------------------------
+{
+    bmqtst::TestHelper::printTestName(
+        "OUTPUT SUMMARY WITH QUEUE DETAILS TEST");
+
+    // Simulate journal file
+    const size_t                 k_NUM_RECORDS = 15;
+    JournalFile::RecordsListType records(bmqtst::TestHelperUtil::allocator());
+    JournalFile                  journalFile(k_NUM_RECORDS,
+                            bmqtst::TestHelperUtil::allocator());
+    JournalFile::GuidVectorType  partiallyConfirmedGUIDS(
+        bmqtst::TestHelperUtil::allocator());
+    journalFile.addJournalRecordsWithPartiallyConfirmedMessages(
+        &records,
+        &partiallyConfirmedGUIDS);
+
+    // Configure parameters to output summary
+    Parameters params(
+        CommandLineArguments(bmqtst::TestHelperUtil::allocator()),
+        bmqtst::TestHelperUtil::allocator());
+
+    params.d_summary            = true;
+    params.d_minRecordsPerQueue = 0;
+    // Prepare file manager
+    bslma::ManagedPtr<FileManager> fileManager(
+        new (*bmqtst::TestHelperUtil::allocator())
+            FileManagerMock(journalFile),
+        bmqtst::TestHelperUtil::allocator());
+
+    // Run search
+    bmqu::MemOutStream resultStream(bmqtst::TestHelperUtil::allocator());
+    bslma::ManagedPtr<CommandProcessor> searchProcessor =
+        CommandProcessorFactory::createCommandProcessor(
+            &params,
+            fileManager,
+            resultStream,
+            bmqtst::TestHelperUtil::allocator());
+    searchProcessor->process();
+  
     // Prepare expected output
     bmqu::MemOutStream expectedStream(bmqtst::TestHelperUtil::allocator());
     expectedStream
@@ -1727,9 +1734,6 @@
 
     bsl::string res(resultStream.str(), bmqtst::TestHelperUtil::allocator());
     ASSERT(res.starts_with(expectedStream.str()));
-=======
-    BMQTST_ASSERT_EQ(resultStream.str(), expectedStream.str());
->>>>>>> 6b34d528
 }
 
 // ============================================================================
@@ -1757,13 +1761,11 @@
     case 13: test13_searchMessagesWithPayloadDumpTest(); break;
     case 14: test14_summaryTest(); break;
     case 15: test15_timestampSearchTest(); break;
-<<<<<<< HEAD
-    case 16: test16_summaryWithQueueDetailsTest(); break;
-=======
     case 16: test16_sequenceNumberLowerBoundTest(); break;
     case 17: test17_searchMessagesBySequenceNumbersRange(); break;
     case 18: test18_searchMessagesByOffsetsRange(); break;
->>>>>>> 6b34d528
+    case 19: test19_summaryWithQueueDetailsTest(); break;
+
     default: {
         cerr << "WARNING: CASE '" << _testCase << "' NOT FOUND." << endl;
         bmqtst::TestHelperUtil::testStatus() = -1;
