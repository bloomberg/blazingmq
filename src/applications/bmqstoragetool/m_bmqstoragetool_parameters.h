--- conflicted
+++ resolved
@@ -98,12 +98,9 @@
     bool d_confirmed;
     /// Show only messages, confirmed by some of the appId's
     bool d_partiallyConfirmed;
-<<<<<<< HEAD
     // Show only messages, confirmed by some of the appId's
     bsls::Types::Int64 d_minRecordsPerQueue;
     // Min number of records per queue for detailed info to be displayed
-=======
->>>>>>> 6b34d528
 
     // CREATORS
     explicit CommandLineArguments(bslma::Allocator* allocator = 0);
@@ -176,12 +173,9 @@
     bool d_confirmed;
     /// Show only messages, confirmed by some of the appId's
     bool d_partiallyConfirmed;
-<<<<<<< HEAD
     // Show only messages, confirmed by some of the appId's
     bsls::Types::Uint64 d_minRecordsPerQueue;
     // Min number of records per queue for detailed info to be displayed
-=======
->>>>>>> 6b34d528
 
     // CREATORS
     /// Constructor from the specified 'aruments'
