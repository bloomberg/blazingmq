// Copyright 2014-2023 Bloomberg Finance L.P.
// SPDX-License-Identifier: Apache-2.0
//
// Licensed under the Apache License, Version 2.0 (the "License");
// you may not use this file except in compliance with the License.
// You may obtain a copy of the License at
//
//     http://www.apache.org/licenses/LICENSE-2.0
//
// Unless required by applicable law or agreed to in writing, software
// distributed under the License is distributed on an "AS IS" BASIS,
// WITHOUT WARRANTIES OR CONDITIONS OF ANY KIND, either express or implied.
// See the License for the specific language governing permissions and
// limitations under the License.

#ifndef INCLUDED_M_BMQSTORAGETOOL_PARAMETERS
#define INCLUDED_M_BMQSTORAGETOOL_PARAMETERS

//@PURPOSE: Provide a class holding command line parameters for
//'bmqstoragetool'.
//
//@CLASSES:
// m_bmqtool::Parameters: holds all parameter values.
//
//@DESCRIPTION: This component provides a value-semantic type holding the
// command-line parameters for the 'bmqtool' program.

// bmqstoragetool
#include <m_bmqstoragetool_compositesequencenumber.h>
#include <m_bmqstoragetool_queuemap.h>

// MQB
#include <mqbs_datafileiterator.h>
#include <mqbs_filestoreprotocol.h>
#include <mqbs_journalfileiterator.h>
#include <mqbs_mappedfiledescriptor.h>

// BMQ
#include <bmqu_stringutil.h>

// BDE
#include <bsl_iosfwd.h>
#include <bsl_optional.h>
#include <bsl_string.h>
#include <bslma_allocator.h>
#include <bsls_types.h>

namespace BloombergLP {

namespace m_bmqstoragetool {

// ==========================
// class CommandLineArguments
// ==========================

class CommandLineArguments {
  public:
    // PUBLIC DATA
<<<<<<< HEAD
    static const char* k_MESSAGE_TYPE;
    static const char* k_QUEUEOP_TYPE;
    static const char* k_JOURNALOP_TYPE;
    static const char* k_CSL_SNAPSHOT_TYPE;
    static const char* k_CSL_UPDATE_TYPE;
    static const char* k_CSL_COMMIT_TYPE;
    static const char* k_CSL_ACK_TYPE;
    // Record types constants
    bsl::vector<bsl::string> d_recordType;
    // List of record types to process (message, journalOp, queueOp)
    bsl::vector<bsl::string> d_cslRecordType;
    // List of CSL record types to process (snapshot, update, commit, ack)
=======

    /// Record types constants
    static const char* k_MESSAGE_TYPE;
    static const char* k_QUEUEOP_TYPE;
    static const char* k_JOURNALOP_TYPE;
    /// List of record types to process (message, journalOp, queueOp)
    bsl::vector<bsl::string> d_recordType;
    /// Filter messages by minimum timestamp
>>>>>>> 1d84f1f6
    bsls::Types::Int64 d_timestampGt;
    /// Filter messages by maximum timestamp
    bsls::Types::Int64 d_timestampLt;
<<<<<<< HEAD
    // Filter messages by maximum timestamp
    bsl::string d_seqNumGt;
    // Filter messages by minimum record composite sequence number
    bsl::string d_seqNumLt;
    // Filter messages by maximum record composite sequence number
    bsls::Types::Int64 d_offsetGt;
    // Filter messages by minimum record offset
    bsls::Types::Int64 d_offsetLt;
    // Filter messages by maximum record offset
=======
    /// Filter messages by minimum record composite sequence number
    bsl::string d_seqNumGt;
    /// Filter messages by maximum record composite sequence number
    bsl::string d_seqNumLt;
    /// Filter messages by minimum record offset
    bsls::Types::Int64 d_offsetGt;
    /// Filter messages by maximum record offset
    bsls::Types::Int64 d_offsetLt;
    /// Path to find all files from
>>>>>>> 1d84f1f6
    bsl::string d_journalPath;
    /// Path to read journal files from
    bsl::string d_journalFile;
    /// Path to read data files from
    bsl::string d_dataFile;
    /// Path to read CSL files from
    bsl::string d_cslFile;
<<<<<<< HEAD
    // Path to read CSL files from
    bool d_cslFromBegin;
    // If true force to iterate CSL file from the beginning, otherwise iterate
    // from the latest snapshot
    bsl::vector<bsl::string> d_guid;
    // Filter messages by message guids
    bsl::vector<bsl::string> d_seqNum;
    // Filter messages by record composite sequence numbers
    bsl::vector<bsls::Types::Int64> d_offset;
    // Filter messages by record offsets
=======
    /// Filter messages by message guids
    bsl::vector<bsl::string> d_guid;
    /// Filter messages by record composite sequence numbers
    bsl::vector<bsl::string> d_seqNum;
    /// Filter messages by record offsets
    bsl::vector<bsls::Types::Int64> d_offset;
    /// Filter messages by queue keys
>>>>>>> 1d84f1f6
    bsl::vector<bsl::string> d_queueKey;
    /// Filter messages by queue names
    bsl::vector<bsl::string> d_queueName;
    /// Limit number of bytes to
    int d_dumpLimit;
    /// Print message details
    bool d_details;
    /// Print message payload
    bool d_dumpPayload;
    /// Print summary of messages
    bool d_summary;
    /// Show only outstanding messages (not deleted)
    bool d_outstanding;
    /// Show only messages, confirmed by all the appId's
    bool d_confirmed;
    /// Show only messages, confirmed by some of the appId's
    bool d_partiallyConfirmed;

    // CREATORS
    explicit CommandLineArguments(bslma::Allocator* allocator = 0);

    // MANIPULATORS
    /// Validate the consistency of all settings.
<<<<<<< HEAD
    bool validate(bsl::string* error_p, bslma::Allocator* allocator = 0);

  private:
    // PRIVATE MANIPULATORS

    void validateJournalModeArgs(bsl::ostream&     stream,
                                 bslma::Allocator* allocator = 0);
    // Validate journal mode arguments. Write validation error into the
    // specified `stream`.

    // PRIVATE ACCESSORS
    void validateCslModeArgs(bsl::ostream&     stream,
                             bslma::Allocator* allocator = 0);
    // Validate CSL mode arguments. Write validation error into the specified
    // `stream`.
    bool validateRangeArgs(bsl::ostream&     error,
                           bslma::Allocator* allocator) const;
    // Validate range args. Return true if at least one range argument passed,
    // false otherwise.

  public:
=======
    bool validate(bsl::string* error, bslma::Allocator* allocator = 0);

>>>>>>> 1d84f1f6
    // CLASS METHODS
    /// Return true if the specified `recordType` is valid, false otherwise.
    /// Error message is written into the specified `stream` if `recordType` is
    /// invalid.
    static bool isValidRecordType(const bsl::string* recordType,
                                  bsl::ostream&      stream);
<<<<<<< HEAD
    /// Return true if the specified `cslRecordType` is valid, false otherwise.
    /// Error message is written into the specified `stream` if `cslRecordType`
    /// is invalid.
    static bool isValidCslRecordType(const bsl::string* cslRecordType,
                                     bsl::ostream&      stream);
=======
>>>>>>> 1d84f1f6
    /// Return true if the specified `fileName` is valid (file exists), false
    /// otherwise. Error message is written into the specified `stream` if
    /// `fileName` is invalid.
    static bool isValidFileName(const bsl::string* fileName,
                                bsl::ostream&      stream);
};

// ================
// struct Parameters
// ================

struct Parameters {
    // PUBLIC TYPES

<<<<<<< HEAD
    // VST representing search range parameters
    struct Range {
        // PUBLIC TYPES
        enum Type {
            e_NONE         = 0,
            e_TIMESTAMP    = 1,
            e_SEQUENCE_NUM = 2,
            e_OFFSET       = 3
        };

        // PUBLIC DATA
        Type d_type;
        /// Range type
        bsls::Types::Uint64 d_timestampGt;
        // Filter messages greater than timestamp value
        bsls::Types::Uint64 d_timestampLt;
        // Filter messages less than timestamp value
        bsls::Types::Uint64 d_offsetGt;
        // Filter messages greater than offset value
        bsls::Types::Uint64 d_offsetLt;
        // Filter messages less than offset value
        CompositeSequenceNumber d_seqNumGt;
        // Filter messages greater than sequence number
        CompositeSequenceNumber d_seqNumLt;
        // Filter messages less than sequence number

        // CREATORS
=======
    /// VST representing search range parameters
    struct Range {
        // PUBLIC DATA

        /// Filter messages greater than timestamp value
        bsl::optional<bsls::Types::Uint64> d_timestampGt;
        /// Filter messages less than timestamp value
        bsl::optional<bsls::Types::Uint64> d_timestampLt;
        /// Filter messages greater than offset value
        bsl::optional<bsls::Types::Uint64> d_offsetGt;
        /// Filter messages less than offset value
        bsl::optional<bsls::Types::Uint64> d_offsetLt;
        /// Filter messages greater than sequence number
        bsl::optional<CompositeSequenceNumber> d_seqNumGt;
        /// Filter messages less than sequence number
        bsl::optional<CompositeSequenceNumber> d_seqNumLt;

        // CREATORS
        /// Default constructor
>>>>>>> 1d84f1f6
        explicit Range();
    };

    // VST representing record types to process
    struct ProcessRecordTypes {
        // PUBLIC DATA
<<<<<<< HEAD
        bool d_message;
        // Flag to process records of type message
        bool d_queueOp;
        // Flag to process records of type queueOp
        bool d_journalOp;
        // Flag to process records of type journalOp

        // CREATORS
        explicit ProcessRecordTypes();
    };

    // VST representing CSL record types to process
    struct ProcessCslRecordTypes {
        // PUBLIC DATA
        bool d_snapshot;
        // Flag to process CSL records of type snapshot
        bool d_update;
        // Flag to process CSL records of type d_update
        bool d_commit;
        // Flag to process CSL records of type commit
        bool d_ack;
        // Flag to process CSL records of type ack

        // CREATORS
        explicit ProcessCslRecordTypes();
    };

    // PUBLIC DATA
    bool d_cslMode;
    // Flag to process CSL file instead of Journal one
    ProcessRecordTypes d_processRecordTypes;
    // Record types to process
    ProcessCslRecordTypes d_processCslRecordTypes;
    // CSL record types to process
    QueueMap d_queueMap;
    // Queue map containing uri to key and key to info mappings
    Range d_range;
    // Range parameters for filtering
    bsl::vector<bsl::string> d_guid;
    // Filter messages by message guids
    bsl::vector<CompositeSequenceNumber> d_seqNum;
    // Filter messages by message sequence number
    bsl::vector<bsls::Types::Int64> d_offset;
    // Filter messages by message offsets
=======

        /// Flag to process records of type message
        bool d_message;
        /// Flag to process records of type queueOp
        bool d_queueOp;
        /// Flag to process records of type journalOp
        bool d_journalOp;

        // CREATORS
        explicit ProcessRecordTypes(bool enableDefault = true);
    };

    // PUBLIC DATA

    /// Record types to process
    ProcessRecordTypes d_processRecordTypes;
    /// Queue map containing uri to key and key to info mappings
    QueueMap d_queueMap;
    /// Range parameters for filtering
    Range d_range;
    /// Filter messages by message guids
    bsl::vector<bsl::string> d_guid;
    /// Filter messages by message sequence number
    bsl::vector<CompositeSequenceNumber> d_seqNum;
    /// Filter messages by message offsets
    bsl::vector<bsls::Types::Int64> d_offset;
    /// Filter messages by queue keys
>>>>>>> 1d84f1f6
    bsl::vector<bsl::string> d_queueKey;
    /// Filter messages by queue names
    bsl::vector<bsl::string> d_queueName;
    /// Limit number of bytes to dump
    unsigned int d_dumpLimit;
    /// Print message details
    bool d_details;
    /// Print message payload
    bool d_dumpPayload;
    /// Print summary of messages
    bool d_summary;
    /// Show only outstanding messages (not deleted)
    bool d_outstanding;
    /// Show only messages, confirmed by all the appId's
    bool d_confirmed;
    /// Show only messages, confirmed by some of the appId's
    bool d_partiallyConfirmed;

    // CREATORS
    /// Default constructor
    explicit Parameters(bslma::Allocator* allocator = 0);
    /// Constructor from the specified 'aruments'
    explicit Parameters(const CommandLineArguments& aruments,
                        bslma::Allocator*           allocator = 0);

    void validateQueueNames(bslma::Allocator* allocator = 0) const;
};

}  // close package namespace

}  // close enterprise namespace

#endif<|MERGE_RESOLUTION|>--- conflicted
+++ resolved
@@ -56,7 +56,8 @@
 class CommandLineArguments {
   public:
     // PUBLIC DATA
-<<<<<<< HEAD
+
+    /// Record types constants
     static const char* k_MESSAGE_TYPE;
     static const char* k_QUEUEOP_TYPE;
     static const char* k_JOURNALOP_TYPE;
@@ -64,35 +65,14 @@
     static const char* k_CSL_UPDATE_TYPE;
     static const char* k_CSL_COMMIT_TYPE;
     static const char* k_CSL_ACK_TYPE;
-    // Record types constants
-    bsl::vector<bsl::string> d_recordType;
-    // List of record types to process (message, journalOp, queueOp)
-    bsl::vector<bsl::string> d_cslRecordType;
-    // List of CSL record types to process (snapshot, update, commit, ack)
-=======
-
-    /// Record types constants
-    static const char* k_MESSAGE_TYPE;
-    static const char* k_QUEUEOP_TYPE;
-    static const char* k_JOURNALOP_TYPE;
     /// List of record types to process (message, journalOp, queueOp)
     bsl::vector<bsl::string> d_recordType;
+    /// List of CSL record types to process (snapshot, update, commit, ack)
+    bsl::vector<bsl::string> d_cslRecordType;
     /// Filter messages by minimum timestamp
->>>>>>> 1d84f1f6
     bsls::Types::Int64 d_timestampGt;
     /// Filter messages by maximum timestamp
     bsls::Types::Int64 d_timestampLt;
-<<<<<<< HEAD
-    // Filter messages by maximum timestamp
-    bsl::string d_seqNumGt;
-    // Filter messages by minimum record composite sequence number
-    bsl::string d_seqNumLt;
-    // Filter messages by maximum record composite sequence number
-    bsls::Types::Int64 d_offsetGt;
-    // Filter messages by minimum record offset
-    bsls::Types::Int64 d_offsetLt;
-    // Filter messages by maximum record offset
-=======
     /// Filter messages by minimum record composite sequence number
     bsl::string d_seqNumGt;
     /// Filter messages by maximum record composite sequence number
@@ -102,7 +82,6 @@
     /// Filter messages by maximum record offset
     bsls::Types::Int64 d_offsetLt;
     /// Path to find all files from
->>>>>>> 1d84f1f6
     bsl::string d_journalPath;
     /// Path to read journal files from
     bsl::string d_journalFile;
@@ -110,18 +89,9 @@
     bsl::string d_dataFile;
     /// Path to read CSL files from
     bsl::string d_cslFile;
-<<<<<<< HEAD
-    // Path to read CSL files from
+    /// If true force to iterate CSL file from the beginning, otherwise iterate
+    /// from the latest snapshot
     bool d_cslFromBegin;
-    // If true force to iterate CSL file from the beginning, otherwise iterate
-    // from the latest snapshot
-    bsl::vector<bsl::string> d_guid;
-    // Filter messages by message guids
-    bsl::vector<bsl::string> d_seqNum;
-    // Filter messages by record composite sequence numbers
-    bsl::vector<bsls::Types::Int64> d_offset;
-    // Filter messages by record offsets
-=======
     /// Filter messages by message guids
     bsl::vector<bsl::string> d_guid;
     /// Filter messages by record composite sequence numbers
@@ -129,7 +99,6 @@
     /// Filter messages by record offsets
     bsl::vector<bsls::Types::Int64> d_offset;
     /// Filter messages by queue keys
->>>>>>> 1d84f1f6
     bsl::vector<bsl::string> d_queueKey;
     /// Filter messages by queue names
     bsl::vector<bsl::string> d_queueName;
@@ -153,8 +122,7 @@
 
     // MANIPULATORS
     /// Validate the consistency of all settings.
-<<<<<<< HEAD
-    bool validate(bsl::string* error_p, bslma::Allocator* allocator = 0);
+    bool validate(bsl::string* error, bslma::Allocator* allocator = 0);
 
   private:
     // PRIVATE MANIPULATORS
@@ -175,24 +143,17 @@
     // false otherwise.
 
   public:
-=======
-    bool validate(bsl::string* error, bslma::Allocator* allocator = 0);
-
->>>>>>> 1d84f1f6
     // CLASS METHODS
     /// Return true if the specified `recordType` is valid, false otherwise.
     /// Error message is written into the specified `stream` if `recordType` is
     /// invalid.
     static bool isValidRecordType(const bsl::string* recordType,
                                   bsl::ostream&      stream);
-<<<<<<< HEAD
     /// Return true if the specified `cslRecordType` is valid, false otherwise.
     /// Error message is written into the specified `stream` if `cslRecordType`
     /// is invalid.
     static bool isValidCslRecordType(const bsl::string* cslRecordType,
                                      bsl::ostream&      stream);
-=======
->>>>>>> 1d84f1f6
     /// Return true if the specified `fileName` is valid (file exists), false
     /// otherwise. Error message is written into the specified `stream` if
     /// `fileName` is invalid.
@@ -207,35 +168,6 @@
 struct Parameters {
     // PUBLIC TYPES
 
-<<<<<<< HEAD
-    // VST representing search range parameters
-    struct Range {
-        // PUBLIC TYPES
-        enum Type {
-            e_NONE         = 0,
-            e_TIMESTAMP    = 1,
-            e_SEQUENCE_NUM = 2,
-            e_OFFSET       = 3
-        };
-
-        // PUBLIC DATA
-        Type d_type;
-        /// Range type
-        bsls::Types::Uint64 d_timestampGt;
-        // Filter messages greater than timestamp value
-        bsls::Types::Uint64 d_timestampLt;
-        // Filter messages less than timestamp value
-        bsls::Types::Uint64 d_offsetGt;
-        // Filter messages greater than offset value
-        bsls::Types::Uint64 d_offsetLt;
-        // Filter messages less than offset value
-        CompositeSequenceNumber d_seqNumGt;
-        // Filter messages greater than sequence number
-        CompositeSequenceNumber d_seqNumLt;
-        // Filter messages less than sequence number
-
-        // CREATORS
-=======
     /// VST representing search range parameters
     struct Range {
         // PUBLIC DATA
@@ -255,20 +187,19 @@
 
         // CREATORS
         /// Default constructor
->>>>>>> 1d84f1f6
         explicit Range();
     };
 
     // VST representing record types to process
     struct ProcessRecordTypes {
         // PUBLIC DATA
-<<<<<<< HEAD
+
+        /// Flag to process records of type message
         bool d_message;
-        // Flag to process records of type message
+        /// Flag to process records of type queueOp
         bool d_queueOp;
-        // Flag to process records of type queueOp
+        /// Flag to process records of type journalOp
         bool d_journalOp;
-        // Flag to process records of type journalOp
 
         // CREATORS
         explicit ProcessRecordTypes();
@@ -307,35 +238,6 @@
     // Filter messages by message sequence number
     bsl::vector<bsls::Types::Int64> d_offset;
     // Filter messages by message offsets
-=======
-
-        /// Flag to process records of type message
-        bool d_message;
-        /// Flag to process records of type queueOp
-        bool d_queueOp;
-        /// Flag to process records of type journalOp
-        bool d_journalOp;
-
-        // CREATORS
-        explicit ProcessRecordTypes(bool enableDefault = true);
-    };
-
-    // PUBLIC DATA
-
-    /// Record types to process
-    ProcessRecordTypes d_processRecordTypes;
-    /// Queue map containing uri to key and key to info mappings
-    QueueMap d_queueMap;
-    /// Range parameters for filtering
-    Range d_range;
-    /// Filter messages by message guids
-    bsl::vector<bsl::string> d_guid;
-    /// Filter messages by message sequence number
-    bsl::vector<CompositeSequenceNumber> d_seqNum;
-    /// Filter messages by message offsets
-    bsl::vector<bsls::Types::Int64> d_offset;
-    /// Filter messages by queue keys
->>>>>>> 1d84f1f6
     bsl::vector<bsl::string> d_queueKey;
     /// Filter messages by queue names
     bsl::vector<bsl::string> d_queueName;
