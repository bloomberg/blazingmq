// Copyright 2014-2023 Bloomberg Finance L.P.
// SPDX-License-Identifier: Apache-2.0
//
// Licensed under the Apache License, Version 2.0 (the "License");
// you may not use this file except in compliance with the License.
// You may obtain a copy of the License at
//
//     http://www.apache.org/licenses/LICENSE-2.0
//
// Unless required by applicable law or agreed to in writing, software
// distributed under the License is distributed on an "AS IS" BASIS,
// WITHOUT WARRANTIES OR CONDITIONS OF ANY KIND, either express or implied.
// See the License for the specific language governing permissions and
// limitations under the License.

#ifndef INCLUDED_M_BMQSTORAGETOOL_PARAMETERS
#define INCLUDED_M_BMQSTORAGETOOL_PARAMETERS

//@PURPOSE: Provide a class holding command line parameters for
//'bmqstoragetool'.
//
//@CLASSES:
// m_bmqtool::Parameters: holds all parameter values.
//
//@DESCRIPTION: This component provides a value-semantic type holding the
// command-line parameters for the 'bmqtool' program.

// bmqstoragetool
#include <m_bmqstoragetool_compositesequencenumber.h>
#include <m_bmqstoragetool_queuemap.h>

// MQB
#include <mqbs_datafileiterator.h>
#include <mqbs_filestoreprotocol.h>
#include <mqbs_journalfileiterator.h>
#include <mqbs_mappedfiledescriptor.h>

// BMQ
#include <bmqu_stringutil.h>

// BDE
#include <bsl_iosfwd.h>
#include <bsl_string.h>
#include <bslma_allocator.h>
#include <bsls_types.h>

namespace BloombergLP {

namespace m_bmqstoragetool {

// ================
// class Parameters
// ================

struct CommandLineArguments {
    // PUBLIC DATA
<<<<<<< HEAD
    static const char* k_MESSAGE_TYPE;
    static const char* k_QUEUEOP_TYPE;
    static const char* k_JOURNALOP_TYPE;
    // Record types constants
    bsl::vector<bsl::string> d_recordType;
    // List of record types to process (message, journalOp, queueOp)
=======
    /// Filter messages by minimum timestamp
>>>>>>> 73cb8d0f
    bsls::Types::Int64 d_timestampGt;
    /// Filter messages by maximum timestamp
    bsls::Types::Int64 d_timestampLt;
    /// Filter messages by minimum record composite sequence number
    bsl::string d_seqNumGt;
    /// Filter messages by maximum record composite sequence number
    bsl::string d_seqNumLt;
    /// Filter messages by minimum record offset
    bsls::Types::Int64 d_offsetGt;
    /// Filter messages by maximum record offset
    bsls::Types::Int64 d_offsetLt;
    /// Path to find all files from
    bsl::string d_journalPath;
    /// Path to read journal files from
    bsl::string d_journalFile;
    /// Path to read data files from
    bsl::string d_dataFile;
    /// Path to read CSL files from
    bsl::string d_cslFile;
    /// Filter messages by message guids
    bsl::vector<bsl::string> d_guid;
    /// Filter messages by record composite sequence numbers
    bsl::vector<bsl::string> d_seqNum;
    /// Filter messages by record offsets
    bsl::vector<bsls::Types::Int64> d_offset;
    /// Filter messages by queue keys
    bsl::vector<bsl::string> d_queueKey;
    /// Filter messages by queue names
    bsl::vector<bsl::string> d_queueName;
    /// Limit number of bytes to
    int d_dumpLimit;
    /// Print message details
    bool d_details;
    /// Print message payload
    bool d_dumpPayload;
    /// Print summary of messages
    bool d_summary;
    /// Show only outstanding messages (not deleted)
    bool d_outstanding;
    /// Show only messages, confirmed by all the appId's
    bool d_confirmed;
    /// Show only messages, confirmed by some of the appId's
    bool d_partiallyConfirmed;

    // CREATORS
    explicit CommandLineArguments(bslma::Allocator* allocator = 0);

    // MANIPULATORS
    /// Validate the consistency of all settings.
    bool validate(bsl::string* error, bslma::Allocator* allocator = 0);

    // CLASS METHODS
    /// Return true if the specified `recordType` is valid, false otherwise.
    /// Error message is written into the specified `stream` if `recordType` is
    /// invalid.
    static bool isValidRecordType(const bsl::string* recordType,
                                  bsl::ostream&      stream);
    /// Return true if the specified `fileName` is valid (file exists), false
    /// otherwise. Error message is written into the specified `stream` if
    /// `fileName` is invalid.
    static bool isValidFileName(const bsl::string* fileName,
                                bsl::ostream&      stream);
};

struct Parameters {
    // PUBLIC TYPES

    /// VST representing search range parameters
    struct Range {
        // PUBLIC TYPES
        enum Type {
            e_NONE         = 0,
            e_TIMESTAMP    = 1,
            e_SEQUENCE_NUM = 2,
            e_OFFSET       = 3
        };

        // PUBLIC DATA
        /// Range type
        Type d_type;
        /// Filter messages greater than timestamp value
        bsls::Types::Uint64 d_timestampGt;
        /// Filter messages less than timestamp value
        bsls::Types::Uint64 d_timestampLt;
        /// Filter messages greater than offset value
        bsls::Types::Uint64 d_offsetGt;
        /// Filter messages less than offset value
        bsls::Types::Uint64 d_offsetLt;
        /// Filter messages greater than sequence number
        CompositeSequenceNumber d_seqNumGt;
        /// Filter messages less than sequence number
        CompositeSequenceNumber d_seqNumLt;

        // CREATORS
        /// Default constructor
        explicit Range();
    };

    // VST representing record types to process
    struct ProcessRecordTypes {
        // PUBLIC DATA
        bool d_message;
        // Flag to process records of type message
        bool d_queueOp;
        // Flag to process records of type queueOp
        bool d_journalOp;
        // Flag to process records of type journalOp

        // CREATORS
        explicit ProcessRecordTypes(bool enableDefault = true);
    };

    // PUBLIC DATA
<<<<<<< HEAD
    ProcessRecordTypes d_processRecordTypes;
    // Record types to process
=======
    /// Queue map containing uri to key and key to info mappings
>>>>>>> 73cb8d0f
    QueueMap d_queueMap;
    /// Range parameters for filtering
    Range d_range;
    /// Filter messages by message guids
    bsl::vector<bsl::string> d_guid;
    /// Filter messages by message sequence number
    bsl::vector<CompositeSequenceNumber> d_seqNum;
    /// Filter messages by message offsets
    bsl::vector<bsls::Types::Int64> d_offset;
    /// Filter messages by queue keys
    bsl::vector<bsl::string> d_queueKey;
    /// Filter messages by queue names
    bsl::vector<bsl::string> d_queueName;
    /// Limit number of bytes to dump
    unsigned int d_dumpLimit;
    /// Print message details
    bool d_details;
    /// Print message payload
    bool d_dumpPayload;
    /// Print summary of messages
    bool d_summary;
    /// Show only outstanding messages (not deleted)
    bool d_outstanding;
    /// Show only messages, confirmed by all the appId's
    bool d_confirmed;
    /// Show only messages, confirmed by some of the appId's
    bool d_partiallyConfirmed;

    // CREATORS
    /// Default constructor
    explicit Parameters(bslma::Allocator* allocator = 0);
    /// Constructor from the specified 'aruments'
    explicit Parameters(const CommandLineArguments& aruments,
                        bslma::Allocator*           allocator = 0);

    void validateQueueNames(bslma::Allocator* allocator = 0) const;
};

}  // close package namespace

}  // close enterprise namespace

#endif<|MERGE_RESOLUTION|>--- conflicted
+++ resolved
@@ -54,16 +54,14 @@
 
 struct CommandLineArguments {
     // PUBLIC DATA
-<<<<<<< HEAD
+
+    /// Record types constants
     static const char* k_MESSAGE_TYPE;
     static const char* k_QUEUEOP_TYPE;
     static const char* k_JOURNALOP_TYPE;
-    // Record types constants
+    /// List of record types to process (message, journalOp, queueOp)
     bsl::vector<bsl::string> d_recordType;
-    // List of record types to process (message, journalOp, queueOp)
-=======
     /// Filter messages by minimum timestamp
->>>>>>> 73cb8d0f
     bsls::Types::Int64 d_timestampGt;
     /// Filter messages by maximum timestamp
     bsls::Types::Int64 d_timestampLt;
@@ -177,12 +175,10 @@
     };
 
     // PUBLIC DATA
-<<<<<<< HEAD
+
+    /// Record types to process
     ProcessRecordTypes d_processRecordTypes;
-    // Record types to process
-=======
     /// Queue map containing uri to key and key to info mappings
->>>>>>> 73cb8d0f
     QueueMap d_queueMap;
     /// Range parameters for filtering
     Range d_range;
