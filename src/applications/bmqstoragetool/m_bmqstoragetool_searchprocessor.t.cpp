--- conflicted
+++ resolved
@@ -538,9 +538,14 @@
 }
 
 void outputGuidString(bsl::ostream&            ostream,
-                      const bmqt::MessageGUID& messageGUID)
-{
-    messageGUID.print(ostream);
+                      const bmqt::MessageGUID& messageGUID,
+                      const bool               addNewLine = true)
+{
+    char buf[bmqt::MessageGUID::e_SIZE_HEX];
+    messageGUID.toHex(buf);
+    ostream.write(buf, bmqt::MessageGUID::e_SIZE_HEX);
+    if (addNewLine)
+        ostream << bsl::endl;
 }
 
 JournalFileIterator& createJournalFileIterator(unsigned int     numRecords,
@@ -571,200 +576,6 @@
     mfd.setFileSize(totalSize);
     JournalFileIterator it(&mfd, fileHeader, false);
     return it;
-}
-
-bsl::vector<bmqt::MessageGUID>
-addJournalRecordsWithConfirmedMessagesWithDifferentOrder(
-    MemoryBlock*               block,
-    FileHeader*                fileHeader,
-    bsls::Types::Uint64*       lastRecordPos,
-    bsls::Types::Uint64*       lastSyncPtPos,
-    RecordsListType*           records,
-    unsigned int               numRecords,
-    bsl::vector<unsigned int>& messageOffsets)
-{
-    bsls::Types::Uint64 currPos = 0;
-
-    OffsetPtr<FileHeader> fh(*block, currPos);
-    new (fh.get()) FileHeader();
-    *fileHeader = *fh;
-    currPos += sizeof(FileHeader);
-
-    OffsetPtr<JournalFileHeader> jfh(*block, currPos);
-    new (jfh.get()) JournalFileHeader();  // Default values are ok
-    currPos += sizeof(JournalFileHeader);
-
-    // bmqt::MessageGUID              lastMessageGUID;
-    bsl::vector<bmqt::MessageGUID> expectedGUIDs;
-
-    ASSERT(numRecords == messageOffsets.size());
-    ASSERT(numRecords >= 3);
-
-    // Create messages
-    for (unsigned int i = 0; i < numRecords; ++i) {
-        *lastRecordPos = currPos;
-
-        bmqt::MessageGUID g;
-        mqbu::MessageGUIDUtil::generateGUID(&g);
-        expectedGUIDs.push_back(g);
-        OffsetPtr<MessageRecord> rec(*block, currPos);
-        new (rec.get()) MessageRecord();
-        rec->header().setPrimaryLeaseId(100).setSequenceNumber(i + 1);
-        rec->setRefCount(i % FileStoreProtocol::k_MAX_MSG_REF_COUNT_HARD)
-            .setQueueKey(
-                mqbu::StorageKey(mqbu::StorageKey::BinaryRepresentation(),
-                                 "abcde"))
-            .setFileKey(
-                mqbu::StorageKey(mqbu::StorageKey::BinaryRepresentation(),
-                                 "12345"))
-            .setMessageOffsetDwords(messageOffsets.at(i))
-            .setMessageGUID(g)
-            .setCrc32c(i)
-            .setCompressionAlgorithmType(
-                bmqt::CompressionAlgorithmType::e_NONE)
-            .setMagic(RecordHeader::k_MAGIC);
-
-        RecordBufferType buf;
-        bsl::memcpy(buf.buffer(),
-                    rec.get(),
-                    FileStoreProtocol::k_JOURNAL_RECORD_SIZE);
-        records->push_back(bsl::make_pair(RecordType::e_MESSAGE, buf));
-
-        currPos += FileStoreProtocol::k_JOURNAL_RECORD_SIZE;
-    }
-
-    // Create delete messages, and replace GUIDS for 2nd and 3rd message
-    for (unsigned int i = 0; i < numRecords; ++i) {
-        *lastRecordPos = currPos;
-
-        // DelRec
-        bmqt::MessageGUID g;
-        // Change GUIDs order for 2nd and 3rd deletion records
-        if (i == 1) {
-            g = expectedGUIDs.at(2);
-        }
-        else if (i == 2) {
-            g = expectedGUIDs.at(1);
-        }
-        else {
-            g = expectedGUIDs.at(i);
-        }
-
-        OffsetPtr<DeletionRecord> rec(*block, currPos);
-        new (rec.get()) DeletionRecord();
-        rec->header().setPrimaryLeaseId(100).setSequenceNumber(i + 1);
-        rec->setDeletionRecordFlag(DeletionRecordFlag::e_IMPLICIT_CONFIRM)
-            .setQueueKey(
-                mqbu::StorageKey(mqbu::StorageKey::BinaryRepresentation(),
-                                 "abcde"))
-            .setMessageGUID(g)
-            .setMagic(RecordHeader::k_MAGIC);
-
-        RecordBufferType buf;
-        bsl::memcpy(buf.buffer(),
-                    rec.get(),
-                    FileStoreProtocol::k_JOURNAL_RECORD_SIZE);
-        records->push_back(bsl::make_pair(RecordType::e_DELETION, buf));
-
-        currPos += FileStoreProtocol::k_JOURNAL_RECORD_SIZE;
-    }
-
-    return expectedGUIDs;
-}
-
-struct DataMessage {
-    int         d_line;
-    const char* d_appData_p;
-    const char* d_options_p;
-};
-
-static char* addDataRecords(bslma::Allocator*          ta,
-                            MappedFileDescriptor*      mfd,
-                            FileHeader*                fileHeader,
-                            const DataMessage*         messages,
-                            const unsigned int         numMessages,
-                            bsl::vector<unsigned int>& messageOffsets)
-{
-    bsls::Types::Uint64 currPos = 0;
-    const unsigned int  dhSize  = sizeof(DataHeader);
-    unsigned int totalSize      = sizeof(FileHeader) + sizeof(DataFileHeader);
-
-    // Have to compute the 'totalSize' we need for the 'MemoryBlock' based on
-    // the padding that we need for each record.
-
-    for (unsigned int i = 0; i < numMessages; i++) {
-        unsigned int optionsLen = bsl::strlen(messages[i].d_options_p);
-        BSLS_ASSERT_OPT(0 == optionsLen % bmqp::Protocol::k_WORD_SIZE);
-
-        unsigned int appDataLen     = bsl::strlen(messages[i].d_appData_p);
-        int          appDataPadding = 0;
-        bmqp::ProtocolUtil::calcNumDwordsAndPadding(&appDataPadding,
-                                                    appDataLen + optionsLen +
-                                                        dhSize);
-
-        totalSize += dhSize + appDataLen + appDataPadding + optionsLen;
-    }
-
-    // Allocate the memory now.
-    char* p = static_cast<char*>(ta->allocate(totalSize));
-
-    // Create the 'MemoryBlock'
-    MemoryBlock block(p, totalSize);
-
-    // Set the MFD
-    mfd->setFd(-1);
-    mfd->setBlock(block);
-    mfd->setFileSize(totalSize);
-
-    // Add the entries to the block.
-    OffsetPtr<FileHeader> fh(block, currPos);
-    new (fh.get()) FileHeader();
-    fh->setHeaderWords(sizeof(FileHeader) / bmqp::Protocol::k_WORD_SIZE);
-    fh->setMagic1(FileHeader::k_MAGIC1);
-    fh->setMagic2(FileHeader::k_MAGIC2);
-    currPos += sizeof(FileHeader);
-
-    OffsetPtr<DataFileHeader> dfh(block, currPos);
-    new (dfh.get()) DataFileHeader();
-    dfh->setHeaderWords(sizeof(DataFileHeader) / bmqp::Protocol::k_WORD_SIZE);
-    currPos += sizeof(DataFileHeader);
-
-    for (unsigned int i = 0; i < numMessages; i++) {
-        messageOffsets.push_back(currPos / bmqp::Protocol::k_DWORD_SIZE);
-
-        OffsetPtr<DataHeader> dh(block, currPos);
-        new (dh.get()) DataHeader();
-
-        unsigned int optionsLen = bsl::strlen(messages[i].d_options_p);
-        dh->setOptionsWords(optionsLen / bmqp::Protocol::k_WORD_SIZE);
-        currPos += sizeof(DataHeader);
-
-        char* destination = reinterpret_cast<char*>(block.base() + currPos);
-        bsl::memcpy(destination, messages[i].d_options_p, optionsLen);
-        currPos += optionsLen;
-        destination += optionsLen;
-
-        unsigned int appDataLen = bsl::strlen(messages[i].d_appData_p);
-        int          appDataPad = 0;
-        bmqp::ProtocolUtil::calcNumDwordsAndPadding(&appDataPad,
-                                                    appDataLen + optionsLen +
-                                                        dhSize);
-
-        bsl::memcpy(destination, messages[i].d_appData_p, appDataLen);
-        currPos += appDataLen;
-        destination += appDataLen;
-        bmqp::ProtocolUtil::appendPaddingDwordRaw(destination, appDataPad);
-        currPos += appDataPad;
-
-        unsigned int messageOffset = dh->headerWords() +
-                                     ((appDataLen + appDataPad + optionsLen) /
-                                      bmqp::Protocol::k_WORD_SIZE);
-        dh->setMessageWords(messageOffset);
-    }
-
-    *fileHeader = *fh;
-
-    return p;
 }
 
 }  // close unnamed namespace
@@ -944,8 +755,6 @@
     }
     expectedStream << searchGuids.size() << " message GUID(s) found."
                    << bsl::endl;
-
-    bsl::cout << resultStream.str();
 
     ASSERT_EQ(resultStream.str(), expectedStream.str());
 
@@ -1628,7 +1437,7 @@
 // PRINT MESSAGE DETAILS TEST
 //
 // Concerns:
-//   Search  messages in journal file and output message details.
+//   Search messages in journal file and output message details.
 //
 // Testing:
 //   SearchProcessor::process()
@@ -1698,7 +1507,7 @@
     s_allocator_p->deallocate(p);
 }
 
-static void test11_searchMessagesWithPayloadDumpTest()
+static void test12_searchMessagesWithPayloadDumpTest()
 // ------------------------------------------------------------------------
 // SEARCH MESSAGES WITH PAYLOAD DUMP TEST
 //
@@ -1845,6 +1654,7 @@
     s_allocator_p->deallocate(pd);
 }
 
+
 // ============================================================================
 //                                 MAIN PROGRAM
 // ----------------------------------------------------------------------------
@@ -1864,13 +1674,9 @@
     case 7: test7_searchPartiallyConfirmedMessagesTest(); break;
     case 8: test8_searchMessagesByQueueKeyTest(); break;
     case 9: test9_searchMessagesByQueueNameTest(); break;
-<<<<<<< HEAD
-    case 10: test10_printMessagesDetailsTest(); break;
-    case 11: test11_searchMessagesWithPayloadDumpTest(); break;
-=======
     case 10: test10_searchMessagesByTimestamp(); break;
     case 11: test11_printMessagesDetailsTest(); break;
->>>>>>> fe22875d
+    case 12: test12_searchMessagesWithPayloadDumpTest(); break;
     default: {
         cerr << "WARNING: CASE '" << _testCase << "' NOT FOUND." << endl;
         s_testStatus = -1;
