// Copyright 2025 Bloomberg Finance L.P.
// SPDX-License-Identifier: Apache-2.0
//
// Licensed under the Apache License, Version 2.0 (the "License");
// you may not use this file except in compliance with the License.
// You may obtain a copy of the License at
//
//     http://www.apache.org/licenses/LICENSE-2.0
//
// Unless required by applicable law or agreed to in writing, software
// distributed under the License is distributed on an "AS IS" BASIS,
// WITHOUT WARRANTIES OR CONDITIONS OF ANY KIND, either express or implied.
// See the License for the specific language governing permissions and
// limitations under the License.

// bmqstoragetool
#include <m_bmqstoragetool_printer.h>

#include <m_bmqstoragetool_filemanagermock.h>
#include <m_bmqstoragetool_messagedetails.h>

// MQB
#include <mqbs_filestoreprotocol.h>
#include <mqbu_messageguidutil.h>

// BDE
#include <bdljsn_jsonutil.h>

// TEST DRIVER
#include <bmqtst_testhelper.h>

// CONVENIENCE
using namespace BloombergLP;
using namespace m_bmqstoragetool;
using namespace bsl;
using namespace mqbs;

namespace {

/// List of message details.
typedef bsl::list<MessageDetails> DetailsList;
/// Hash map of message guids to message details.
typedef bsl::unordered_map<bmqt::MessageGUID, DetailsList::iterator>
    DetailsMap;
/// Composite sequence numbers vector.
typedef bsl::vector<CompositeSequenceNumber> CompositesVec;
/// Offsets vector.
typedef bsl::vector<bsls::Types::Int64> OffsetsVec;
/// List of message guids.
typedef bsl::list<bmqt::MessageGUID> GuidsList;
/// Queue operations count vector.
typedef bsl::vector<bsls::Types::Uint64> QueueOpCountsVec;

const size_t k_HEADER_SIZE = sizeof(mqbs::FileHeader) +
                             sizeof(mqbs::JournalFileHeader);
// Size of a journal file header

/// Calculate record offset
template <typename RECORD_TYPE>
bsls::Types::Uint64 recordOffset(const RECORD_TYPE& record)
{
    BSLS_ASSERT_SAFE(record.header().sequenceNumber() > 0);
    return k_HEADER_SIZE + (record.header().sequenceNumber() - 1) *
                               mqbs::FileStoreProtocol::k_JOURNAL_RECORD_SIZE;
}

}

// ============================================================================
//                                    TESTS
// ----------------------------------------------------------------------------

static void test1_humanReadableGuidTest()
// ------------------------------------------------------------------------
// HUMAN READABLE GUID TEST
//
// Concerns:
//   Exercise the output of the HumanReadablePrinter.
//
// Testing:
//   HumanReadablePrinter::printGuid
//   HumanReadablePrinter::printGuidNotFound
//   HumanReadablePrinter::printGuidsNotFound
// ------------------------------------------------------------------------
{
    bmqtst::TestHelper::printTestName("HUMAN GUID TEST");

    {
        // Test printGuid

        bmqt::MessageGUID guid;
        mqbu::MessageGUIDUtil::generateGUID(&guid);

        // Create printer
        bmqu::MemOutStream resultStream(bmqtst::TestHelperUtil::allocator());
        bsl::shared_ptr<Printer> printer = createPrinter(
            Parameters::PrintMode::e_HUMAN,
            resultStream,
            bmqtst::TestHelperUtil::allocator());

        printer->printGuid(guid);

        // Prepare expected output
        bmqu::MemOutStream expectedStream(bmqtst::TestHelperUtil::allocator());
        expectedStream << guid << '\n';

        BMQTST_ASSERT_EQ(expectedStream.str(), resultStream.str());
    }

    {
        // Test printGuidNotFound

        bmqt::MessageGUID guid;
        mqbu::MessageGUIDUtil::generateGUID(&guid);

        // Create printer
        bmqu::MemOutStream resultStream(bmqtst::TestHelperUtil::allocator());
        bsl::shared_ptr<Printer> printer = createPrinter(
            Parameters::PrintMode::e_HUMAN,
            resultStream,
            bmqtst::TestHelperUtil::allocator());

        printer->printGuidNotFound(guid);

        // Prepare expected output
        bmqu::MemOutStream expectedStream(bmqtst::TestHelperUtil::allocator());
        expectedStream << "Logic error : guid " << guid << " not found\n";

        BMQTST_ASSERT_EQ(expectedStream.str(), resultStream.str());
    }

    {
        // Test printGuidsNotFound

        // Create printer
        bmqu::MemOutStream resultStream(bmqtst::TestHelperUtil::allocator());
        bsl::shared_ptr<Printer> printer = createPrinter(
            Parameters::PrintMode::e_HUMAN,
            resultStream,
            bmqtst::TestHelperUtil::allocator());

        // Prepare argument for the test and expected output
        bsl::list<bmqt::MessageGUID> guids(
            bmqtst::TestHelperUtil::allocator());

        // Test empty GUIDs list
        printer->printGuidsNotFound(guids);
        BMQTST_ASSERT(resultStream.isEmpty());

        // Test not empty GUIDs list
        bmqu::MemOutStream expectedStream(bmqtst::TestHelperUtil::allocator());
        expectedStream << "\nThe following 10 GUID(s) not found:\n";
        for (int i = 0; i < 10; ++i) {
            bmqt::MessageGUID guid;
            mqbu::MessageGUIDUtil::generateGUID(&guid);
            expectedStream << guid << '\n';
            guids.push_back(guid);
        }

        printer->printGuidsNotFound(guids);

        BMQTST_ASSERT_EQ(expectedStream.str(), resultStream.str());
    }
}

static void test2_humanReadableMessageTest()
// ------------------------------------------------------------------------
// HUMAN READABLE MESSAGE TEST
//
// Concerns:
//   Exercise the output of the HumanReadablePrinter.
//
// Testing:
//   HumanReadablePrinter::printMessage
// ------------------------------------------------------------------------
{
    bmqtst::TestHelper::printTestName("HUMAN MESSAGE TEST");

    // Simulate journal file
    const size_t                 k_NUM_RECORDS = 3;
    JournalFile::RecordsListType records(bmqtst::TestHelperUtil::allocator());
    bsl::vector<bmqt::MessageGUID> expectedGuids(
        bmqtst::TestHelperUtil::allocator());
    JournalFile journalFile(k_NUM_RECORDS,
                            bmqtst::TestHelperUtil::allocator());
    journalFile.addJournalRecordsWithOutstandingAndConfirmedMessages(
        &records,
        &expectedGuids,
        false);

    // Prepare MessageDetails
    bslma::ManagedPtr<MessageDetails>                details;
    bsl::list<JournalFile::NodeType>::const_iterator recordIter =
        records.begin();
    for (; recordIter != records.cend(); ++recordIter) {
        RecordType::Enum rtype = recordIter->first;
        if (rtype == RecordType::e_MESSAGE) {
            const MessageRecord& msg = *reinterpret_cast<const MessageRecord*>(
                recordIter->second.buffer());
            details.load(
                new (*bmqtst::TestHelperUtil::allocator())
                    MessageDetails(msg,
                                   msg.header().sequenceNumber(),
                                   recordOffset(msg),
                                   bsl::nullopt,
                                   bmqtst::TestHelperUtil::allocator()),
                bmqtst::TestHelperUtil::allocator());
        }
        else if (rtype == RecordType::e_CONFIRM) {
            const ConfirmRecord& conf =
                *reinterpret_cast<const ConfirmRecord*>(
                    recordIter->second.buffer());
            details->addConfirmRecord(conf,
                                      conf.header().sequenceNumber(),
                                      recordOffset(conf));
        }
        else if (rtype == RecordType::e_DELETION) {
            const DeletionRecord& del =
                *reinterpret_cast<const DeletionRecord*>(
                    recordIter->second.buffer());
            details->addDeleteRecord(del,
                                     del.header().sequenceNumber(),
                                     recordOffset(del));
        }
    }
    const bmqt::MessageGUID& guid =
        details->messageRecord().d_record.messageGUID();

    // Create printer
    bmqu::MemOutStream       resultStream(bmqtst::TestHelperUtil::allocator());
    bsl::shared_ptr<Printer> printer = createPrinter(
        Parameters::PrintMode::e_HUMAN,
        resultStream,
        bmqtst::TestHelperUtil::allocator());

    printer->printMessage(*details);

    // Prepare expected output
    bmqu::MemOutStream expectedStream(bmqtst::TestHelperUtil::allocator());
    expectedStream << "==============================\n\n"
                   << "    RecordType      : MESSAGE\n"
                   << "    Index           : 1\n"
                   << "    Offset          : 44\n"
                   << "    PrimaryLeaseId  : 100\n"
                   << "    SequenceNumber  : 1\n"
                   << "    Timestamp       : 01JAN1970_00:01:40.000000\n"
                   << "    Epoch           : 100\n"
                   << "    QueueKey        : 6162636465\n"
                   << "    FileKey         : 3132333435\n"
                   << "    RefCount        : 1\n"
                   << "    MsgOffsetDwords : 1\n"
                   << "    GUID            : " << guid << "\n"
                   << "    Crc32c          : 1\n\n"
                   << "    RecordType      : CONFIRM\n"
                   << "    Index           : 2\n"
                   << "    Offset          : 104\n"
                   << "    PrimaryLeaseId  : 100\n"
                   << "    SequenceNumber  : 2\n"
                   << "    Timestamp       : 01JAN1970_00:03:20.000000\n"
                   << "    Epoch           : 200\n"
                   << "    QueueKey        : 6162636465\n"
                   << "    AppKey          : 6170706964\n"
                   << "    GUID            : " << guid << "\n\n"
                   << "    RecordType      : DELETION\n"
                   << "    Index           : 3\n"
                   << "    Offset          : 164\n"
                   << "    PrimaryLeaseId  : 100\n"
                   << "    SequenceNumber  : 3\n"
                   << "    Timestamp       : 01JAN1970_00:05:00.000000\n"
                   << "    Epoch           : 300\n"
                   << "    QueueKey        : 6162636465\n"
                   << "    DeletionFlag    : IMPLICIT_CONFIRM\n"
                   << "    GUID            : " << guid << "\n\n";

    BMQTST_ASSERT_EQ(expectedStream.str(), resultStream.str());
}

static void test3_humanReadableRecordsTest()
// ------------------------------------------------------------------------
// HUMAN READABLE RECORDS TEST
//
// Concerns:
//   Exercise the output of the HumanReadablePrinter.
//
// Testing:
//   HumanReadablePrinter::printQueueOpRecord
//   HumanReadablePrinter::printJournalOpRecord
// ------------------------------------------------------------------------
{
    bmqtst::TestHelper::printTestName("HUMAN RECORDS TEST");

    {
        // Test printQueueOpRecord

        // Simulate journal file
        JournalFile journalFile(1, bmqtst::TestHelperUtil::allocator());
        JournalFile::RecordBufferType buf = journalFile.makeQueueOpRecord(100,
                                                                          1);

        const QueueOpRecord& queueOpRecord =
            *reinterpret_cast<const QueueOpRecord*>(buf.buffer());
        RecordDetails<mqbs::QueueOpRecord> queueOpDetails(
            queueOpRecord,
            12345,
            56789,
            bmqtst::TestHelperUtil::allocator());

        // Create printer
        bmqu::MemOutStream resultStream(bmqtst::TestHelperUtil::allocator());
        bsl::shared_ptr<Printer> printer = createPrinter(
            Parameters::PrintMode::e_HUMAN,
            resultStream,
            bmqtst::TestHelperUtil::allocator());

        printer->printQueueOpRecord(queueOpDetails);

        // Prepare expected output
        bmqu::MemOutStream expectedStream(bmqtst::TestHelperUtil::allocator());
        expectedStream << "==============================\n\n"
                       << "    RecordType      : QUEUE_OP\n"
                       << "    Index           : 12345\n"
                       << "    Offset          : 56789\n"
                       << "    PrimaryLeaseId  : 100\n"
                       << "    SequenceNumber  : 1\n"
                       << "    Timestamp       : 01JAN1970_00:01:40.000000\n"
                       << "    Epoch           : 100\n"
                       << "    QueueKey        : 6162636465\n"
                       << "    AppKey          : 6170706964\n"
                       << "    QueueOpType     : PURGE\n\n";

        BMQTST_ASSERT_EQ(expectedStream.str(), resultStream.str());
    }

    {
        // Test printJournalOpRecord

        // Simulate journal file
        JournalFile journalFile(1, bmqtst::TestHelperUtil::allocator());
        JournalFile::RecordBufferType buf =
            journalFile.makeJournalOpRecord(100, 1);

        const JournalOpRecord& journalOpRecord =
            *reinterpret_cast<const JournalOpRecord*>(buf.buffer());
        RecordDetails<mqbs::JournalOpRecord> journalOpDetails(
            journalOpRecord,
            12345,
            56789,
            bmqtst::TestHelperUtil::allocator());

        // Create printer
        bmqu::MemOutStream resultStream(bmqtst::TestHelperUtil::allocator());
        bsl::shared_ptr<Printer> printer = createPrinter(
            Parameters::PrintMode::e_HUMAN,
            resultStream,
            bmqtst::TestHelperUtil::allocator());

        printer->printJournalOpRecord(journalOpDetails);

        // Prepare expected output
        bmqu::MemOutStream expectedStream(bmqtst::TestHelperUtil::allocator());
        expectedStream << "==============================\n\n"
                       << "    RecordType      : JOURNAL_OP\n"
                       << "    Index           : 12345\n"
                       << "    Offset          : 56789\n"
                       << "    PrimaryLeaseId  : 100\n"
                       << "    SequenceNumber  : 1\n"
                       << "    Timestamp       : 01JAN1970_00:01:40.000000\n"
                       << "    Epoch           : 100\n"
                       << "    JournalOpType   : SYNCPOINT\n"
                       << "    SyncPointType   : REGULAR\n"
                       << "    SyncPtPrimaryLeaseId: 121\n"
                       << "    SyncPtSequenceNumber: 1234567\n"
                       << "    PrimaryNodeId   : 25\n"
                       << "    DataFileOffsetDwords: 8800\n\n";

        BMQTST_ASSERT_EQ(expectedStream.str(), resultStream.str());
    }
}

void test4_humanReadableOffsetsTest()
// ------------------------------------------------------------------------
// HUMAN READABLE OFFSETS TEST
//
// Concerns:
//   Exercise the output of the HumanReadablePrinter.
//
// Testing:
//   HumanReadablePrinter::printOffsetsNotFound
// ------------------------------------------------------------------------
{
    bmqtst::TestHelper::printTestName("HUMAN OFFSETS TEST");

    // Create printer
    bmqu::MemOutStream       resultStream(bmqtst::TestHelperUtil::allocator());
    bsl::shared_ptr<Printer> printer = createPrinter(
        Parameters::PrintMode::e_HUMAN,
        resultStream,
        bmqtst::TestHelperUtil::allocator());

    {
        // Test empty OffsetsVec

        printer->printOffsetsNotFound(
            OffsetsVec(bmqtst::TestHelperUtil::allocator()));

        BMQTST_ASSERT(resultStream.isEmpty());
    }

    {
        // Test not empty OffsetsVec

        bmqu::MemOutStream expectedStream(bmqtst::TestHelperUtil::allocator());
        expectedStream << "\nThe following 10 offset(s) not found:\n";

        OffsetsVec vec(bmqtst::TestHelperUtil::allocator());
        for (bsls::Types::Int64 i = 1; i < 11; ++i) {
            vec.push_back(i);
            expectedStream << i << "\n";
        }

        printer->printOffsetsNotFound(vec);

        BMQTST_ASSERT_EQ(expectedStream.str(), resultStream.str());
    }
}

static void test5_humanReadableCompositesTest()
// ------------------------------------------------------------------------
// HUMAN READABLE COMPOSITES TEST
//
// Concerns:
//   Exercise the output of the HumanReadablePrinter.
//
// Testing:
//   HumanReadablePrinter::printCompositesNotFound
// ------------------------------------------------------------------------
{
    bmqtst::TestHelper::printTestName("HUMAN COMPOSITES TEST");

    // Create printer
    bmqu::MemOutStream       resultStream(bmqtst::TestHelperUtil::allocator());
    bsl::shared_ptr<Printer> printer = createPrinter(
        Parameters::PrintMode::e_HUMAN,
        resultStream,
        bmqtst::TestHelperUtil::allocator());

    {
        // Test empty CompositesVec

        printer->printCompositesNotFound(
            CompositesVec(bmqtst::TestHelperUtil::allocator()));

        BMQTST_ASSERT(resultStream.isEmpty());
    }

    {
        // Test not empty CompositesVec

        bmqu::MemOutStream expectedStream(bmqtst::TestHelperUtil::allocator());
        expectedStream << "\nThe following 10 sequence number(s) not found:\n";

        CompositesVec vec(bmqtst::TestHelperUtil::allocator());
        for (unsigned int i = 1; i < 11; ++i) {
            vec.emplace_back(CompositeSequenceNumber(i, 2lu * i));
            expectedStream << "leaseId: " << i
                           << ", sequenceNumber: " << (2lu * i) << "\n";
        }

        printer->printCompositesNotFound(vec);

        BMQTST_ASSERT_EQ(expectedStream.str(), resultStream.str());
    }
}

static void test6_humanReadableFooterTest()
// ------------------------------------------------------------------------
// HUMAN READABLE FOOTER TEST
//
// Concerns:
//   Exercise the output of the HumanReadablePrinter.
//
// Testing:
//   HumanReadablePrinter::printFooter
// ------------------------------------------------------------------------
{
    bmqtst::TestHelper::printTestName("HUMAN FOOTER TEST");

    // Create printer
    bmqu::MemOutStream       resultStream(bmqtst::TestHelperUtil::allocator());
    bsl::shared_ptr<Printer> printer = createPrinter(
        Parameters::PrintMode::e_HUMAN,
        resultStream,
        bmqtst::TestHelperUtil::allocator());

    {
        Parameters::ProcessRecordTypes recordTypes;
        printer->printFooter(0u, 0ul, 0ul, recordTypes);
        BMQTST_ASSERT(resultStream.isEmpty());
    }

    {
        bmqu::MemOutStream expectedStream(bmqtst::TestHelperUtil::allocator());
        Parameters::ProcessRecordTypes recordTypes;
        recordTypes.d_message   = true;
        recordTypes.d_queueOp   = true;
        recordTypes.d_journalOp = true;
        printer->printFooter(0u, 0ul, 0ul, recordTypes);
        expectedStream << "No message record found.\n"
                       << "No queueOp record found.\n"
                       << "No journalOp record found.\n";
        BMQTST_ASSERT_EQ(expectedStream.str(), resultStream.str());
    }

    {
        resultStream.reset();
        bmqu::MemOutStream expectedStream(bmqtst::TestHelperUtil::allocator());
        Parameters::ProcessRecordTypes recordTypes;
        recordTypes.d_message   = true;
        recordTypes.d_queueOp   = true;
        recordTypes.d_journalOp = true;
        printer->printFooter(11u, 22ul, 33ul, recordTypes);
        expectedStream << 11u << " message record(s) found.\n"
                       << 22u << " queueOp record(s) found.\n"
                       << 33u << " journalOp record(s) found.\n";
        BMQTST_ASSERT_EQ(expectedStream.str(), resultStream.str());
    }
}

static void test7_humanReadableOutstandingTest()
// ------------------------------------------------------------------------
// HUMAN READABLE OUTSTANDING TEST
//
// Concerns:
//   Exercise the output of the HumanReadablePrinter.
//
// Testing:
//   HumanReadablePrinter::printOutstandingRatio
// ------------------------------------------------------------------------
{
    bmqtst::TestHelper::printTestName("HUMAN OUTSTANDING TEST");

    // Create printer
    bmqu::MemOutStream       resultStream(bmqtst::TestHelperUtil::allocator());
    bsl::shared_ptr<Printer> printer = createPrinter(
        Parameters::PrintMode::e_HUMAN,
        resultStream,
        bmqtst::TestHelperUtil::allocator());

    {
        bmqu::MemOutStream expectedStream(bmqtst::TestHelperUtil::allocator());
        printer->printOutstandingRatio(35, 7ul, 20ul);
        expectedStream << "Outstanding ratio: 35% (7/20)\n";
        BMQTST_ASSERT_EQ(expectedStream.str(), resultStream.str());
    }
}

static void test8_humanReadableSummaryTest()
// ------------------------------------------------------------------------
// HUMAN READABLE SUMMARY TEST
//
// Concerns:
//   Exercise the output of the HumanReadablePrinter.
//
// Testing:
//   HumanReadablePrinter::printMessageSummary
//   HumanReadablePrinter::printQueueOpSummary
//   HumanReadablePrinter::printJournalOpSummary
//   HumanReadablePrinter::printRecordSummary
//   HumanReadablePrinter::printJournalOpSummary
// ------------------------------------------------------------------------
{
    bmqtst::TestHelper::printTestName("HUMAN SUMMARY TEST");

    // Create printer
    bmqu::MemOutStream       resultStream(bmqtst::TestHelperUtil::allocator());
    bsl::shared_ptr<Printer> printer = createPrinter(
        Parameters::PrintMode::e_HUMAN,
        resultStream,
        bmqtst::TestHelperUtil::allocator());

    {
        // Test no message summary
        bmqu::MemOutStream expectedStream(bmqtst::TestHelperUtil::allocator());
        expectedStream << "\nNo messages found.\n";
        printer->printMessageSummary(0, 1, 2, 3);
        BMQTST_ASSERT_EQ(expectedStream.str(), resultStream.str());
    }

    {
        // Test message summary
        resultStream.reset();
        bmqu::MemOutStream expectedStream(bmqtst::TestHelperUtil::allocator());
        expectedStream << "\nTotal number of messages: 7\n"
                       << "Number of partially confirmed messages: 6\n"
                       << "Number of confirmed messages: 5\n"
                       << "Number of outstanding messages: 4\n";
        printer->printMessageSummary(7, 6, 5, 4);
        BMQTST_ASSERT_EQ(expectedStream.str(), resultStream.str());
    }

    {
        // Test no QueueOp summary
        resultStream.reset();
        bmqu::MemOutStream expectedStream(bmqtst::TestHelperUtil::allocator());
        expectedStream << "\nNo queueOp records found.\n";
        printer->printQueueOpSummary(
            0u,
            QueueOpCountsVec(mqbs::QueueOpType::e_ADDITION + 1,
                             0,
                             bmqtst::TestHelperUtil::allocator()));
        BMQTST_ASSERT_EQ(expectedStream.str(), resultStream.str());
    }

    {
        // Test QueueOp summary
        resultStream.reset();
        bmqu::MemOutStream expectedStream(bmqtst::TestHelperUtil::allocator());
        expectedStream << "\nTotal number of queueOp records: 123\n"
                       << "    Number of 'purge' operations     : 1\n"
                       << "    Number of 'creation' operations  : 2\n"
                       << "    Number of 'deletion' operations  : 3\n"
                       << "    Number of 'addition' operations  : 4\n";

        QueueOpCountsVec vec(mqbs::QueueOpType::e_ADDITION + 1,
                             0,
                             bmqtst::TestHelperUtil::allocator());
        vec[mqbs::QueueOpType::e_PURGE]    = 1ul;
        vec[mqbs::QueueOpType::e_CREATION] = 2ul;
        vec[mqbs::QueueOpType::e_DELETION] = 3ul;
        vec[mqbs::QueueOpType::e_ADDITION] = 4ul;
        printer->printQueueOpSummary(123u, vec);
        BMQTST_ASSERT_EQ(expectedStream.str(), resultStream.str());
    }

    {
        // Test no JournalOp summary
        resultStream.reset();
        bmqu::MemOutStream expectedStream(bmqtst::TestHelperUtil::allocator());
        expectedStream << "\nNo journalOp records found.\n";
        printer->printJournalOpSummary(0u);
        BMQTST_ASSERT_EQ(expectedStream.str(), resultStream.str());
    }

    {
        // Test JournalOp summary
        resultStream.reset();
        bmqu::MemOutStream expectedStream(bmqtst::TestHelperUtil::allocator());
        expectedStream << "\nNumber of journalOp records: 123\n";
        printer->printJournalOpSummary(123u);
        BMQTST_ASSERT_EQ(expectedStream.str(), resultStream.str());
    }

    {
        resultStream.reset();
        bmqu::MemOutStream expectedStream(bmqtst::TestHelperUtil::allocator());

        expectedStream << "Total number of records: 123\n"
                       << "Number of records per Queue:\n"
                       << "    Queue Key             : 5175657565\n"
                       << "    Queue URI             : QueueUri1\n"
                       << "    Total Records         : 12345\n"
                       << "    Num Queue Op Records  : 78\n"
                       << "    Num Message Records   : 12\n"
                       << "    Num Confirm Records   : 34\n"
                       << "    Num Records Per App   : AppId2=99 AppId1=9 \n"
                       << "    Num Delete Records    : 56\n";

        QueueDetailsMap map(bmqtst::TestHelperUtil::allocator());
        QueueDetails&   details =
            map.emplace(
                   mqbu::StorageKey(mqbu::StorageKey::BinaryRepresentation(),
                                    "Queue1"),
                   QueueDetails(bmqtst::TestHelperUtil::allocator()))
                .first->second;
        details.d_recordsNumber        = 12345;
        details.d_messageRecordsNumber = 12;
        details.d_confirmRecordsNumber = 34;
        details.d_deleteRecordsNumber  = 56;
        details.d_queueOpRecordsNumber = 78;
        details.d_queueUri             = "QueueUri1";
        QueueDetails::AppDetails& appDetails1 =
            details.d_appDetailsMap
                .emplace(
                    mqbu::StorageKey(mqbu::StorageKey::BinaryRepresentation(),
                                     "App1"),
                    QueueDetails::AppDetails())
                .first->second;
        appDetails1.d_appId         = "AppId1";
        appDetails1.d_recordsNumber = 9;

        QueueDetails::AppDetails& appDetails2 =
            details.d_appDetailsMap
                .emplace(
                    mqbu::StorageKey(mqbu::StorageKey::BinaryRepresentation(),
                                     "App2"),
                    QueueDetails::AppDetails())
                .first->second;
        appDetails2.d_appId         = "AppId2";
        appDetails2.d_recordsNumber = 99;

        printer->printRecordSummary(123, map);

        BMQTST_ASSERT_EQ(expectedStream.str(), resultStream.str());
    }
}

static void test9_jsonPrettyGuidTest()
// ------------------------------------------------------------------------
// JSON PRETTY GUID TEST
//
// Concerns:
//   Exercise the output of the JsonPrettyPrinter.
//
// Testing:
//   JsonPrettyPrinter::printGuid
//   JsonPrettyPrinter::printGuidNotFound
//   JsonPrettyPrinter::printGuidsNotFound
// ------------------------------------------------------------------------
{
    bmqtst::TestHelper::printTestName("PRETTY GUID TEST");

    {
        // Test printGuid

        bmqt::MessageGUID guid;
        mqbu::MessageGUIDUtil::generateGUID(&guid);

        bmqu::MemOutStream resultStream(bmqtst::TestHelperUtil::allocator());
        bmqu::MemOutStream expectedStream(bmqtst::TestHelperUtil::allocator());

        {
            // Create printer
            bsl::shared_ptr<Printer> printer = createPrinter(
                Parameters::PrintMode::e_JSON_PRETTY,
                resultStream,
                bmqtst::TestHelperUtil::allocator());

            printer->printGuid(guid);

            // Prepare expected output
            expectedStream << "{\n"
                           << "  \"Records\": [\n"
                           << "    \"" << guid << "\"\n"
                           << "  ]\n"
                           << "}\n";
        }
        bdljsn::Json  json(bmqtst::TestHelperUtil::allocator());
        bdljsn::Error error(bmqtst::TestHelperUtil::allocator());
        const int     rc = bdljsn::JsonUtil::read(&json,
                                              &error,
                                              resultStream.str());
        BMQTST_ASSERT_D(error, (rc == 0));
        BMQTST_ASSERT_EQ(expectedStream.str(), resultStream.str());
    }

    {
        // Test printGuidNotFound

        bmqt::MessageGUID guid;
        mqbu::MessageGUIDUtil::generateGUID(&guid);

        bmqu::MemOutStream resultStream(bmqtst::TestHelperUtil::allocator());
        bmqu::MemOutStream expectedStream(bmqtst::TestHelperUtil::allocator());

        {
            // Create printer
            bsl::shared_ptr<Printer> printer = createPrinter(
                Parameters::PrintMode::e_JSON_PRETTY,
                resultStream,
                bmqtst::TestHelperUtil::allocator());

            printer->printGuidNotFound(guid);

            // Prepare expected output
            expectedStream << "{\n"
                           << "  \"Records\": [\n"
                           << "    {\"LogicError\" : \"guid " << guid
                           << " not found\"}\n"
                           << "  ]\n"
                           << "}\n";
        }
        bdljsn::Json  json(bmqtst::TestHelperUtil::allocator());
        bdljsn::Error error(bmqtst::TestHelperUtil::allocator());
        const int     rc = bdljsn::JsonUtil::read(&json,
                                              &error,
                                              resultStream.str());
        BMQTST_ASSERT_D(error, (rc == 0));
        BMQTST_ASSERT_EQ(expectedStream.str(), resultStream.str());
    }

    {
        // Test printGuid and printGuidNotFound in combination

        bmqt::MessageGUID guid1, guid2;
        mqbu::MessageGUIDUtil::generateGUID(&guid1);
        mqbu::MessageGUIDUtil::generateGUID(&guid2);

        bmqu::MemOutStream resultStream(bmqtst::TestHelperUtil::allocator());
        bmqu::MemOutStream expectedStream(bmqtst::TestHelperUtil::allocator());

        {
            // Create printer
            bsl::shared_ptr<Printer> printer = createPrinter(
                Parameters::PrintMode::e_JSON_PRETTY,
                resultStream,
                bmqtst::TestHelperUtil::allocator());

            printer->printGuid(guid1);
            printer->printGuidNotFound(guid2);

            // Prepare expected output
            expectedStream << "{\n"
                           << "  \"Records\": [\n"
                           << "    \"" << guid1 << "\",\n"
                           << "    {\"LogicError\" : \"guid " << guid2
                           << " not found\"}\n"
                           << "  ]\n"
                           << "}\n";
        }
        bdljsn::Json  json(bmqtst::TestHelperUtil::allocator());
        bdljsn::Error error(bmqtst::TestHelperUtil::allocator());
        const int     rc = bdljsn::JsonUtil::read(&json,
                                              &error,
                                              resultStream.str());
        BMQTST_ASSERT_D(error, (rc == 0));
        BMQTST_ASSERT_EQ(expectedStream.str(), resultStream.str());
    }

    // Test printGuidsNotFound

    {
        // Test empty GUIDs list
        bmqu::MemOutStream resultStream(bmqtst::TestHelperUtil::allocator());
        bmqu::MemOutStream expectedStream(bmqtst::TestHelperUtil::allocator());

        {
            // Create printer
            bsl::shared_ptr<Printer> printer = createPrinter(
                Parameters::PrintMode::e_JSON_PRETTY,
                resultStream,
                bmqtst::TestHelperUtil::allocator());

            // Prepare argument for the test and expected output
            bsl::list<bmqt::MessageGUID> guids(
                bmqtst::TestHelperUtil::allocator());

            printer->printGuidsNotFound(guids);

            // Prepare expected output
            expectedStream << "{\n  \"GuidsNotFound\": [\n  ]\n}\n";
        }
        bdljsn::Json  json(bmqtst::TestHelperUtil::allocator());
        bdljsn::Error error(bmqtst::TestHelperUtil::allocator());
        const int     rc = bdljsn::JsonUtil::read(&json,
                                              &error,
                                              resultStream.str());
        BMQTST_ASSERT_D(error, (rc == 0));
        BMQTST_ASSERT_EQ(expectedStream.str(), resultStream.str());
    }

    {
        // Test not empty GUIDs list
        bmqu::MemOutStream resultStream(bmqtst::TestHelperUtil::allocator());
        bmqu::MemOutStream expectedStream(bmqtst::TestHelperUtil::allocator());

        {
            // Create printer
            bsl::shared_ptr<Printer> printer = createPrinter(
                Parameters::PrintMode::e_JSON_PRETTY,
                resultStream,
                bmqtst::TestHelperUtil::allocator());

            // Prepare argument for the test and expected output
            bsl::list<bmqt::MessageGUID> guids(
                bmqtst::TestHelperUtil::allocator());

            expectedStream << "{\n  \"GuidsNotFound\": [\n";
            for (int i = 0; i < 10; ++i) {
                bmqt::MessageGUID guid;
                mqbu::MessageGUIDUtil::generateGUID(&guid);
                if (i != 0) {
                    expectedStream << ",\n";
                }
                expectedStream << "    \"" << guid << "\"";
                guids.push_back(guid);
            }
            expectedStream << "\n  ]\n}\n";

            printer->printGuidsNotFound(guids);
        }
        bdljsn::Json  json(bmqtst::TestHelperUtil::allocator());
        bdljsn::Error error(bmqtst::TestHelperUtil::allocator());
        const int     rc = bdljsn::JsonUtil::read(&json,
                                              &error,
                                              resultStream.str());
        BMQTST_ASSERT_D(error, (rc == 0));
        BMQTST_ASSERT_EQ(expectedStream.str(), resultStream.str());
    }
}

static void test10_jsonPrettyMessageTest()
// ------------------------------------------------------------------------
// JSON PRETTY MESSAGE TEST
//
// Concerns:
//   Exercise the output of the JsonPrettyPrinter.
//
// Testing:
//   JsonPrettyPrinter::printMessage
// ------------------------------------------------------------------------
{
    bmqtst::TestHelper::printTestName("PRETTY MESSAGE TEST");

    // Simulate journal file
    const size_t                 k_NUM_RECORDS = 3;
    JournalFile::RecordsListType records(bmqtst::TestHelperUtil::allocator());
    bsl::vector<bmqt::MessageGUID> expectedGuids(
        bmqtst::TestHelperUtil::allocator());
    JournalFile journalFile(k_NUM_RECORDS,
                            bmqtst::TestHelperUtil::allocator());
    journalFile.addJournalRecordsWithOutstandingAndConfirmedMessages(
        &records,
        &expectedGuids,
        false);

    // Prepare MessageDetails
    bslma::ManagedPtr<MessageDetails>                details;
    bsl::list<JournalFile::NodeType>::const_iterator recordIter =
        records.begin();
    for (; recordIter != records.cend(); ++recordIter) {
        RecordType::Enum rtype = recordIter->first;
        if (rtype == RecordType::e_MESSAGE) {
            const MessageRecord& msg = *reinterpret_cast<const MessageRecord*>(
                recordIter->second.buffer());
            details.load(
                new (*bmqtst::TestHelperUtil::allocator())
                    MessageDetails(msg,
                                   msg.header().sequenceNumber(),
                                   recordOffset(msg),
                                   bsl::nullopt,
                                   bmqtst::TestHelperUtil::allocator()),
                bmqtst::TestHelperUtil::allocator());
        }
        else if (rtype == RecordType::e_CONFIRM) {
            const ConfirmRecord& conf =
                *reinterpret_cast<const ConfirmRecord*>(
                    recordIter->second.buffer());
            details->addConfirmRecord(conf,
                                      conf.header().sequenceNumber(),
                                      recordOffset(conf));
        }
        else if (rtype == RecordType::e_DELETION) {
            const DeletionRecord& del =
                *reinterpret_cast<const DeletionRecord*>(
                    recordIter->second.buffer());
            details->addDeleteRecord(del,
                                     del.header().sequenceNumber(),
                                     recordOffset(del));
        }
    }
    const bmqt::MessageGUID& guid =
        details->messageRecord().d_record.messageGUID();

    bmqu::MemOutStream resultStream(bmqtst::TestHelperUtil::allocator());
    bmqu::MemOutStream expectedStream(bmqtst::TestHelperUtil::allocator());

    {
        // Create printer
        bsl::shared_ptr<Printer> printer = createPrinter(
            Parameters::PrintMode::e_JSON_PRETTY,
            resultStream,
            bmqtst::TestHelperUtil::allocator());

        printer->printMessage(*details);

        // Prepare expected output
        expectedStream
            << "{\n"
            << "  \"Records\": [\n"
            << "    {\n"
            << "      \"RecordType\": \"MESSAGE\",\n"
            << "      \"Index\": \"1\",\n"
            << "      \"Offset\": \"44\",\n"
            << "      \"PrimaryLeaseId\": \"100\",\n"
            << "      \"SequenceNumber\": \"1\",\n"
            << "      \"Timestamp\": \"01JAN1970_00:01:40.000000\",\n"
            << "      \"Epoch\": \"100\",\n"
            << "      \"QueueKey\": \"6162636465\",\n"
            << "      \"FileKey\": \"3132333435\",\n"
            << "      \"RefCount\": \"1\",\n"
            << "      \"MsgOffsetDwords\": \"1\",\n"
            << "      \"GUID\": \"" << guid << "\",\n"
            << "      \"Crc32c\": \"1\"\n"
            << "    },\n"
            << "    {\n"
            << "      \"RecordType\": \"CONFIRM\",\n"
            << "      \"Index\": \"2\",\n"
            << "      \"Offset\": \"104\",\n"
            << "      \"PrimaryLeaseId\": \"100\",\n"
            << "      \"SequenceNumber\": \"2\",\n"
            << "      \"Timestamp\": \"01JAN1970_00:03:20.000000\",\n"
            << "      \"Epoch\": \"200\",\n"
            << "      \"QueueKey\": \"6162636465\",\n"
            << "      \"AppKey\": \"6170706964\",\n"
            << "      \"GUID\": \"" << guid << "\"\n"
            << "    },\n"
            << "    {\n"
            << "      \"RecordType\": \"DELETION\",\n"
            << "      \"Index\": \"3\",\n"
            << "      \"Offset\": \"164\",\n"
            << "      \"PrimaryLeaseId\": \"100\",\n"
            << "      \"SequenceNumber\": \"3\",\n"
            << "      \"Timestamp\": \"01JAN1970_00:05:00.000000\",\n"
            << "      \"Epoch\": \"300\",\n"
            << "      \"QueueKey\": \"6162636465\",\n"
            << "      \"DeletionFlag\": \"IMPLICIT_CONFIRM\",\n"
            << "      \"GUID\": \"" << guid << "\"\n"
            << "    }\n"
            << "  ]\n"
            << "}\n";
    }

    bdljsn::Json  json(bmqtst::TestHelperUtil::allocator());
    bdljsn::Error error(bmqtst::TestHelperUtil::allocator());
    const int rc = bdljsn::JsonUtil::read(&json, &error, resultStream.str());
    BMQTST_ASSERT_D(error, (rc == 0));
    BMQTST_ASSERT_EQ(expectedStream.str(), resultStream.str());
}

static void test11_jsonPrettyRecordsTest()
// ------------------------------------------------------------------------
// JSON PRETTY RECORDS TEST
//
// Concerns:
//   Exercise the output of the JsonPrettyPrinter.
//
// Testing:
//   JsonPrettyPrinter::printQueueOpRecord
//   JsonPrettyPrinter::printJournalOpRecord
// ------------------------------------------------------------------------
{
    bmqtst::TestHelper::printTestName("PRETTY RECORDS TEST");

    {
        // Test printQueueOpRecord

        // Simulate journal file
        JournalFile journalFile(1, bmqtst::TestHelperUtil::allocator());
        JournalFile::RecordBufferType buf = journalFile.makeQueueOpRecord(100,
                                                                          1);

        const QueueOpRecord& queueOpRecord =
            *reinterpret_cast<const QueueOpRecord*>(buf.buffer());
        RecordDetails<mqbs::QueueOpRecord> queueOpDetails(
            queueOpRecord,
            12345,
            56789,
            bmqtst::TestHelperUtil::allocator());

        bmqu::MemOutStream resultStream(bmqtst::TestHelperUtil::allocator());
        bmqu::MemOutStream expectedStream(bmqtst::TestHelperUtil::allocator());

        {
            // Create printer
            bsl::shared_ptr<Printer> printer = createPrinter(
                Parameters::PrintMode::e_JSON_PRETTY,
                resultStream,
                bmqtst::TestHelperUtil::allocator());

            printer->printQueueOpRecord(queueOpDetails);

            // Prepare expected output
            expectedStream
                << "{\n"
                << "  \"Records\": [\n"
                << "    {\n"
                << "      \"RecordType\": \"QUEUE_OP\",\n"
                << "      \"Index\": \"12345\",\n"
                << "      \"Offset\": \"56789\",\n"
                << "      \"PrimaryLeaseId\": \"100\",\n"
                << "      \"SequenceNumber\": \"1\",\n"
                << "      \"Timestamp\": \"01JAN1970_00:01:40.000000\",\n"
                << "      \"Epoch\": \"100\",\n"
                << "      \"QueueKey\": \"6162636465\",\n"
                << "      \"AppKey\": \"6170706964\",\n"
                << "      \"QueueOpType\": \"PURGE\"\n"
                << "    }\n"
                << "  ]\n"
                << "}\n";
        }
        bdljsn::Json  json(bmqtst::TestHelperUtil::allocator());
        bdljsn::Error error(bmqtst::TestHelperUtil::allocator());
        const int     rc = bdljsn::JsonUtil::read(&json,
                                              &error,
                                              resultStream.str());
        BMQTST_ASSERT_D(error, (rc == 0));
        BMQTST_ASSERT_EQ(expectedStream.str(), resultStream.str());
    }

    {
        // Test printJournalOpRecord

        // Simulate journal file
        JournalFile journalFile(1, bmqtst::TestHelperUtil::allocator());
        JournalFile::RecordBufferType buf =
            journalFile.makeJournalOpRecord(100, 1);

        const JournalOpRecord& journalOpRecord =
            *reinterpret_cast<const JournalOpRecord*>(buf.buffer());
        RecordDetails<mqbs::JournalOpRecord> journalOpDetails(
            journalOpRecord,
            12345,
            56789,
            bmqtst::TestHelperUtil::allocator());

        bmqu::MemOutStream resultStream(bmqtst::TestHelperUtil::allocator());
        bmqu::MemOutStream expectedStream(bmqtst::TestHelperUtil::allocator());
        {
            // Create printer
            bsl::shared_ptr<Printer> printer = createPrinter(
                Parameters::PrintMode::e_JSON_PRETTY,
                resultStream,
                bmqtst::TestHelperUtil::allocator());

            printer->printJournalOpRecord(journalOpDetails);

            // Prepare expected output
            expectedStream
                << "{\n"
                << "  \"Records\": [\n"
                << "    {\n"
                << "      \"RecordType\": \"JOURNAL_OP\",\n"
                << "      \"Index\": \"12345\",\n"
                << "      \"Offset\": \"56789\",\n"
                << "      \"PrimaryLeaseId\": \"100\",\n"
                << "      \"SequenceNumber\": \"1\",\n"
                << "      \"Timestamp\": \"01JAN1970_00:01:40.000000\",\n"
                << "      \"Epoch\": \"100\",\n"
                << "      \"JournalOpType\": \"SYNCPOINT\",\n"
                << "      \"SyncPointType\": \"REGULAR\",\n"
                << "      \"SyncPtPrimaryLeaseId\": \"121\",\n"
                << "      \"SyncPtSequenceNumber\": \"1234567\",\n"
                << "      \"PrimaryNodeId\": \"25\",\n"
                << "      \"DataFileOffsetDwords\": \"8800\"\n"
                << "    }\n"
                << "  ]\n"
                << "}\n";
        }
        bdljsn::Json  json(bmqtst::TestHelperUtil::allocator());
        bdljsn::Error error(bmqtst::TestHelperUtil::allocator());
        const int     rc = bdljsn::JsonUtil::read(&json,
                                              &error,
                                              resultStream.str());
        BMQTST_ASSERT_D(error, (rc == 0));
        BMQTST_ASSERT_EQ(expectedStream.str(), resultStream.str());
    }
}

void test12_jsonPrettyOffsetsTest()
// ------------------------------------------------------------------------
// JSON PRETTY OFFSETS TEST
//
// Concerns:
//   Exercise the output of the JsonPrettyPrinter.
//
// Testing:
//   JsonPrettyPrinter::printOffsetsNotFound
// ------------------------------------------------------------------------
{
    bmqtst::TestHelper::printTestName("PRETTY OFFSETS TEST");

    {
        // Test empty OffsetsVec

        bmqu::MemOutStream resultStream(bmqtst::TestHelperUtil::allocator());
        {
            // Create printer
            bsl::shared_ptr<Printer> printer = createPrinter(
                Parameters::PrintMode::e_JSON_PRETTY,
                resultStream,
                bmqtst::TestHelperUtil::allocator());
            printer->printOffsetsNotFound(
                OffsetsVec(bmqtst::TestHelperUtil::allocator()));
        }
        bdljsn::Json  json(bmqtst::TestHelperUtil::allocator());
        bdljsn::Error error(bmqtst::TestHelperUtil::allocator());
        const int     rc = bdljsn::JsonUtil::read(&json,
                                              &error,
                                              resultStream.str());
        BMQTST_ASSERT_D(error, (rc == 0));
        BMQTST_ASSERT_EQ(resultStream.str(),
                         "{\n  \"OffsetsNotFound\": [\n  ]\n}\n");
    }

    {
        // Test not empty OffsetsVec

        bmqu::MemOutStream resultStream(bmqtst::TestHelperUtil::allocator());
        bmqu::MemOutStream expectedStream(bmqtst::TestHelperUtil::allocator());
        {
            // Create printer
            bsl::shared_ptr<Printer> printer = createPrinter(
                Parameters::PrintMode::e_JSON_PRETTY,
                resultStream,
                bmqtst::TestHelperUtil::allocator());
            expectedStream << "{\n  \"OffsetsNotFound\": [";
            OffsetsVec vec(bmqtst::TestHelperUtil::allocator());
            for (bsls::Types::Int64 i = 0; i < 10; ++i) {
                vec.push_back(i);
                if (i != 0) {
                    expectedStream << ",";
                }
                expectedStream << "\n    " << i;
            }
            expectedStream << "\n  ]\n}\n";
            printer->printOffsetsNotFound(vec);
        }
        bdljsn::Json  json(bmqtst::TestHelperUtil::allocator());
        bdljsn::Error error(bmqtst::TestHelperUtil::allocator());
        const int     rc = bdljsn::JsonUtil::read(&json,
                                              &error,
                                              resultStream.str());
        BMQTST_ASSERT_D(error, (rc == 0));
        BMQTST_ASSERT_EQ(expectedStream.str(), resultStream.str());
    }
}

static void test13_jsonPrettyCompositesTest()
// ------------------------------------------------------------------------
// JSON PRETTY COMPOSITES TEST
//
// Concerns:
//   Exercise the output of the JsonPrettyPrinter.
//
// Testing:
//   JsonPrettyPrinter::printCompositesNotFound
// ------------------------------------------------------------------------
{
    bmqtst::TestHelper::printTestName("PRETTY COMPOSITES TEST");

    {
        // Test empty CompositesVec

        bmqu::MemOutStream resultStream(bmqtst::TestHelperUtil::allocator());
        {
            // Create printer
            bsl::shared_ptr<Printer> printer = createPrinter(
                Parameters::PrintMode::e_JSON_PRETTY,
                resultStream,
                bmqtst::TestHelperUtil::allocator());

            printer->printCompositesNotFound(
                CompositesVec(bmqtst::TestHelperUtil::allocator()));
        }
        bdljsn::Json  json(bmqtst::TestHelperUtil::allocator());
        bdljsn::Error error(bmqtst::TestHelperUtil::allocator());
        const int     rc = bdljsn::JsonUtil::read(&json,
                                              &error,
                                              resultStream.str());
        BMQTST_ASSERT_D(error, (rc == 0));
        BMQTST_ASSERT_EQ(resultStream.str(),
                         "{\n  \"SequenceNumbersNotFound\": [\n  ]\n}\n");
    }

    {
        // Test not empty CompositesVec

        bmqu::MemOutStream resultStream(bmqtst::TestHelperUtil::allocator());
        bmqu::MemOutStream expectedStream(bmqtst::TestHelperUtil::allocator());
        {
            bsl::shared_ptr<Printer> printer = createPrinter(
                Parameters::PrintMode::e_JSON_PRETTY,
                resultStream,
                bmqtst::TestHelperUtil::allocator());

            // Prepare expected output
            expectedStream << "{\n  \"SequenceNumbersNotFound\": [";

            CompositesVec vec(bmqtst::TestHelperUtil::allocator());
            for (unsigned int i = 1; i < 11; ++i) {
                vec.emplace_back(CompositeSequenceNumber(i, 2lu * i));
                if (i > 1) {
                    expectedStream << ",";
                }
                expectedStream << "\n    {\"leaseId\": \"" << i
                               << "\", \"sequenceNumber\": \"" << (2lu * i)
                               << "\"}";
            }
            expectedStream << "\n  ]\n}\n";
            printer->printCompositesNotFound(vec);
        }
        bdljsn::Json  json(bmqtst::TestHelperUtil::allocator());
        bdljsn::Error error(bmqtst::TestHelperUtil::allocator());
        const int     rc = bdljsn::JsonUtil::read(&json,
                                              &error,
                                              resultStream.str());
        BMQTST_ASSERT_D(error, (rc == 0));
        BMQTST_ASSERT_EQ(expectedStream.str(), resultStream.str());
    }
}

static void test14_jsonPrettyFooterTest()
// ------------------------------------------------------------------------
// JSON PRETTY FOOTER TEST
//
// Concerns:
//   Exercise the output of the JsonPrettyPrinter.
//
// Testing:
//   JsonPrettyPrinter::printFooter
// ------------------------------------------------------------------------
{
    bmqtst::TestHelper::printTestName("PRETTY FOOTER TEST");

    {
        bmqu::MemOutStream resultStream(bmqtst::TestHelperUtil::allocator());
        {
            // Create printer
            bsl::shared_ptr<Printer> printer = createPrinter(
                Parameters::PrintMode::e_JSON_PRETTY,
                resultStream,
                bmqtst::TestHelperUtil::allocator());

            Parameters::ProcessRecordTypes recordTypes;
            printer->printFooter(0u, 0ul, 0ul, recordTypes);
        }
        bdljsn::Json  json(bmqtst::TestHelperUtil::allocator());
        bdljsn::Error error(bmqtst::TestHelperUtil::allocator());
        const int     rc = bdljsn::JsonUtil::read(&json,
                                              &error,
                                              resultStream.str());
        BMQTST_ASSERT_D(error, (rc == 0));
        BMQTST_ASSERT_EQ(resultStream.str(), "{\n\n}\n");
    }

    {
        bmqu::MemOutStream resultStream(bmqtst::TestHelperUtil::allocator());
        bmqu::MemOutStream expectedStream(bmqtst::TestHelperUtil::allocator());
        {
            // Create printer
            bsl::shared_ptr<Printer> printer = createPrinter(
                Parameters::PrintMode::e_JSON_PRETTY,
                resultStream,
                bmqtst::TestHelperUtil::allocator());
            Parameters::ProcessRecordTypes recordTypes;
            recordTypes.d_message   = true;
            recordTypes.d_queueOp   = true;
            recordTypes.d_journalOp = true;
            printer->printFooter(0u, 0ul, 0ul, recordTypes);

            // Prepare expected output
            expectedStream << "{\n"
                           << "  \"TotalMessages\": \"0\",\n"
                           << "  \"QueueOpRecords\": \"0\",\n"
                           << "  \"JournalOpRecords\": \"0\"\n"
                           << "}\n";
        }
        bdljsn::Json  json(bmqtst::TestHelperUtil::allocator());
        bdljsn::Error error(bmqtst::TestHelperUtil::allocator());
        const int     rc = bdljsn::JsonUtil::read(&json,
                                              &error,
                                              resultStream.str());
        BMQTST_ASSERT_D(error, (rc == 0));
        BMQTST_ASSERT_EQ(expectedStream.str(), resultStream.str());
    }

    {
        bmqu::MemOutStream resultStream(bmqtst::TestHelperUtil::allocator());
        bmqu::MemOutStream expectedStream(bmqtst::TestHelperUtil::allocator());
        {
            // Create printer
            bsl::shared_ptr<Printer> printer = createPrinter(
                Parameters::PrintMode::e_JSON_PRETTY,
                resultStream,
                bmqtst::TestHelperUtil::allocator());

            Parameters::ProcessRecordTypes recordTypes;
            recordTypes.d_message   = true;
            recordTypes.d_queueOp   = true;
            recordTypes.d_journalOp = true;
            printer->printFooter(11u, 22ul, 33ul, recordTypes);

            // Prepare expected output
            expectedStream << "{\n"
                           << "  \"TotalMessages\": \"11\",\n"
                           << "  \"QueueOpRecords\": \"22\",\n"
                           << "  \"JournalOpRecords\": \"33\"\n"
                           << "}\n";
        }
        bdljsn::Json  json(bmqtst::TestHelperUtil::allocator());
        bdljsn::Error error(bmqtst::TestHelperUtil::allocator());
        const int     rc = bdljsn::JsonUtil::read(&json,
                                              &error,
                                              resultStream.str());
        BMQTST_ASSERT_D(error, (rc == 0));
        BMQTST_ASSERT_EQ(expectedStream.str(), resultStream.str());
    }
}

static void test15_jsonPrettyOutstandingTest()
// ------------------------------------------------------------------------
// JSON PRETTY OUTSTANDING TEST
//
// Concerns:
//   Exercise the output of the JsonPrettyPrinter.
//
// Testing:
//   JsonPrettyPrinter::printOutstandingRatio
// ------------------------------------------------------------------------
{
    bmqtst::TestHelper::printTestName("PRETTY OUTSTANDING TEST");

    bmqu::MemOutStream resultStream(bmqtst::TestHelperUtil::allocator());
    bmqu::MemOutStream expectedStream(bmqtst::TestHelperUtil::allocator());
    {
        // Create printer
        bsl::shared_ptr<Printer> printer = createPrinter(
            Parameters::PrintMode::e_JSON_PRETTY,
            resultStream,
            bmqtst::TestHelperUtil::allocator());
        printer->printOutstandingRatio(35, 7ul, 20ul);

        // Prepare expected output
        expectedStream << "{\n"
<<<<<<< HEAD
                       << "  \"OutstandingRatio\": \"35\"\n"
=======
                       << "  \"OutstandingRatio\": \"35\",\n"
                       << "  \"OutstandingMessages\": \"7\"\n"
>>>>>>> 142da16d
                       << "}\n";
    }
    bdljsn::Json  json(bmqtst::TestHelperUtil::allocator());
    bdljsn::Error error(bmqtst::TestHelperUtil::allocator());
    const int rc = bdljsn::JsonUtil::read(&json, &error, resultStream.str());
    BMQTST_ASSERT_D(error, (rc == 0));
    BMQTST_ASSERT_EQ(expectedStream.str(), resultStream.str());
}

static void test16_jsonPrettySummaryTest()
// ------------------------------------------------------------------------
// JSON PRETTY SUMMARY TEST
//
// Concerns:
//   Exercise the output of the JsonPrettyPrinter.
//
// Testing:
//   JsonPrettyPrinter::printMessageSummary
//   JsonPrettyPrinter::printQueueOpSummary
//   JsonPrettyPrinter::printJournalOpSummary
//   JsonPrettyPrinter::printRecordSummary
//   JsonPrettyPrinter::printJournalOpSummary
// ------------------------------------------------------------------------
{
    bmqtst::TestHelper::printTestName("PRETTY SUMMARY TEST");

    bmqtst::TestHelperUtil::ignoreCheckDefAlloc() = true;
    // Disable default allocator check for this test because
    // bdljsn::JsonUtil::read()
    // uses default allocator in the first two sub-tests.

    {
        // Test no message summary
        bmqu::MemOutStream resultStream(bmqtst::TestHelperUtil::allocator());
        bmqu::MemOutStream expectedStream(bmqtst::TestHelperUtil::allocator());
        // Prepare expected output
        expectedStream << "{\n"
                       << "  \"TotalMessagesNumber\": \"0\",\n"
                       << "  \"PartiallyConfirmedMessagesNumber\": \"1\",\n"
                       << "  \"ConfirmedMessagesNumber\": \"2\",\n"
                       << "  \"OutstandingMessagesNumber\": \"3\"\n"
                       << "}\n";
        {
            // Create printer
            bsl::shared_ptr<Printer> printer = createPrinter(
                Parameters::PrintMode::e_JSON_PRETTY,
                resultStream,
                bmqtst::TestHelperUtil::allocator());
            printer->printMessageSummary(0, 1, 2, 3);
        }
        bdljsn::Json  json(bmqtst::TestHelperUtil::allocator());
        bdljsn::Error error(bmqtst::TestHelperUtil::allocator());
        int rc = bdljsn::JsonUtil::read(&json, &error, resultStream.str());
        BMQTST_ASSERT_D(error, (rc == 0));
        BMQTST_ASSERT_EQ(expectedStream.str(), resultStream.str());
    }

    {
        // Test QueueOp summary
        bmqu::MemOutStream resultStream(bmqtst::TestHelperUtil::allocator());
        bmqu::MemOutStream expectedStream(bmqtst::TestHelperUtil::allocator());
        {
            // Create printer
            bsl::shared_ptr<Printer> printer = createPrinter(
                Parameters::PrintMode::e_JSON_PRETTY,
                resultStream,
                bmqtst::TestHelperUtil::allocator());

            // Prepare expected output
            expectedStream << "{\n"
                           << "  \"TotalQueueOperationsNumber\": \"123\",\n"
                           << "  \"PurgeOperationsNumber\": \"1\",\n"
                           << "  \"CreationOperationsNumber\": \"2\",\n"
                           << "  \"DeletionOperationsNumber\": \"3\",\n"
                           << "  \"AdditionOperationsNumber\": \"4\"\n"
                           << "}\n";
            QueueOpCountsVec vec(mqbs::QueueOpType::e_ADDITION + 1,
                                 0,
                                 bmqtst::TestHelperUtil::allocator());
            vec[mqbs::QueueOpType::e_PURGE]    = 1ul;
            vec[mqbs::QueueOpType::e_CREATION] = 2ul;
            vec[mqbs::QueueOpType::e_DELETION] = 3ul;
            vec[mqbs::QueueOpType::e_ADDITION] = 4ul;
            printer->printQueueOpSummary(123, vec);
        }
        bdljsn::Json  json(bmqtst::TestHelperUtil::allocator());
        bdljsn::Error error(bmqtst::TestHelperUtil::allocator());
        int rc = bdljsn::JsonUtil::read(&json, &error, resultStream.str());
        BMQTST_ASSERT_D(error, (rc == 0));
        BMQTST_ASSERT_EQ(expectedStream.str(), resultStream.str());
    }

    {
        // Test JournalOp summary
        bmqu::MemOutStream resultStream(bmqtst::TestHelperUtil::allocator());
        bmqu::MemOutStream expectedStream(bmqtst::TestHelperUtil::allocator());
        {
            // Create printer
            bsl::shared_ptr<Printer> printer = createPrinter(
                Parameters::PrintMode::e_JSON_PRETTY,
                resultStream,
                bmqtst::TestHelperUtil::allocator());

            // Prepare expected output
            expectedStream << "{\n  \"JournalOperationsNumber\": \"123\"\n}\n";
            printer->printJournalOpSummary(123u);
        }
        bdljsn::Json  json(bmqtst::TestHelperUtil::allocator());
        bdljsn::Error error(bmqtst::TestHelperUtil::allocator());
        int rc = bdljsn::JsonUtil::read(&json, &error, resultStream.str());
        BMQTST_ASSERT_D(error, (rc == 0));
        BMQTST_ASSERT_EQ(expectedStream.str(), resultStream.str());
    }

    {
        bmqu::MemOutStream resultStream(bmqtst::TestHelperUtil::allocator());
        bmqu::MemOutStream expectedStream(bmqtst::TestHelperUtil::allocator());
        {
            // Create printer
            bsl::shared_ptr<Printer> printer = createPrinter(
                Parameters::PrintMode::e_JSON_PRETTY,
                resultStream,
                bmqtst::TestHelperUtil::allocator());

            // Prepare expected output
            expectedStream
                << "{\n"
                << "  \"TotalRecordsNumber\": \"123\",\n"
                << "  \"PerQueueRecordsNumber\": [\n"
                << "    {\n"
                << "      \"Queue Key\": \"5175657565\",\n"
                << "      \"Queue URI\": \"QueueUri1\",\n"
                << "      \"Total Records\": \"12345\",\n"
                << "      \"Num Queue Op Records\": \"78\",\n"
                << "      \"Num Message Records\": \"12\",\n"
                << "      \"Num Confirm Records\": \"34\",\n"
                << "      \"Num Records Per App\": \"AppId2=99 AppId1=9 \",\n"
                << "      \"Num Delete Records\": \"56\"\n"
                << "    }\n"
                << "  ]\n"
                << "}\n";

            QueueDetailsMap map(bmqtst::TestHelperUtil::allocator());
            QueueDetails&   details =
                map.emplace(mqbu::StorageKey(
                                mqbu::StorageKey::BinaryRepresentation(),
                                "Queue1"),
                            QueueDetails(bmqtst::TestHelperUtil::allocator()))
                    .first->second;
            details.d_recordsNumber        = 12345;
            details.d_messageRecordsNumber = 12;
            details.d_confirmRecordsNumber = 34;
            details.d_deleteRecordsNumber  = 56;
            details.d_queueOpRecordsNumber = 78;
            details.d_queueUri             = "QueueUri1";
            QueueDetails::AppDetails& appDetails1 =
                details.d_appDetailsMap
                    .emplace(mqbu::StorageKey(
                                 mqbu::StorageKey::BinaryRepresentation(),
                                 "App1"),
                             QueueDetails::AppDetails())
                    .first->second;
            appDetails1.d_appId         = "AppId1";
            appDetails1.d_recordsNumber = 9;

            QueueDetails::AppDetails& appDetails2 =
                details.d_appDetailsMap
                    .emplace(mqbu::StorageKey(
                                 mqbu::StorageKey::BinaryRepresentation(),
                                 "App2"),
                             QueueDetails::AppDetails())
                    .first->second;
            appDetails2.d_appId         = "AppId2";
            appDetails2.d_recordsNumber = 99;

            printer->printRecordSummary(123, map);
        }
        bdljsn::Json  json(bmqtst::TestHelperUtil::allocator());
        bdljsn::Error error(bmqtst::TestHelperUtil::allocator());
        const int     rc = bdljsn::JsonUtil::read(&json,
                                              &error,
                                              resultStream.str());
        BMQTST_ASSERT_D(error, (rc == 0));
        BMQTST_ASSERT_EQ(expectedStream.str(), resultStream.str());
    }
}

static void test17_jsonLineGuidTest()
// ------------------------------------------------------------------------
// JSON LINE GUID TEST
//
// Concerns:
//   Exercise the output of the JsonLinePrinter.
//
// Testing:
//   JsonLinePrinter::printGuid
//   JsonLinePrinter::printGuidNotFound
//   JsonLinePrinter::printGuidsNotFound
// ------------------------------------------------------------------------
{
    bmqtst::TestHelper::printTestName("LINE GUID TEST");

    {
        // Test printGuid

        bmqt::MessageGUID guid;
        mqbu::MessageGUIDUtil::generateGUID(&guid);

        bmqu::MemOutStream resultStream(bmqtst::TestHelperUtil::allocator());
        bmqu::MemOutStream expectedStream(bmqtst::TestHelperUtil::allocator());

        {
            // Create printer
            bsl::shared_ptr<Printer> printer = createPrinter(
                Parameters::PrintMode::e_JSON_LINE,
                resultStream,
                bmqtst::TestHelperUtil::allocator());

            printer->printGuid(guid);

            // Prepare expected output
            expectedStream << "{\n"
                           << "  \"Records\": [\n"
                           << "    \"" << guid << "\"\n"
                           << "  ]\n"
                           << "}\n";
        }
        bdljsn::Json  json(bmqtst::TestHelperUtil::allocator());
        bdljsn::Error error(bmqtst::TestHelperUtil::allocator());
        const int     rc = bdljsn::JsonUtil::read(&json,
                                              &error,
                                              resultStream.str());
        BMQTST_ASSERT_D(error, (rc == 0));
        BMQTST_ASSERT_EQ(expectedStream.str(), resultStream.str());
    }

    {
        // Test printGuidNotFound

        bmqt::MessageGUID guid;
        mqbu::MessageGUIDUtil::generateGUID(&guid);

        bmqu::MemOutStream resultStream(bmqtst::TestHelperUtil::allocator());
        bmqu::MemOutStream expectedStream(bmqtst::TestHelperUtil::allocator());

        {
            // Create printer
            bsl::shared_ptr<Printer> printer = createPrinter(
                Parameters::PrintMode::e_JSON_LINE,
                resultStream,
                bmqtst::TestHelperUtil::allocator());

            printer->printGuidNotFound(guid);

            // Prepare expected output
            expectedStream << "{\n"
                           << "  \"Records\": [\n"
                           << "    {\"LogicError\" : \"guid " << guid
                           << " not found\"}\n"
                           << "  ]\n"
                           << "}\n";
        }
        bdljsn::Json  json(bmqtst::TestHelperUtil::allocator());
        bdljsn::Error error(bmqtst::TestHelperUtil::allocator());
        const int     rc = bdljsn::JsonUtil::read(&json,
                                              &error,
                                              resultStream.str());
        BMQTST_ASSERT_D(error, (rc == 0));
        BMQTST_ASSERT_EQ(expectedStream.str(), resultStream.str());
    }

    {
        // Test printGuid and printGuidNotFound in combination

        bmqt::MessageGUID guid1, guid2;
        mqbu::MessageGUIDUtil::generateGUID(&guid1);
        mqbu::MessageGUIDUtil::generateGUID(&guid2);

        bmqu::MemOutStream resultStream(bmqtst::TestHelperUtil::allocator());
        bmqu::MemOutStream expectedStream(bmqtst::TestHelperUtil::allocator());

        {
            // Create printer
            bsl::shared_ptr<Printer> printer = createPrinter(
                Parameters::PrintMode::e_JSON_LINE,
                resultStream,
                bmqtst::TestHelperUtil::allocator());

            printer->printGuid(guid1);
            printer->printGuidNotFound(guid2);

            // Prepare expected output
            expectedStream << "{\n"
                           << "  \"Records\": [\n"
                           << "    \"" << guid1 << "\",\n"
                           << "    {\"LogicError\" : \"guid " << guid2
                           << " not found\"}\n"
                           << "  ]\n"
                           << "}\n";
        }
        bdljsn::Json  json(bmqtst::TestHelperUtil::allocator());
        bdljsn::Error error(bmqtst::TestHelperUtil::allocator());
        const int     rc = bdljsn::JsonUtil::read(&json,
                                              &error,
                                              resultStream.str());
        BMQTST_ASSERT_D(error, (rc == 0));
        BMQTST_ASSERT_EQ(expectedStream.str(), resultStream.str());
    }

    // Test printGuidsNotFound

    {
        // Test empty GUIDs list
        bmqu::MemOutStream resultStream(bmqtst::TestHelperUtil::allocator());
        bmqu::MemOutStream expectedStream(bmqtst::TestHelperUtil::allocator());

        {
            // Create printer
            bsl::shared_ptr<Printer> printer = createPrinter(
                Parameters::PrintMode::e_JSON_LINE,
                resultStream,
                bmqtst::TestHelperUtil::allocator());

            // Prepare argument for the test and expected output
            bsl::list<bmqt::MessageGUID> guids(
                bmqtst::TestHelperUtil::allocator());

            printer->printGuidsNotFound(guids);

            // Prepare expected output
            expectedStream << "{\n  \"GuidsNotFound\": [\n  ]\n}\n";
        }
        bdljsn::Json  json(bmqtst::TestHelperUtil::allocator());
        bdljsn::Error error(bmqtst::TestHelperUtil::allocator());
        const int     rc = bdljsn::JsonUtil::read(&json,
                                              &error,
                                              resultStream.str());
        BMQTST_ASSERT_D(error, (rc == 0));
        BMQTST_ASSERT_EQ(expectedStream.str(), resultStream.str());
    }

    {
        // Test not empty GUIDs list
        bmqu::MemOutStream resultStream(bmqtst::TestHelperUtil::allocator());
        bmqu::MemOutStream expectedStream(bmqtst::TestHelperUtil::allocator());

        {
            // Create printer
            bsl::shared_ptr<Printer> printer = createPrinter(
                Parameters::PrintMode::e_JSON_LINE,
                resultStream,
                bmqtst::TestHelperUtil::allocator());

            // Prepare argument for the test and expected output
            bsl::list<bmqt::MessageGUID> guids(
                bmqtst::TestHelperUtil::allocator());

            expectedStream << "{\n  \"GuidsNotFound\": [\n";
            for (int i = 0; i < 10; ++i) {
                bmqt::MessageGUID guid;
                mqbu::MessageGUIDUtil::generateGUID(&guid);
                if (i != 0) {
                    expectedStream << ",\n";
                }
                expectedStream << "    \"" << guid << "\"";
                guids.push_back(guid);
            }
            expectedStream << "\n  ]\n}\n";

            printer->printGuidsNotFound(guids);
        }
        bdljsn::Json  json(bmqtst::TestHelperUtil::allocator());
        bdljsn::Error error(bmqtst::TestHelperUtil::allocator());
        const int     rc = bdljsn::JsonUtil::read(&json,
                                              &error,
                                              resultStream.str());
        BMQTST_ASSERT_D(error, (rc == 0));
        BMQTST_ASSERT_EQ(expectedStream.str(), resultStream.str());
    }
}

static void test18_jsonLineMessageTest()
// ------------------------------------------------------------------------
// JSON LINE MESSAGE TEST
//
// Concerns:
//   Exercise the output of the JsonLinePrinter.
//
// Testing:
//   JsonLinePrinter::printMessage
// ------------------------------------------------------------------------
{
    bmqtst::TestHelper::printTestName("LINE MESSAGE TEST");

    // Simulate journal file
    const size_t                 k_NUM_RECORDS = 3;
    JournalFile::RecordsListType records(bmqtst::TestHelperUtil::allocator());
    bsl::vector<bmqt::MessageGUID> expectedGuids(
        bmqtst::TestHelperUtil::allocator());
    JournalFile journalFile(k_NUM_RECORDS,
                            bmqtst::TestHelperUtil::allocator());
    journalFile.addJournalRecordsWithOutstandingAndConfirmedMessages(
        &records,
        &expectedGuids,
        false);

    // Prepare MessageDetails
    bslma::ManagedPtr<MessageDetails>                details;
    bsl::list<JournalFile::NodeType>::const_iterator recordIter =
        records.begin();
    for (; recordIter != records.cend(); ++recordIter) {
        RecordType::Enum rtype = recordIter->first;
        if (rtype == RecordType::e_MESSAGE) {
            const MessageRecord& msg = *reinterpret_cast<const MessageRecord*>(
                recordIter->second.buffer());
            details.load(
                new (*bmqtst::TestHelperUtil::allocator())
                    MessageDetails(msg,
                                   msg.header().sequenceNumber(),
                                   recordOffset(msg),
                                   bsl::nullopt,
                                   bmqtst::TestHelperUtil::allocator()),
                bmqtst::TestHelperUtil::allocator());
        }
        else if (rtype == RecordType::e_CONFIRM) {
            const ConfirmRecord& conf =
                *reinterpret_cast<const ConfirmRecord*>(
                    recordIter->second.buffer());
            details->addConfirmRecord(conf,
                                      conf.header().sequenceNumber(),
                                      recordOffset(conf));
        }
        else if (rtype == RecordType::e_DELETION) {
            const DeletionRecord& del =
                *reinterpret_cast<const DeletionRecord*>(
                    recordIter->second.buffer());
            details->addDeleteRecord(del,
                                     del.header().sequenceNumber(),
                                     recordOffset(del));
        }
    }
    const bmqt::MessageGUID& guid =
        details->messageRecord().d_record.messageGUID();

    bmqu::MemOutStream resultStream(bmqtst::TestHelperUtil::allocator());
    bmqu::MemOutStream expectedStream(bmqtst::TestHelperUtil::allocator());

    {
        // Create printer
        bsl::shared_ptr<Printer> printer = createPrinter(
            Parameters::PrintMode::e_JSON_LINE,
            resultStream,
            bmqtst::TestHelperUtil::allocator());

        printer->printMessage(*details);

        // Prepare expected output
        expectedStream
            << "{\n"
            << "  \"Records\": [\n"
            << "    {" << "\"RecordType\": \"MESSAGE\", "
            << "\"Index\": \"1\", " << "\"Offset\": \"44\", "
            << "\"PrimaryLeaseId\": \"100\", " << "\"SequenceNumber\": \"1\", "
            << "\"Timestamp\": \"01JAN1970_00:01:40.000000\", "
            << "\"Epoch\": \"100\", " << "\"QueueKey\": \"6162636465\", "
            << "\"FileKey\": \"3132333435\", " << "\"RefCount\": \"1\", "
            << "\"MsgOffsetDwords\": \"1\", " << "\"GUID\": \"" << guid
            << "\", " << "\"Crc32c\": \"1\"" << "},\n"
            << "    {" << "\"RecordType\": \"CONFIRM\", "
            << "\"Index\": \"2\", " << "\"Offset\": \"104\", "
            << "\"PrimaryLeaseId\": \"100\", " << "\"SequenceNumber\": \"2\", "
            << "\"Timestamp\": \"01JAN1970_00:03:20.000000\", "
            << "\"Epoch\": \"200\", " << "\"QueueKey\": \"6162636465\", "
            << "\"AppKey\": \"6170706964\", " << "\"GUID\": \"" << guid << "\""
            << "},\n"
            << "    {" << "\"RecordType\": \"DELETION\", "
            << "\"Index\": \"3\", " << "\"Offset\": \"164\", "
            << "\"PrimaryLeaseId\": \"100\", " << "\"SequenceNumber\": \"3\", "
            << "\"Timestamp\": \"01JAN1970_00:05:00.000000\", "
            << "\"Epoch\": \"300\", " << "\"QueueKey\": \"6162636465\", "
            << "\"DeletionFlag\": \"IMPLICIT_CONFIRM\", " << "\"GUID\": \""
            << guid << "\"" << "}\n"
            << "  ]\n"
            << "}\n";
    }

    bdljsn::Json  json(bmqtst::TestHelperUtil::allocator());
    bdljsn::Error error(bmqtst::TestHelperUtil::allocator());
    const int rc = bdljsn::JsonUtil::read(&json, &error, resultStream.str());
    BMQTST_ASSERT_D(error, (rc == 0));
    BMQTST_ASSERT_EQ(expectedStream.str(), resultStream.str());
}

static void test19_jsonLineRecordsTest()
// ------------------------------------------------------------------------
// JSON LINE RECORDS TEST
//
// Concerns:
//   Exercise the output of the JsonLinePrinter.
//
// Testing:
//   JsonLinePrinter::printQueueOpRecord
//   JsonLinePrinter::printJournalOpRecord
// ------------------------------------------------------------------------
{
    bmqtst::TestHelper::printTestName("LINE RECORDS TEST");

    {
        // Test printQueueOpRecord

        // Simulate journal file
        JournalFile journalFile(1, bmqtst::TestHelperUtil::allocator());
        JournalFile::RecordBufferType buf = journalFile.makeQueueOpRecord(100,
                                                                          1);

        const QueueOpRecord& queueOpRecord =
            *reinterpret_cast<const QueueOpRecord*>(buf.buffer());
        RecordDetails<mqbs::QueueOpRecord> queueOpDetails(
            queueOpRecord,
            12345,
            56789,
            bmqtst::TestHelperUtil::allocator());

        bmqu::MemOutStream resultStream(bmqtst::TestHelperUtil::allocator());
        bmqu::MemOutStream expectedStream(bmqtst::TestHelperUtil::allocator());

        {
            // Create printer
            bsl::shared_ptr<Printer> printer = createPrinter(
                Parameters::PrintMode::e_JSON_LINE,
                resultStream,
                bmqtst::TestHelperUtil::allocator());

            printer->printQueueOpRecord(queueOpDetails);

            // Prepare expected output
            expectedStream << "{\n"
                           << "  \"Records\": [\n"
                           << "    {" << "\"RecordType\": \"QUEUE_OP\", "
                           << "\"Index\": \"12345\", "
                           << "\"Offset\": \"56789\", "
                           << "\"PrimaryLeaseId\": \"100\", "
                           << "\"SequenceNumber\": \"1\", "
                           << "\"Timestamp\": \"01JAN1970_00:01:40.000000\", "
                           << "\"Epoch\": \"100\", "
                           << "\"QueueKey\": \"6162636465\", "
                           << "\"AppKey\": \"6170706964\", "
                           << "\"QueueOpType\": \"PURGE\"" << "}\n"
                           << "  ]\n"
                           << "}\n";
        }
        bdljsn::Json  json(bmqtst::TestHelperUtil::allocator());
        bdljsn::Error error(bmqtst::TestHelperUtil::allocator());
        const int     rc = bdljsn::JsonUtil::read(&json,
                                              &error,
                                              resultStream.str());
        BMQTST_ASSERT_D(error, (rc == 0));
        BMQTST_ASSERT_EQ(expectedStream.str(), resultStream.str());
    }

    {
        // Test printJournalOpRecord

        // Simulate journal file
        JournalFile journalFile(1, bmqtst::TestHelperUtil::allocator());
        JournalFile::RecordBufferType buf =
            journalFile.makeJournalOpRecord(100, 1);

        const JournalOpRecord& journalOpRecord =
            *reinterpret_cast<const JournalOpRecord*>(buf.buffer());
        RecordDetails<mqbs::JournalOpRecord> journalOpDetails(
            journalOpRecord,
            12345,
            56789,
            bmqtst::TestHelperUtil::allocator());

        bmqu::MemOutStream resultStream(bmqtst::TestHelperUtil::allocator());
        bmqu::MemOutStream expectedStream(bmqtst::TestHelperUtil::allocator());
        {
            // Create printer
            bsl::shared_ptr<Printer> printer = createPrinter(
                Parameters::PrintMode::e_JSON_LINE,
                resultStream,
                bmqtst::TestHelperUtil::allocator());

            printer->printJournalOpRecord(journalOpDetails);

            // Prepare expected output
            expectedStream << "{\n"
                           << "  \"Records\": [\n"
                           << "    {" << "\"RecordType\": \"JOURNAL_OP\", "
                           << "\"Index\": \"12345\", "
                           << "\"Offset\": \"56789\", "
                           << "\"PrimaryLeaseId\": \"100\", "
                           << "\"SequenceNumber\": \"1\", "
                           << "\"Timestamp\": \"01JAN1970_00:01:40.000000\", "
                           << "\"Epoch\": \"100\", "
                           << "\"JournalOpType\": \"SYNCPOINT\", "
                           << "\"SyncPointType\": \"REGULAR\", "
                           << "\"SyncPtPrimaryLeaseId\": \"121\", "
                           << "\"SyncPtSequenceNumber\": \"1234567\", "
                           << "\"PrimaryNodeId\": \"25\", "
                           << "\"DataFileOffsetDwords\": \"8800\"" << "}\n"
                           << "  ]\n"
                           << "}\n";
        }
        bdljsn::Json  json(bmqtst::TestHelperUtil::allocator());
        bdljsn::Error error(bmqtst::TestHelperUtil::allocator());
        const int     rc = bdljsn::JsonUtil::read(&json,
                                              &error,
                                              resultStream.str());
        BMQTST_ASSERT_D(error, (rc == 0));
        BMQTST_ASSERT_EQ(expectedStream.str(), resultStream.str());
    }
}

void test20_jsonLineOffsetsTest()
// ------------------------------------------------------------------------
// JSON LINE OFFSETS TEST
//
// Concerns:
//   Exercise the output of the JsonLinePrinter.
//
// Testing:
//   JsonLinePrinter::printOffsetsNotFound
// ------------------------------------------------------------------------
{
    bmqtst::TestHelper::printTestName("LINE OFFSETS TEST");

    {
        // Test empty OffsetsVec

        bmqu::MemOutStream resultStream(bmqtst::TestHelperUtil::allocator());
        {
            // Create printer
            bsl::shared_ptr<Printer> printer = createPrinter(
                Parameters::PrintMode::e_JSON_LINE,
                resultStream,
                bmqtst::TestHelperUtil::allocator());
            printer->printOffsetsNotFound(
                OffsetsVec(bmqtst::TestHelperUtil::allocator()));
        }
        bdljsn::Json  json(bmqtst::TestHelperUtil::allocator());
        bdljsn::Error error(bmqtst::TestHelperUtil::allocator());
        const int     rc = bdljsn::JsonUtil::read(&json,
                                              &error,
                                              resultStream.str());
        BMQTST_ASSERT_D(error, (rc == 0));
        BMQTST_ASSERT_EQ(resultStream.str(),
                         "{\n  \"OffsetsNotFound\": [\n  ]\n}\n");
    }

    {
        // Test not empty OffsetsVec

        bmqu::MemOutStream resultStream(bmqtst::TestHelperUtil::allocator());
        bmqu::MemOutStream expectedStream(bmqtst::TestHelperUtil::allocator());
        {
            // Create printer
            bsl::shared_ptr<Printer> printer = createPrinter(
                Parameters::PrintMode::e_JSON_LINE,
                resultStream,
                bmqtst::TestHelperUtil::allocator());
            expectedStream << "{\n  \"OffsetsNotFound\": [";
            OffsetsVec vec(bmqtst::TestHelperUtil::allocator());
            for (bsls::Types::Int64 i = 0; i < 10; ++i) {
                vec.push_back(i);
                if (i != 0) {
                    expectedStream << ",";
                }
                expectedStream << "\n    " << i;
            }
            expectedStream << "\n  ]\n}\n";
            printer->printOffsetsNotFound(vec);
        }
        bdljsn::Json  json(bmqtst::TestHelperUtil::allocator());
        bdljsn::Error error(bmqtst::TestHelperUtil::allocator());
        const int     rc = bdljsn::JsonUtil::read(&json,
                                              &error,
                                              resultStream.str());
        BMQTST_ASSERT_D(error, (rc == 0));
        BMQTST_ASSERT_EQ(expectedStream.str(), resultStream.str());
    }
}

static void test21_jsonLineCompositesTest()
// ------------------------------------------------------------------------
// JSON LINE COMPOSITES TEST
//
// Concerns:
//   Exercise the output of the JsonLinePrinter.
//
// Testing:
//   JsonLinePrinter::printCompositesNotFound
// ------------------------------------------------------------------------
{
    bmqtst::TestHelper::printTestName("LINE COMPOSITES TEST");

    {
        // Test empty CompositesVec

        bmqu::MemOutStream resultStream(bmqtst::TestHelperUtil::allocator());
        {
            // Create printer
            bsl::shared_ptr<Printer> printer = createPrinter(
                Parameters::PrintMode::e_JSON_LINE,
                resultStream,
                bmqtst::TestHelperUtil::allocator());

            printer->printCompositesNotFound(
                CompositesVec(bmqtst::TestHelperUtil::allocator()));
        }
        bdljsn::Json  json(bmqtst::TestHelperUtil::allocator());
        bdljsn::Error error(bmqtst::TestHelperUtil::allocator());
        const int     rc = bdljsn::JsonUtil::read(&json,
                                              &error,
                                              resultStream.str());
        BMQTST_ASSERT_D(error, (rc == 0));
        BMQTST_ASSERT_EQ(resultStream.str(),
                         "{\n  \"SequenceNumbersNotFound\": [\n  ]\n}\n");
    }

    {
        // Test not empty CompositesVec

        bmqu::MemOutStream resultStream(bmqtst::TestHelperUtil::allocator());
        bmqu::MemOutStream expectedStream(bmqtst::TestHelperUtil::allocator());
        {
            bsl::shared_ptr<Printer> printer = createPrinter(
                Parameters::PrintMode::e_JSON_LINE,
                resultStream,
                bmqtst::TestHelperUtil::allocator());

            // Prepare expected output
            expectedStream << "{\n  \"SequenceNumbersNotFound\": [";

            CompositesVec vec(bmqtst::TestHelperUtil::allocator());
            for (unsigned int i = 1; i < 11; ++i) {
                vec.emplace_back(CompositeSequenceNumber(i, 2lu * i));
                if (i > 1) {
                    expectedStream << ",";
                }
                expectedStream << "\n    {\"leaseId\": \"" << i
                               << "\", \"sequenceNumber\": \"" << (2lu * i)
                               << "\"}";
            }
            expectedStream << "\n  ]\n}\n";
            printer->printCompositesNotFound(vec);
        }
        bdljsn::Json  json(bmqtst::TestHelperUtil::allocator());
        bdljsn::Error error(bmqtst::TestHelperUtil::allocator());
        const int     rc = bdljsn::JsonUtil::read(&json,
                                              &error,
                                              resultStream.str());
        BMQTST_ASSERT_D(error, (rc == 0));
        BMQTST_ASSERT_EQ(expectedStream.str(), resultStream.str());
    }
}

static void test22_jsonLineFooterTest()
// ------------------------------------------------------------------------
// JSON LINE FOOTER TEST
//
// Concerns:
//   Exercise the output of the JsonLinePrinter.
//
// Testing:
//   JsonLinePrinter::printFooter
// ------------------------------------------------------------------------
{
    bmqtst::TestHelper::printTestName("LINE FOOTER TEST");

    {
        bmqu::MemOutStream resultStream(bmqtst::TestHelperUtil::allocator());
        {
            // Create printer
            bsl::shared_ptr<Printer> printer = createPrinter(
                Parameters::PrintMode::e_JSON_LINE,
                resultStream,
                bmqtst::TestHelperUtil::allocator());

            Parameters::ProcessRecordTypes recordTypes;
            printer->printFooter(0u, 0ul, 0ul, recordTypes);
        }
        bdljsn::Json  json(bmqtst::TestHelperUtil::allocator());
        bdljsn::Error error(bmqtst::TestHelperUtil::allocator());
        const int     rc = bdljsn::JsonUtil::read(&json,
                                              &error,
                                              resultStream.str());
        BMQTST_ASSERT_D(error, (rc == 0));
        BMQTST_ASSERT_EQ(resultStream.str(), "{\n\n}\n");
    }

    {
        bmqu::MemOutStream resultStream(bmqtst::TestHelperUtil::allocator());
        bmqu::MemOutStream expectedStream(bmqtst::TestHelperUtil::allocator());
        {
            // Create printer
            bsl::shared_ptr<Printer> printer = createPrinter(
                Parameters::PrintMode::e_JSON_LINE,
                resultStream,
                bmqtst::TestHelperUtil::allocator());
            Parameters::ProcessRecordTypes recordTypes;
            recordTypes.d_message   = true;
            recordTypes.d_queueOp   = true;
            recordTypes.d_journalOp = true;
            printer->printFooter(0u, 0ul, 0ul, recordTypes);

            // Prepare expected output
            expectedStream << "{\n"
                           << "  \"TotalMessages\": \"0\",\n"
                           << "  \"QueueOpRecords\": \"0\",\n"
                           << "  \"JournalOpRecords\": \"0\"\n"
                           << "}\n";
        }
        bdljsn::Json  json(bmqtst::TestHelperUtil::allocator());
        bdljsn::Error error(bmqtst::TestHelperUtil::allocator());
        const int     rc = bdljsn::JsonUtil::read(&json,
                                              &error,
                                              resultStream.str());
        BMQTST_ASSERT_D(error, (rc == 0));
        BMQTST_ASSERT_EQ(expectedStream.str(), resultStream.str());
    }

    {
        bmqu::MemOutStream resultStream(bmqtst::TestHelperUtil::allocator());
        bmqu::MemOutStream expectedStream(bmqtst::TestHelperUtil::allocator());
        {
            // Create printer
            bsl::shared_ptr<Printer> printer = createPrinter(
                Parameters::PrintMode::e_JSON_LINE,
                resultStream,
                bmqtst::TestHelperUtil::allocator());

            Parameters::ProcessRecordTypes recordTypes;
            recordTypes.d_message   = true;
            recordTypes.d_queueOp   = true;
            recordTypes.d_journalOp = true;
            printer->printFooter(11u, 22ul, 33ul, recordTypes);

            // Prepare expected output
            expectedStream << "{\n"
                           << "  \"TotalMessages\": \"11\",\n"
                           << "  \"QueueOpRecords\": \"22\",\n"
                           << "  \"JournalOpRecords\": \"33\"\n"
                           << "}\n";
        }
        bdljsn::Json  json(bmqtst::TestHelperUtil::allocator());
        bdljsn::Error error(bmqtst::TestHelperUtil::allocator());
        const int     rc = bdljsn::JsonUtil::read(&json,
                                              &error,
                                              resultStream.str());
        BMQTST_ASSERT_D(error, (rc == 0));
        BMQTST_ASSERT_EQ(expectedStream.str(), resultStream.str());
    }
}

static void test23_jsonLineOutstandingTest()
// ------------------------------------------------------------------------
// JSON LINE OUTSTANDING TEST
//
// Concerns:
//   Exercise the output of the JsonLinePrinter.
//
// Testing:
//   JsonLinePrinter::printOutstandingRatio
// ------------------------------------------------------------------------
{
    bmqtst::TestHelper::printTestName("LINE OUTSTANDING TEST");

    bmqu::MemOutStream resultStream(bmqtst::TestHelperUtil::allocator());
    bmqu::MemOutStream expectedStream(bmqtst::TestHelperUtil::allocator());
    {
        // Create printer
        bsl::shared_ptr<Printer> printer = createPrinter(
            Parameters::PrintMode::e_JSON_LINE,
            resultStream,
            bmqtst::TestHelperUtil::allocator());
        printer->printOutstandingRatio(35, 7ul, 20ul);

        // Prepare expected output
        expectedStream << "{\n"
<<<<<<< HEAD
                       << "  \"OutstandingRatio\": \"35\"\n"
=======
                       << "  \"OutstandingRatio\": \"35\",\n"
                       << "  \"OutstandingMessages\": \"7\"\n"
>>>>>>> 142da16d
                       << "}\n";
    }
    bdljsn::Json  json(bmqtst::TestHelperUtil::allocator());
    bdljsn::Error error(bmqtst::TestHelperUtil::allocator());
    const int rc = bdljsn::JsonUtil::read(&json, &error, resultStream.str());
    BMQTST_ASSERT_D(error, (rc == 0));
    BMQTST_ASSERT_EQ(expectedStream.str(), resultStream.str());
}

static void test24_jsonLineSummaryTest()
// ------------------------------------------------------------------------
// JSON LINE SUMMARY TEST
//
// Concerns:
//   Exercise the output of the JsonLinePrinter.
//
// Testing:
//   JsonLinePrinter::printMessageSummary
//   JsonLinePrinter::printQueueOpSummary
//   JsonLinePrinter::printJournalOpSummary
//   JsonLinePrinter::printRecordSummary
//   JsonLinePrinter::printJournalOpSummary
// ------------------------------------------------------------------------
{
    bmqtst::TestHelper::printTestName("LINE SUMMARY TEST");

    bmqtst::TestHelperUtil::ignoreCheckDefAlloc() = true;
    // Disable default allocator check for this test because
    // bdljsn::JsonUtil::read()
    // uses default allocator in the first two sub-tests.

    {
        // Test no message summary
        bmqu::MemOutStream resultStream(bmqtst::TestHelperUtil::allocator());
        bmqu::MemOutStream expectedStream(bmqtst::TestHelperUtil::allocator());
        // Prepare expected output
        expectedStream << "{\n"
                       << "  \"TotalMessagesNumber\": \"0\",\n"
                       << "  \"PartiallyConfirmedMessagesNumber\": \"1\",\n"
                       << "  \"ConfirmedMessagesNumber\": \"2\",\n"
                       << "  \"OutstandingMessagesNumber\": \"3\"\n"
                       << "}\n";
        {
            // Create printer
            bsl::shared_ptr<Printer> printer = createPrinter(
                Parameters::PrintMode::e_JSON_LINE,
                resultStream,
                bmqtst::TestHelperUtil::allocator());
            printer->printMessageSummary(0, 1, 2, 3);
        }
        bdljsn::Json  json(bmqtst::TestHelperUtil::allocator());
        bdljsn::Error error(bmqtst::TestHelperUtil::allocator());
        int rc = bdljsn::JsonUtil::read(&json, &error, resultStream.str());
        BMQTST_ASSERT_D(error, (rc == 0));
        BMQTST_ASSERT_EQ(expectedStream.str(), resultStream.str());
    }

    {
        // Test QueueOp summary
        bmqu::MemOutStream resultStream(bmqtst::TestHelperUtil::allocator());
        bmqu::MemOutStream expectedStream(bmqtst::TestHelperUtil::allocator());
        {
            // Create printer
            bsl::shared_ptr<Printer> printer = createPrinter(
                Parameters::PrintMode::e_JSON_LINE,
                resultStream,
                bmqtst::TestHelperUtil::allocator());

            // Prepare expected output
            expectedStream << "{\n"
                           << "  \"TotalQueueOperationsNumber\": \"123\",\n"
                           << "  \"PurgeOperationsNumber\": \"1\",\n"
                           << "  \"CreationOperationsNumber\": \"2\",\n"
                           << "  \"DeletionOperationsNumber\": \"3\",\n"
                           << "  \"AdditionOperationsNumber\": \"4\"\n"
                           << "}\n";
            QueueOpCountsVec vec(mqbs::QueueOpType::e_ADDITION + 1,
                                 0,
                                 bmqtst::TestHelperUtil::allocator());
            vec[mqbs::QueueOpType::e_PURGE]    = 1ul;
            vec[mqbs::QueueOpType::e_CREATION] = 2ul;
            vec[mqbs::QueueOpType::e_DELETION] = 3ul;
            vec[mqbs::QueueOpType::e_ADDITION] = 4ul;
            printer->printQueueOpSummary(123, vec);
        }
        bdljsn::Json  json(bmqtst::TestHelperUtil::allocator());
        bdljsn::Error error(bmqtst::TestHelperUtil::allocator());
        int rc = bdljsn::JsonUtil::read(&json, &error, resultStream.str());
        BMQTST_ASSERT_D(error, (rc == 0));
        BMQTST_ASSERT_EQ(expectedStream.str(), resultStream.str());
    }

    {
        // Test JournalOp summary
        bmqu::MemOutStream resultStream(bmqtst::TestHelperUtil::allocator());
        bmqu::MemOutStream expectedStream(bmqtst::TestHelperUtil::allocator());
        {
            // Create printer
            bsl::shared_ptr<Printer> printer = createPrinter(
                Parameters::PrintMode::e_JSON_LINE,
                resultStream,
                bmqtst::TestHelperUtil::allocator());

            // Prepare expected output
            expectedStream << "{\n  \"JournalOperationsNumber\": \"123\"\n}\n";
            printer->printJournalOpSummary(123u);
        }
        bdljsn::Json  json(bmqtst::TestHelperUtil::allocator());
        bdljsn::Error error(bmqtst::TestHelperUtil::allocator());
        int rc = bdljsn::JsonUtil::read(&json, &error, resultStream.str());
        BMQTST_ASSERT_D(error, (rc == 0));
        BMQTST_ASSERT_EQ(expectedStream.str(), resultStream.str());
    }

    {
        bmqu::MemOutStream resultStream(bmqtst::TestHelperUtil::allocator());
        bmqu::MemOutStream expectedStream(bmqtst::TestHelperUtil::allocator());
        {
            // Create printer
            bsl::shared_ptr<Printer> printer = createPrinter(
                Parameters::PrintMode::e_JSON_LINE,
                resultStream,
                bmqtst::TestHelperUtil::allocator());

            // Prepare expected output
            expectedStream
                << "{\n"
                << "  \"TotalRecordsNumber\": \"123\",\n"
                << "  \"PerQueueRecordsNumber\": [\n"
                << "    {" << "\"Queue Key\": \"5175657565\", "
                << "\"Queue URI\": \"QueueUri1\", "
                << "\"Total Records\": \"12345\", "
                << "\"Num Queue Op Records\": \"78\", "
                << "\"Num Message Records\": \"12\", "
                << "\"Num Confirm Records\": \"34\", "
                << "\"Num Records Per App\": \"AppId2=99 AppId1=9 \", "
                << "\"Num Delete Records\": \"56\"" << "}\n"
                << "  ]\n"
                << "}\n";

            QueueDetailsMap map(bmqtst::TestHelperUtil::allocator());
            QueueDetails&   details =
                map.emplace(mqbu::StorageKey(
                                mqbu::StorageKey::BinaryRepresentation(),
                                "Queue1"),
                            QueueDetails(bmqtst::TestHelperUtil::allocator()))
                    .first->second;
            details.d_recordsNumber        = 12345;
            details.d_messageRecordsNumber = 12;
            details.d_confirmRecordsNumber = 34;
            details.d_deleteRecordsNumber  = 56;
            details.d_queueOpRecordsNumber = 78;
            details.d_queueUri             = "QueueUri1";
            QueueDetails::AppDetails& appDetails1 =
                details.d_appDetailsMap
                    .emplace(mqbu::StorageKey(
                                 mqbu::StorageKey::BinaryRepresentation(),
                                 "App1"),
                             QueueDetails::AppDetails())
                    .first->second;
            appDetails1.d_appId         = "AppId1";
            appDetails1.d_recordsNumber = 9;

            QueueDetails::AppDetails& appDetails2 =
                details.d_appDetailsMap
                    .emplace(mqbu::StorageKey(
                                 mqbu::StorageKey::BinaryRepresentation(),
                                 "App2"),
                             QueueDetails::AppDetails())
                    .first->second;
            appDetails2.d_appId         = "AppId2";
            appDetails2.d_recordsNumber = 99;

            printer->printRecordSummary(123, map);
        }
        bdljsn::Json  json(bmqtst::TestHelperUtil::allocator());
        bdljsn::Error error(bmqtst::TestHelperUtil::allocator());
        const int     rc = bdljsn::JsonUtil::read(&json,
                                              &error,
                                              resultStream.str());
        BMQTST_ASSERT_D(error, (rc == 0));
        BMQTST_ASSERT_EQ(expectedStream.str(), resultStream.str());
    }
}

// ============================================================================
//                                 MAIN PROGRAM
// ----------------------------------------------------------------------------

int main(int argc, char* argv[])
{
    TEST_PROLOG(bmqtst::TestHelper::e_DEFAULT);

    switch (_testCase) {
    case 0:
    case 1: test1_humanReadableGuidTest(); break;
    case 2: test2_humanReadableMessageTest(); break;
    case 3: test3_humanReadableRecordsTest(); break;
    case 4: test4_humanReadableOffsetsTest(); break;
    case 5: test5_humanReadableCompositesTest(); break;
    case 6: test6_humanReadableFooterTest(); break;
    case 7: test7_humanReadableOutstandingTest(); break;
    case 8: test8_humanReadableSummaryTest(); break;
    case 9: test9_jsonPrettyGuidTest(); break;
    case 10: test10_jsonPrettyMessageTest(); break;
    case 11: test11_jsonPrettyRecordsTest(); break;
    case 12: test12_jsonPrettyOffsetsTest(); break;
    case 13: test13_jsonPrettyCompositesTest(); break;
    case 14: test14_jsonPrettyFooterTest(); break;
    case 15: test15_jsonPrettyOutstandingTest(); break;
    case 16: test16_jsonPrettySummaryTest(); break;
    case 17: test17_jsonLineGuidTest(); break;
    case 18: test18_jsonLineMessageTest(); break;
    case 19: test19_jsonLineRecordsTest(); break;
    case 20: test20_jsonLineOffsetsTest(); break;
    case 21: test21_jsonLineCompositesTest(); break;
    case 22: test22_jsonLineFooterTest(); break;
    case 23: test23_jsonLineOutstandingTest(); break;
    case 24: test24_jsonLineSummaryTest(); break;
    default: {
        cerr << "WARNING: CASE '" << _testCase << "' NOT FOUND." << endl;
        bmqtst::TestHelperUtil::testStatus() = -1;
    } break;
    }

    TEST_EPILOG(bmqtst::TestHelper::e_CHECK_DEF_GBL_ALLOC);
}<|MERGE_RESOLUTION|>--- conflicted
+++ resolved
@@ -1422,12 +1422,8 @@
 
         // Prepare expected output
         expectedStream << "{\n"
-<<<<<<< HEAD
-                       << "  \"OutstandingRatio\": \"35\"\n"
-=======
                        << "  \"OutstandingRatio\": \"35\",\n"
                        << "  \"OutstandingMessages\": \"7\"\n"
->>>>>>> 142da16d
                        << "}\n";
     }
     bdljsn::Json  json(bmqtst::TestHelperUtil::allocator());
@@ -2310,12 +2306,8 @@
 
         // Prepare expected output
         expectedStream << "{\n"
-<<<<<<< HEAD
-                       << "  \"OutstandingRatio\": \"35\"\n"
-=======
                        << "  \"OutstandingRatio\": \"35\",\n"
                        << "  \"OutstandingMessages\": \"7\"\n"
->>>>>>> 142da16d
                        << "}\n";
     }
     bdljsn::Json  json(bmqtst::TestHelperUtil::allocator());
