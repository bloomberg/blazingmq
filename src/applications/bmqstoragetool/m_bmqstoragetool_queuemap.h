--- conflicted
+++ resolved
@@ -86,11 +86,7 @@
     bsl::optional<mqbu::StorageKey> findKeyByUri(const bsl::string& uri) const;
 
     /// Return all queues info
-<<<<<<< HEAD
-    bsl::vector<bmqp_ctrlmsg::QueueInfo> queueInfos() const;
-=======
     QueueInfos queueInfos() const;
->>>>>>> 142da16d
 };
 
 }  // close package namespace
