--- conflicted
+++ resolved
@@ -65,7 +65,6 @@
             alloc);
     }
     else if (details) {
-        bsl::cout << "create SearchDetailResult\n";
         searchResult.reset(new (*alloc)
                                SearchDetailResult(printer,
                                                   params->d_processRecordTypes,
@@ -89,69 +88,6 @@
                            alloc);
     }
 
-<<<<<<< HEAD
-    // Create Decorator for specific search
-    if (!params->d_guid.empty()) {
-        // Search GUIDs
-        searchResult.reset(new (*alloc) SearchGuidDecorator(searchResult,
-                                                            params->d_guid,
-                                                            ostream,
-                                                            details,
-                                                            alloc),
-                           alloc);
-    }
-    else if (!params->d_seqNum.empty()) {
-        // Search composite sequence numbers
-        searchResult.reset(new (*alloc)
-                               SearchSequenceNumberDecorator(searchResult,
-                                                             params->d_seqNum,
-                                                             ostream,
-                                                             details,
-                                                             alloc),
-                           alloc);
-    }
-    else if (!params->d_offset.empty()) {
-        // Search offsets
-        searchResult.reset(new (*alloc) SearchOffsetDecorator(searchResult,
-                                                              params->d_offset,
-                                                              ostream,
-                                                              details,
-                                                              alloc),
-                           alloc);
-    }
-    else if (params->d_summary) {
-        // Summary
-        searchResult.reset(
-            new (*alloc) SummaryProcessor(ostream,
-                                          fileManager->journalFileIterator(),
-                                          fileManager->dataFileIterator(),
-                                          params->d_processRecordTypes,
-                                          params->d_queueMap,
-                                          params->d_minRecordsPerQueue,
-                                          alloc),
-            alloc);
-    }
-    else if (params->d_outstanding || params->d_confirmed) {
-        // Search outstanding or confirmed
-        searchResult.reset(
-            new (*alloc)
-                SearchOutstandingDecorator(searchResult, ostream, alloc),
-            alloc);
-    }
-    else if (params->d_partiallyConfirmed) {
-        // Search partially confirmed
-        searchResult.reset(new (*alloc)
-                               SearchPartiallyConfirmedDecorator(searchResult,
-                                                                 ostream,
-                                                                 alloc),
-                           alloc);
-    }
-    else {
-        // Drefault: search all
-        searchResult.reset(new (*alloc)
-                               SearchAllDecorator(searchResult, alloc),
-                           alloc);
-=======
     if (!params->d_summary) {
         // Create Decorator for specific search
         if (!params->d_guid.empty()) {
@@ -199,7 +135,6 @@
                                    SearchAllDecorator(searchResult, alloc),
                                alloc);
         }
->>>>>>> 62c82f72
     }
 
     // Add TimestampDecorator if 'timestampLt' is given.
