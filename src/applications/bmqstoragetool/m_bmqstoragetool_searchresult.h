--- conflicted
+++ resolved
@@ -51,11 +51,7 @@
 // a logic of search and output results.
 
 // bmqstoragetool
-<<<<<<< HEAD
 #include <m_bmqstoragetool_compositesequencenumber.h>
-=======
-#include "m_bmqstoragetool_compositesequencenumber.h"
->>>>>>> 1d84f1f6
 #include <m_bmqstoragetool_filters.h>
 #include <m_bmqstoragetool_messagedetails.h>
 #include <m_bmqstoragetool_parameters.h>
@@ -201,13 +197,10 @@
         bool                                  eraseDeleted     = false,
         bool                                  printOnDelete    = false,
         bslma::Allocator*                     allocator        = 0);
-<<<<<<< HEAD
-=======
 
     // ACCESSORS
 
     bslma::Allocator* allocator() const;
->>>>>>> 1d84f1f6
 
     // MANIPULATORS
 
@@ -454,15 +447,9 @@
 
     // ACCESSORS
 
-<<<<<<< HEAD
-    bool stop(const bsls::Types::Uint64 timestamp) const;
-    // Return 'true' if the specified 'timestamp' is greater than
-    // 'd_timestampLt' and internal cache is empty.
-=======
     /// Return 'true' if the specified 'timestamp' is greater than
     /// 'd_timestampLt' and internal cache is empty.
     bool stop(const bsls::Types::Uint64 timestamp) const;
->>>>>>> 1d84f1f6
 
   public:
     // CREATORS
@@ -503,16 +490,6 @@
 /// This class provides decorator to handle offsets.
 class SearchResultOffsetDecorator : public SearchResultDecorator {
   private:
-<<<<<<< HEAD
-    const bsls::Types::Uint64 d_offsetLt;
-    // Higher bound offset.
-
-    // ACCESSORS
-
-    bool stop(const bsls::Types::Uint64 offset) const;
-    // Return 'true' if the specified 'offset' is greater than
-    // 'd_offsetLt' and internal cache is empty.
-=======
     /// Higher bound offset.
     const bsls::Types::Uint64 d_offsetLt;
 
@@ -521,7 +498,6 @@
     /// Return 'true' if the specified 'offset' is greater than
     /// 'd_offsetLt' and internal cache is empty.
     bool stop(const bsls::Types::Uint64 offset) const;
->>>>>>> 1d84f1f6
 
   public:
     // CREATORS
@@ -561,16 +537,6 @@
 /// This class provides decorator to handle composite sequence numbers.
 class SearchResultSequenceNumberDecorator : public SearchResultDecorator {
   private:
-<<<<<<< HEAD
-    const CompositeSequenceNumber sequenceNumberLt;
-    // Higher bound sequence number.
-
-    // ACCESSORS
-
-    bool stop(const CompositeSequenceNumber& sequenceNumber) const;
-    // Return 'true' if the specified 'sequenceNumber' is greater than
-    // 'sequenceNumberLt' and internal cache is empty.
-=======
     /// Higher bound sequence number.
     const CompositeSequenceNumber sequenceNumberLt;
 
@@ -579,7 +545,6 @@
     /// Return 'true' if the specified 'sequenceNumber' is greater than
     /// 'sequenceNumberLt' and internal cache is empty.
     bool stop(const CompositeSequenceNumber& sequenceNumber) const;
->>>>>>> 1d84f1f6
 
   public:
     // CREATORS
@@ -793,21 +758,12 @@
 class SearchOffsetDecorator : public SearchResultDecorator {
   private:
     // PRIVATE DATA
-<<<<<<< HEAD
-    bsl::vector<bsls::Types::Int64> d_offsets;
-    // List of offsets to search for.
-    bsl::ostream& d_ostream;
-    // Reference to output stream.
-    bool d_withDetails;
-    // If 'true', output detailed result, output short one otherwise.
-=======
     /// List of offsets to search for.
     bsl::vector<bsls::Types::Int64> d_offsets;
     /// Reference to output stream.
     bsl::ostream& d_ostream;
     // If 'true', output detailed result, output short one otherwise.
     bool d_withDetails;
->>>>>>> 1d84f1f6
 
   public:
     // CREATORS
@@ -834,8 +790,6 @@
                                bsls::Types::Uint64         recordIndex,
                                bsls::Types::Uint64         recordOffset)
         BSLS_KEYWORD_OVERRIDE;
-<<<<<<< HEAD
-=======
     /// Process `queueOp` record with the specified `record`, `recordIndex`
     /// and `recordOffset`.
     bool processQueueOpRecord(const mqbs::QueueOpRecord& record,
@@ -848,7 +802,6 @@
                                 bsls::Types::Uint64          recordIndex,
                                 bsls::Types::Uint64          recordOffset)
         BSLS_KEYWORD_OVERRIDE;
->>>>>>> 1d84f1f6
     /// Output result of a search.
     void outputResult() BSLS_KEYWORD_OVERRIDE;
 };
@@ -895,8 +848,6 @@
                                bsls::Types::Uint64         recordIndex,
                                bsls::Types::Uint64         recordOffset)
         BSLS_KEYWORD_OVERRIDE;
-<<<<<<< HEAD
-=======
     /// Process `queueOp` record with the specified `record`, `recordIndex`
     /// and `recordOffset`.
     bool processQueueOpRecord(const mqbs::QueueOpRecord& record,
@@ -909,7 +860,6 @@
                                 bsls::Types::Uint64          recordIndex,
                                 bsls::Types::Uint64          recordOffset)
         BSLS_KEYWORD_OVERRIDE;
->>>>>>> 1d84f1f6
     /// Output result of a search.
     void outputResult() BSLS_KEYWORD_OVERRIDE;
 };
@@ -959,13 +909,8 @@
   public:
     // CREATORS
 
-<<<<<<< HEAD
     /// Constructor using the specified `ostream`, `journalFile_p`,
-    /// `dataFile_p`, `processRecordTypes` and `allocator`.
-=======
-    /// Constructor using the specified `component`, `journalFile_p`,
-    /// `dataFile_p` and `allocator`.
->>>>>>> 1d84f1f6
+    /// `dataFile_p` , `processRecordTypes` and `allocator`.
     explicit SummaryProcessor(
         bsl::ostream&                         ostream,
         mqbs::JournalFileIterator*            journalFile_p,
