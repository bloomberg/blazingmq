// Copyright 2014-2023 Bloomberg Finance L.P.
// SPDX-License-Identifier: Apache-2.0
//
// Licensed under the Apache License, Version 2.0 (the "License");
// you may not use this file except in compliance with the License.
// You may obtain a copy of the License at
//
//     http://www.apache.org/licenses/LICENSE-2.0
//
// Unless required by applicable law or agreed to in writing, software
// distributed under the License is distributed on an "AS IS" BASIS,
// WITHOUT WARRANTIES OR CONDITIONS OF ANY KIND, either express or implied.
// See the License for the specific language governing permissions and
// limitations under the License.

#ifndef INCLUDED_M_BMQSTORAGETOOL_SEARCHRESULT
#define INCLUDED_M_BMQSTORAGETOOL_SEARCHRESULT

//@PURPOSE: Provide a logic of search and output results.
//
//@CLASSES:
// m_bmqstoragetool::SearchResult: an interface for search processors.
// m_bmqstoragetool::SearchShortResult: provides logic to handle and output
//  short result (only GUIDs).
// m_bmqstoragetool::SearchDetailResult: provides
//  logic to handle and output detail result.
// m_bmqstoragetool::SearchResultDecorator: provides a base decorator for
//  search processor.
// m_bmqstoragetool::SearchResultTimestampDecorator:
//  provides decorator to handle timestamps.
// m_bmqstoragetool::SearchResultOffsetDecorator:
//  provides decorator to handle offsets.
// m_bmqstoragetool::SearchResultSequenceNumberDecorator:
//  provides decorator to handle composite sequence numbers.
// m_bmqstoragetool::SearchAllDecorator: provides decorator to handle all
//  messages.
// m_bmqstoragetool::SearchOutstandingDecorator: provides decorator
//  to handle outstanding or confirmed messages.
// m_bmqstoragetool::SearchPartiallyConfirmedDecorator: provides decorator to
//  handle partially confirmed messages.
// m_bmqstoragetool::SearchGuidDecorator:
//  provides decorator to handle search of given GUIDs.
// m_bmqstoragetool::SearchOffsetDecorator:
//  provides decorator to handle search of given offsets.
// m_bmqstoragetool::SearchSequenceNumberDecorator:
//  provides decorator to handle search of given composite sequence numbers.
// m_bmqstoragetool::SummaryProcessor: provides logic to collect summary of
//  journal file.
//
//@DESCRIPTION: 'SearchResult' interface and implementation classes provide
// a logic of search and output results.

// bmqstoragetool
#include "m_bmqstoragetool_compositesequencenumber.h"
#include <m_bmqstoragetool_filters.h>
#include <m_bmqstoragetool_messagedetails.h>
#include <m_bmqstoragetool_parameters.h>
#include <m_bmqstoragetool_payloaddumper.h>

// MQB
#include <mqbs_filestoreprotocolprinter.h>

// BDE
#include <bsl_iostream.h>
#include <bsl_list.h>
#include <bsl_unordered_map.h>
#include <bsl_unordered_set.h>
#include <bsl_vector.h>
#include <bsls_keyword.h>

namespace BloombergLP {
namespace m_bmqstoragetool {

// ==================
// class SearchResult
// ==================

/// This class provides an interface for search processors.
class SearchResult {
  protected:
    // PROTECTED TYPES

    typedef bsl::list<bmqt::MessageGUID> GuidsList;
    // List of message guids.
    typedef bsl::unordered_map<bmqt::MessageGUID, GuidsList::iterator>
        GuidsMap;
    // Hash map of message guids to iterators of GuidsList.

  public:
    // CREATORS

    /// Destructor
    virtual ~SearchResult();

    // MANIPULATORS

    /// Process `message` record with the specified `record`, `recordIndex` and
    /// `recordOffset`.
    virtual bool processMessageRecord(const mqbs::MessageRecord& record,
                                      bsls::Types::Uint64        recordIndex,
                                      bsls::Types::Uint64 recordOffset) = 0;
    /// Process `confirm` record with the specified `record`, `recordIndex` and
    /// `recordOffset`.
    virtual bool processConfirmRecord(const mqbs::ConfirmRecord& record,
                                      bsls::Types::Uint64        recordIndex,
                                      bsls::Types::Uint64 recordOffset) = 0;
    /// Process `deletion` record with the specified `record`, `recordIndex`
    /// and `recordOffset`.
    virtual bool processDeletionRecord(const mqbs::DeletionRecord& record,
                                       bsls::Types::Uint64         recordIndex,
                                       bsls::Types::Uint64 recordOffset) = 0;
    /// Process `queueOp` record with the specified `record`, `recordIndex`
    /// and `recordOffset`.
    virtual bool processQueueOpRecord(const mqbs::QueueOpRecord& record,
                                      bsls::Types::Uint64        recordIndex,
<<<<<<< HEAD
                                      bsls::Types::Uint64        recordOffset);
=======
                                      bsls::Types::Uint64 recordOffset) = 0;
>>>>>>> dec207d7
    /// Process `journalOp` record with the specified `record`, `recordIndex`
    /// and `recordOffset`.
    virtual bool processJournalOpRecord(const mqbs::JournalOpRecord& record,
                                        bsls::Types::Uint64 recordIndex,
<<<<<<< HEAD
                                        bsls::Types::Uint64 recordOffset);

    /// Process `other` record with the specified `record`, `recordIndex`
    /// and `recordOffset`.
    virtual bool processOtherRecord(mqbs::RecordType::Enum recordType);
=======
                                        bsls::Types::Uint64 recordOffset) = 0;
>>>>>>> dec207d7
    /// Output result of a search.
    virtual void outputResult() = 0;
    /// Output result of a search filtered by the specified GUIDs filter.
    virtual void outputResult(const GuidsList& guidFilter) = 0;

    /// Return `false` if all required data is processed, e.g. all given GUIDs
    /// are output and search could be stopped. Return `true` to indicate that
    /// there is incomplete data.
    virtual bool hasCache() const { return false; }
};

// =======================
// class SearchShortResult
// =======================

/// This class provides logic to handle and output short result (message
/// GUIDs).
class SearchShortResult : public SearchResult {
  private:
    // PRIVATE TYPES

    typedef bsl::pair<bmqt::MessageGUID, bsls::Types::Uint64> GuidData;
    // Pair that represents guid short result.
    typedef bsl::list<GuidData> GuidDataList;
    // List iterator for guid short result.
    typedef bsl::list<GuidData>::iterator GuidDataListIt;
    // List iterator for guid short result.
    typedef bsl::unordered_map<bmqt::MessageGUID, GuidDataListIt> GuidDataMap;
    // Hash map of message guids to iterators pointing to coresponding GuidData
    // objects in a list.

    // PRIVATE DATA

    bsl::ostream& d_ostream;
    // Reference to output stream.
    Parameters::ProcessRecordTypes d_processRecordTypes;
    // Record types to process
    const bslma::ManagedPtr<PayloadDumper> d_payloadDumper;
    // Pointer to 'PayloadDumper' instance.
    const bool d_printImmediately;
    // If 'true', print message guid as soon as it is received (usually when
    // 'message' record received) to save memory. If 'false', message guid
    // remains stored in guid list for further processing.
    const bool d_eraseDeleted;
    // If 'true', erase data from guid list when 'deleted' record is received
    // to save memory. If 'false', message data remains stored in guid list for
    // further processing.
    const bool d_printOnDelete;
    // If 'true', print message guid when 'deleted' record is received.
    bsls::Types::Uint64 d_printedMessagesCount;
    // Counter of already output (printed) messages.
    bsls::Types::Uint64 d_printedQueueOpCount;
    // Counter of already output (printed) QueueOp records.
    bsls::Types::Uint64 d_printedJournalOpCount;
    // Counter of already output (printed) JournalOp records.
    GuidDataMap d_guidMap;
    // Map to store guid and list iterator, for fast searching by guid.
    bsl::list<GuidData> d_guidList;
    // List to store ordered guid data to preserve messages order for output.

    // PRIVATE MANIPULATORS

    void outputGuidData(const GuidData& guidData);
    // Output result in short format (only GUIDs).

  public:
    // CREATORS

    /// Constructor using the specified `ostream`, `payloadDumper`,
    /// `printImmediately`, `eraseDeleted`, `printOnDelete` and `allocator`.
    explicit SearchShortResult(
        bsl::ostream&                         ostream,
        const Parameters::ProcessRecordTypes& processRecordTypes,
        bslma::ManagedPtr<PayloadDumper>&     payloadDumper,
        bool                                  printImmediately = true,
        bool                                  eraseDeleted     = false,
        bool                                  printOnDelete    = false,
        bslma::Allocator*                     allocator        = 0);

    // ACCESSORS

    bslma::Allocator* allocator() const;

    // MANIPULATORS

    /// Process `message` record with the specified `record`, `recordIndex` and
    /// `recordOffset`.
    bool processMessageRecord(const mqbs::MessageRecord& record,
                              bsls::Types::Uint64        recordIndex,
                              bsls::Types::Uint64        recordOffset)
        BSLS_KEYWORD_OVERRIDE;
    /// Process `confirm` record with the specified `record`, `recordIndex` and
    /// `recordOffset`.
    bool processConfirmRecord(const mqbs::ConfirmRecord& record,
                              bsls::Types::Uint64        recordIndex,
                              bsls::Types::Uint64        recordOffset)
        BSLS_KEYWORD_OVERRIDE;
    /// Process `deletion` record with the specified `record`, `recordIndex`
    /// and `recordOffset`.
    bool processDeletionRecord(const mqbs::DeletionRecord& record,
                               bsls::Types::Uint64         recordIndex,
                               bsls::Types::Uint64         recordOffset)
        BSLS_KEYWORD_OVERRIDE;
    /// Process `queueOp` record with the specified `record`, `recordIndex`
    /// and `recordOffset`.
    bool processQueueOpRecord(const mqbs::QueueOpRecord& record,
                              bsls::Types::Uint64        recordIndex,
                              bsls::Types::Uint64        recordOffset)
        BSLS_KEYWORD_OVERRIDE;
    /// Process `journalOp` record with the specified `record`, `recordIndex`
    /// and `recordOffset`.
    bool processJournalOpRecord(const mqbs::JournalOpRecord& record,
                                bsls::Types::Uint64          recordIndex,
                                bsls::Types::Uint64          recordOffset)
        BSLS_KEYWORD_OVERRIDE;
    /// Output result of a search.
    void outputResult() BSLS_KEYWORD_OVERRIDE;
    /// Output result of a search filtered by the specified GUIDs filter.
    void outputResult(const GuidsList& guidFilter) BSLS_KEYWORD_OVERRIDE;

    // ACCESSORS

    /// Return 'false' if all required data is processed, e.g. all given GUIDs
    /// are output and search could be stopped. Return 'true' to indicate that
    /// there is incomplete data.
    bool hasCache() const BSLS_KEYWORD_OVERRIDE;
};

// ========================
// class SearchDetailResult
// ========================

/// This class provides logic to handle and output detail result.
class SearchDetailResult : public SearchResult {
  private:
    // PRIVATE TYPES

    typedef bsl::list<MessageDetails> DetailsList;
    // List of message details.
    typedef bsl::unordered_map<bmqt::MessageGUID, DetailsList::iterator>
        DetailsMap;
    // Hash map of message guids to message details.

    // PRIVATE DATA

    bsl::ostream& d_ostream;
    // Reference to output stream.
    Parameters::ProcessRecordTypes d_processRecordTypes;
    // Record types to process
    const QueueMap& d_queueMap;
    // Reference to 'QueueMap' instance.
    const bslma::ManagedPtr<PayloadDumper> d_payloadDumper;
    // Pointer to 'PayloadDumper' instance.
    const bool d_printImmediately;
    // If true, print message details as soon as it is complete (usually when
    // 'deleted' record received) to save memory. If false, message data
    // remains stored in MessagesDetails for further processing.
    const bool d_eraseDeleted;
    // If true, erase data from MessagesDetails when 'deleted' record is
    // received to save memory. If false, message data remains stored in
    // MessagesDetails for further processing.
    const bool d_cleanUnprinted;
    // If true, clean remaining data in MessagesDetails before printing final
    // result.
    bsls::Types::Uint64 d_printedMessagesCount;
    // Printed messages count.
    bsls::Types::Uint64 d_printedQueueOpCount;
    // Printed QueueOp records count.
    bsls::Types::Uint64 d_printedJournalOpCount;
    // Printed JournalOp records count.
    DetailsList d_messageDetailsList;
    // List of message details to preserve messages order for output.
    DetailsMap d_messageDetailsMap;
    // Hash map of message guids to message details for fast access.

    bslma::Allocator* d_allocator_p;
    // Allocator used inside the class.

    // PRIVATE MANIPULATORS

    void addMessageDetails(const mqbs::MessageRecord& record,
                           bsls::Types::Uint64        recordIndex,
                           bsls::Types::Uint64        recordOffset);
    // Add message details into internal storage with the specified 'record',
    // 'recordIndex' and 'recordOffset'.
    void deleteMessageDetails(DetailsMap::iterator iterator);
    // Delete message details into internal storage with the specified
    // 'iterator'.
    void outputMessageDetails(const MessageDetails& messageDetails);
    // Output message details with the specified 'messageDetails'.

  public:
    // CREATORS

    /// Constructor using the specified `ostream`, `queueMap`, `payloadDumper`,
    /// `printImmediately`, `eraseDeleted`, `cleanUnprinted` and `allocator`.
    SearchDetailResult(
        bsl::ostream&                         ostream,
        const Parameters::ProcessRecordTypes& processRecordTypes,
        const QueueMap&                       queueMap,
        bslma::ManagedPtr<PayloadDumper>&     payloadDumper,
        bool                                  printImmediately = true,
        bool                                  eraseDeleted     = true,
        bool                                  cleanUnprinted   = false,
        bslma::Allocator*                     allocator        = 0);

    // MANIPULATORS

    /// Process `message` record with the specified `record`, `recordIndex` and
    /// `recordOffset`.
    bool processMessageRecord(const mqbs::MessageRecord& record,
                              bsls::Types::Uint64        recordIndex,
                              bsls::Types::Uint64        recordOffset)
        BSLS_KEYWORD_OVERRIDE;
    /// Process `confirm` record with the specified `record`, `recordIndex` and
    /// `recordOffset`.
    bool processConfirmRecord(const mqbs::ConfirmRecord& record,
                              bsls::Types::Uint64        recordIndex,
                              bsls::Types::Uint64        recordOffset)
        BSLS_KEYWORD_OVERRIDE;
    /// Process `deletion` record with the specified `record`, `recordIndex`
    /// and `recordOffset`.
    bool processDeletionRecord(const mqbs::DeletionRecord& record,
                               bsls::Types::Uint64         recordIndex,
                               bsls::Types::Uint64         recordOffset)
        BSLS_KEYWORD_OVERRIDE;
    /// Process `queueOp` record with the specified `record`, `recordIndex`
    /// and `recordOffset`.
    bool processQueueOpRecord(const mqbs::QueueOpRecord& record,
                              bsls::Types::Uint64        recordIndex,
                              bsls::Types::Uint64        recordOffset)
        BSLS_KEYWORD_OVERRIDE;
    /// Process `journalOp` record with the specified `record`, `recordIndex`
    /// and `recordOffset`.
    bool processJournalOpRecord(const mqbs::JournalOpRecord& record,
                                bsls::Types::Uint64          recordIndex,
                                bsls::Types::Uint64          recordOffset)
        BSLS_KEYWORD_OVERRIDE;
    /// Output result of a search.
    void outputResult() BSLS_KEYWORD_OVERRIDE;
    /// Output result of a search filtered by the specified GUIDs filter.
    void outputResult(const GuidsList& guidFilter) BSLS_KEYWORD_OVERRIDE;

    // ACCESSORS

    /// Return 'false' if all required data is processed, e.g. all given GUIDs
    /// are output and search could be stopped. Return 'true' to indicate that
    /// there is incomplete data.
    bool hasCache() const BSLS_KEYWORD_OVERRIDE;
};

// ===========================
// class SearchResultDecorator
// ===========================

/// This class provides a base decorator that handles
/// given `component`.
class SearchResultDecorator : public SearchResult {
  protected:
    bsl::shared_ptr<SearchResult> d_searchResult;
    // Pointer to object that is decorated.
    bslma::Allocator* d_allocator_p;
    // Pointer to allocator that is used inside the class.

  public:
    // CREATORS

    /// Constructor using the specified `component` and `allocator`.
    SearchResultDecorator(const bsl::shared_ptr<SearchResult>& component,
                          bslma::Allocator*                    allocator);

    // MANIPULATORS

    /// Process `message` record with the specified `record`, `recordIndex` and
    /// `recordOffset`.
    bool processMessageRecord(const mqbs::MessageRecord& record,
                              bsls::Types::Uint64        recordIndex,
                              bsls::Types::Uint64        recordOffset)
        BSLS_KEYWORD_OVERRIDE;
    /// Process `confirm` record with the specified `record`, `recordIndex` and
    /// `recordOffset`.
    bool processConfirmRecord(const mqbs::ConfirmRecord& record,
                              bsls::Types::Uint64        recordIndex,
                              bsls::Types::Uint64        recordOffset)
        BSLS_KEYWORD_OVERRIDE;
    /// Process `deletion` record with the specified `record`, `recordIndex`
    /// and `recordOffset`.
    bool processDeletionRecord(const mqbs::DeletionRecord& record,
                               bsls::Types::Uint64         recordIndex,
                               bsls::Types::Uint64         recordOffset)
        BSLS_KEYWORD_OVERRIDE;
    /// Process `queueOp` record with the specified `record`, `recordIndex`
    /// and `recordOffset`.
    bool processQueueOpRecord(const mqbs::QueueOpRecord& record,
                              bsls::Types::Uint64        recordIndex,
                              bsls::Types::Uint64        recordOffset)
        BSLS_KEYWORD_OVERRIDE;
    /// Process `journalOp` record with the specified `record`, `recordIndex`
    /// and `recordOffset`.
    bool processJournalOpRecord(const mqbs::JournalOpRecord& record,
                                bsls::Types::Uint64          recordIndex,
                                bsls::Types::Uint64          recordOffset)
        BSLS_KEYWORD_OVERRIDE;
    /// Output result of a search.
    void outputResult() BSLS_KEYWORD_OVERRIDE;
    /// Output result of a search filtered by the specified GUIDs filter.
    void outputResult(const GuidsList& guidFilter) BSLS_KEYWORD_OVERRIDE;

    // ACCESSORS

    /// Return 'false' if all required data is processed, e.g. all given GUIDs
    /// are output and search could be stopped. Return 'true' to indicate that
    /// there is incomplete data.
    bool hasCache() const BSLS_KEYWORD_OVERRIDE;
};

// ====================================
// class SearchResultTimestampDecorator
// ====================================

/// This class provides decorator to handle timestamps.
class SearchResultTimestampDecorator : public SearchResultDecorator {
  private:
    const bsls::Types::Uint64 d_timestampLt;
    // Higher bound timestamp.

    // ACCESSORS

    /// Return 'true' if the specified 'timestamp' is greater than
    /// 'd_timestampLt' and internal cache is empty.
    bool stop(const bsls::Types::Uint64 timestamp) const;

  public:
    // CREATORS

    /// Constructor using the specified `component`, `timestampLt` and
    /// `allocator`.
    SearchResultTimestampDecorator(
        const bsl::shared_ptr<SearchResult>& component,
        const bsls::Types::Uint64            timestampLt,
        bslma::Allocator*                    allocator);

    // MANIPULATORS

    /// Process `message` record with the specified `record`, `recordIndex` and
    /// `recordOffset`.
    bool processMessageRecord(const mqbs::MessageRecord& record,
                              bsls::Types::Uint64        recordIndex,
                              bsls::Types::Uint64        recordOffset)
        BSLS_KEYWORD_OVERRIDE;
    /// Process `confirm` record with the specified `record`, `recordIndex` and
    /// `recordOffset`.
    bool processConfirmRecord(const mqbs::ConfirmRecord& record,
                              bsls::Types::Uint64        recordIndex,
                              bsls::Types::Uint64        recordOffset)
        BSLS_KEYWORD_OVERRIDE;
    /// Process `deletion` record with the specified `record`, `recordIndex`
    /// and `recordOffset`.
    bool processDeletionRecord(const mqbs::DeletionRecord& record,
                               bsls::Types::Uint64         recordIndex,
                               bsls::Types::Uint64         recordOffset)
        BSLS_KEYWORD_OVERRIDE;
};

// =================================
// class SearchResultOffsetDecorator
// =================================

/// This class provides decorator to handle offsets.
class SearchResultOffsetDecorator : public SearchResultDecorator {
  private:
    /// Higher bound offset.
    const bsls::Types::Uint64 d_offsetLt;

    // ACCESSORS

    /// Return 'true' if the specified 'offset' is greater than
    /// 'd_offsetLt' and internal cache is empty.
    bool stop(const bsls::Types::Uint64 offset) const;

  public:
    // CREATORS

    /// Constructor using the specified `component`, `offsetLt` and
    /// `allocator`.
    SearchResultOffsetDecorator(const bsl::shared_ptr<SearchResult>& component,
                                const bsls::Types::Uint64            offsetLt,
                                bslma::Allocator* allocator);

    // MANIPULATORS

    /// Process `message` record with the specified `record`, `recordIndex` and
    /// `recordOffset`.
    bool processMessageRecord(const mqbs::MessageRecord& record,
                              bsls::Types::Uint64        recordIndex,
                              bsls::Types::Uint64        recordOffset)
        BSLS_KEYWORD_OVERRIDE;
    /// Process `confirm` record with the specified `record`, `recordIndex` and
    /// `recordOffset`.
    bool processConfirmRecord(const mqbs::ConfirmRecord& record,
                              bsls::Types::Uint64        recordIndex,
                              bsls::Types::Uint64        recordOffset)
        BSLS_KEYWORD_OVERRIDE;
    /// Process `deletion` record with the specified `record`, `recordIndex`
    /// and `recordOffset`.
    bool processDeletionRecord(const mqbs::DeletionRecord& record,
                               bsls::Types::Uint64         recordIndex,
                               bsls::Types::Uint64         recordOffset)
        BSLS_KEYWORD_OVERRIDE;
};

// =========================================
// class SearchResultSequenceNumberDecorator
// =========================================

/// This class provides decorator to handle composite sequence numbers.
class SearchResultSequenceNumberDecorator : public SearchResultDecorator {
  private:
    /// Higher bound sequence number.
    const CompositeSequenceNumber sequenceNumberLt;

    // ACCESSORS

    /// Return 'true' if the specified 'sequenceNumber' is greater than
    /// 'sequenceNumberLt' and internal cache is empty.
    bool stop(const CompositeSequenceNumber& sequenceNumber) const;

  public:
    // CREATORS

    /// Constructor using the specified `component`, `seqNumberLt` and
    /// `allocator`.
    SearchResultSequenceNumberDecorator(
        const bsl::shared_ptr<SearchResult>& component,
        const CompositeSequenceNumber&       seqNumberLt,
        bslma::Allocator*                    allocator);

    // MANIPULATORS

    /// Process `message` record with the specified `record`, `recordIndex` and
    /// `recordOffset`.
    bool processMessageRecord(const mqbs::MessageRecord& record,
                              bsls::Types::Uint64        recordIndex,
                              bsls::Types::Uint64        recordOffset)
        BSLS_KEYWORD_OVERRIDE;
    /// Process `confirm` record with the specified `record`, `recordIndex` and
    /// `recordOffset`.
    bool processConfirmRecord(const mqbs::ConfirmRecord& record,
                              bsls::Types::Uint64        recordIndex,
                              bsls::Types::Uint64        recordOffset)
        BSLS_KEYWORD_OVERRIDE;
    /// Process `deletion` record with the specified `record`, `recordIndex`
    /// and `recordOffset`.
    bool processDeletionRecord(const mqbs::DeletionRecord& record,
                               bsls::Types::Uint64         recordIndex,
                               bsls::Types::Uint64         recordOffset)
        BSLS_KEYWORD_OVERRIDE;
};

// ========================
// class SearchAllDecorator
// ========================

/// This class provides decorator to handle all found messages.
class SearchAllDecorator : public SearchResultDecorator {
  public:
    // CREATORS

    /// Constructor using the specified `component` and `allocator`.
    SearchAllDecorator(const bsl::shared_ptr<SearchResult>& component,
                       bslma::Allocator*                    allocator);

    // MANIPULATORS

    /// Process `message` record with the specified `record`, `recordIndex` and
    /// `recordOffset`.
    bool processMessageRecord(const mqbs::MessageRecord& record,
                              bsls::Types::Uint64        recordIndex,
                              bsls::Types::Uint64        recordOffset)
        BSLS_KEYWORD_OVERRIDE;
};

// ================================
// class SearchOutstandingDecorator
// ================================

/// This class provides decorator to handle outstanding or unconfirmed
/// messages.
class SearchOutstandingDecorator : public SearchResultDecorator {
  private:
    // PRIVATE DATA

    bsl::ostream& d_ostream;
    // Reference to output stream.
    bsls::Types::Uint64 d_foundMessagesCount;
    // Counter of found messages.
    bsls::Types::Uint64 d_deletedMessagesCount;
    // Counter of deleted messages.
    bsl::unordered_set<bmqt::MessageGUID> d_guids;
    // Set of found non-deleted message GUIDs.

  public:
    // CREATORS

    /// Constructor using the specified `component`, `ostream` and `allocator`.
    SearchOutstandingDecorator(const bsl::shared_ptr<SearchResult>& component,
                               bsl::ostream&                        ostream,
                               bslma::Allocator*                    allocator);

    // MANIPULATORS

    /// Process `message` record with the specified `record`, `recordIndex` and
    /// `recordOffset`.
    bool processMessageRecord(const mqbs::MessageRecord& record,
                              bsls::Types::Uint64        recordIndex,
                              bsls::Types::Uint64        recordOffset)
        BSLS_KEYWORD_OVERRIDE;
    /// Process `deletion` record with the specified `record`, `recordIndex`
    /// and `recordOffset`.
    bool processDeletionRecord(const mqbs::DeletionRecord& record,
                               bsls::Types::Uint64         recordIndex,
                               bsls::Types::Uint64         recordOffset)
        BSLS_KEYWORD_OVERRIDE;
    /// Output result of a search.
    void outputResult() BSLS_KEYWORD_OVERRIDE;
};

// =======================================
// class SearchPartiallyConfirmedDecorator
// =======================================

/// This class provides decorator to handle partially confirmed messages.
class SearchPartiallyConfirmedDecorator : public SearchResultDecorator {
  private:
    // PRIVATE DATA

    bsl::ostream& d_ostream;
    // Reference to output stream.
    bsls::Types::Uint64 d_foundMessagesCount;
    // Counter of found messages.
    bsls::Types::Uint64 d_deletedMessagesCount;
    // Counter of deleted messages.
    GuidsList d_guidsList;
    // List of message guids to retain the order thir original order.
    GuidsMap d_notConfirmedGuids;
    // Map guid -> iterator to d_guidsList. Messages stored here have neither
    // confirmation messages no delete message associated with them.
    GuidsMap d_partiallyConfirmedGuids;
    // Map guid -> iterator to d_guidsList list of messages. Messages stored
    // here have at leas one confirmation message and no delete message
    // associated with them.

  public:
    // CREATORS

    /// Constructor using the specified `component`, `ostream` and `allocator`.
    SearchPartiallyConfirmedDecorator(
        const bsl::shared_ptr<SearchResult>& component,
        bsl::ostream&                        ostream,
        bslma::Allocator*                    allocator);

    // MANIPULATORS

    /// Process `message` record with the specified `record`, `recordIndex` and
    /// `recordOffset`.
    bool processMessageRecord(const mqbs::MessageRecord& record,
                              bsls::Types::Uint64        recordIndex,
                              bsls::Types::Uint64        recordOffset)
        BSLS_KEYWORD_OVERRIDE;
    /// Process `confirm` record with the specified `record`, `recordIndex` and
    /// `recordOffset`.
    bool processConfirmRecord(const mqbs::ConfirmRecord& record,
                              bsls::Types::Uint64        recordIndex,
                              bsls::Types::Uint64        recordOffset)
        BSLS_KEYWORD_OVERRIDE;
    /// Process `deletion` record with the specified `record`, `recordIndex`
    /// and `recordOffset`.
    bool processDeletionRecord(const mqbs::DeletionRecord& record,
                               bsls::Types::Uint64         recordIndex,
                               bsls::Types::Uint64         recordOffset)
        BSLS_KEYWORD_OVERRIDE;
    /// Output result of a search.
    void outputResult() BSLS_KEYWORD_OVERRIDE;
};

// =========================
// class SearchGuidDecorator
// =========================

/// This class provides decorator to handle search of given GUIDs.
class SearchGuidDecorator : public SearchResultDecorator {
  private:
    // PRIVATE DATA
    bsl::ostream& d_ostream;
    // Reference to output stream.
    bool d_withDetails;
    // If 'true', output detailed result, output short one otherwise.
    GuidsMap d_guidsMap;
    // Map guid -> guids list iterator.
    GuidsList d_guids;
    // List to store ordered guid data to preserve messages order for output.

  public:
    // CREATORS

    /// Constructor using the specified `component`, `guids`, `ostream`,
    /// `withDetails` and `allocator`.
    SearchGuidDecorator(const bsl::shared_ptr<SearchResult>& component,
                        const bsl::vector<bsl::string>&      guids,
                        bsl::ostream&                        ostream,
                        bool                                 withDetails,
                        bslma::Allocator*                    allocator);

    // MANIPULATORS

    /// Process `message` record with the specified `record`, `recordIndex` and
    /// `recordOffset`.
    bool processMessageRecord(const mqbs::MessageRecord& record,
                              bsls::Types::Uint64        recordIndex,
                              bsls::Types::Uint64        recordOffset)
        BSLS_KEYWORD_OVERRIDE;
    /// Process `deletion` record with the specified `record`, `recordIndex`
    /// and `recordOffset`.
    bool processDeletionRecord(const mqbs::DeletionRecord& record,
                               bsls::Types::Uint64         recordIndex,
                               bsls::Types::Uint64         recordOffset)
        BSLS_KEYWORD_OVERRIDE;
    /// Output result of a search.
    void outputResult() BSLS_KEYWORD_OVERRIDE;
};

// ===========================
// class SearchOffsetDecorator
// ===========================

/// This class provides decorator to handle search of given offsets.
class SearchOffsetDecorator : public SearchResultDecorator {
  private:
    // PRIVATE DATA
    /// List of offsets to search for.
    bsl::vector<bsls::Types::Int64> d_offsets;
    /// Reference to output stream.
    bsl::ostream& d_ostream;
    // If 'true', output detailed result, output short one otherwise.
    bool d_withDetails;

  public:
    // CREATORS

    /// Constructor using the specified `component`, `offsets`, `ostream`,
    /// `withDetails` and `allocator`.
    SearchOffsetDecorator(const bsl::shared_ptr<SearchResult>&   component,
                          const bsl::vector<bsls::Types::Int64>& offsets,
                          bsl::ostream&                          ostream,
                          bool                                   withDetails,
                          bslma::Allocator*                      allocator);

    // MANIPULATORS

    /// Process `message` record with the specified `record`, `recordIndex` and
    /// `recordOffset`.
    bool processMessageRecord(const mqbs::MessageRecord& record,
                              bsls::Types::Uint64        recordIndex,
                              bsls::Types::Uint64        recordOffset)
        BSLS_KEYWORD_OVERRIDE;
    /// Process `deletion` record with the specified `record`, `recordIndex`
    /// and `recordOffset`.
    bool processDeletionRecord(const mqbs::DeletionRecord& record,
                               bsls::Types::Uint64         recordIndex,
                               bsls::Types::Uint64         recordOffset)
        BSLS_KEYWORD_OVERRIDE;
    /// Process `queueOp` record with the specified `record`, `recordIndex`
    /// and `recordOffset`.
    bool processQueueOpRecord(const mqbs::QueueOpRecord& record,
                              bsls::Types::Uint64        recordIndex,
                              bsls::Types::Uint64        recordOffset)
        BSLS_KEYWORD_OVERRIDE;
    /// Process `journalOp` record with the specified `record`, `recordIndex`
    /// and `recordOffset`.
    bool processJournalOpRecord(const mqbs::JournalOpRecord& record,
                                bsls::Types::Uint64          recordIndex,
                                bsls::Types::Uint64          recordOffset)
        BSLS_KEYWORD_OVERRIDE;
    /// Output result of a search.
    void outputResult() BSLS_KEYWORD_OVERRIDE;
};

// ===================================
// class SearchSequenceNumberDecorator
// ===================================

/// This class provides decorator to handle search of given composite sequence
/// numbers.
class SearchSequenceNumberDecorator : public SearchResultDecorator {
  private:
    // PRIVATE DATA
    bsl::vector<CompositeSequenceNumber> d_seqNums;
    // List of composite sequence numbers to search for.
    bsl::ostream& d_ostream;
    // Reference to output stream.
    bool d_withDetails;
    // If 'true', output detailed result, output short one otherwise.

  public:
    // CREATORS

    /// Constructor using the specified `component`, `seqNums`, `ostream`,
    /// `withDetails` and `allocator`.
    SearchSequenceNumberDecorator(
        const bsl::shared_ptr<SearchResult>&        component,
        const bsl::vector<CompositeSequenceNumber>& seqNums,
        bsl::ostream&                               ostream,
        bool                                        withDetails,
        bslma::Allocator*                           allocator);

    // MANIPULATORS

    /// Process `message` record with the specified `record`, `recordIndex` and
    /// `recordOffset`.
    bool processMessageRecord(const mqbs::MessageRecord& record,
                              bsls::Types::Uint64        recordIndex,
                              bsls::Types::Uint64        recordOffset)
        BSLS_KEYWORD_OVERRIDE;
    /// Process `deletion` record with the specified `record`, `recordIndex`
    /// and `recordOffset`.
    bool processDeletionRecord(const mqbs::DeletionRecord& record,
                               bsls::Types::Uint64         recordIndex,
                               bsls::Types::Uint64         recordOffset)
        BSLS_KEYWORD_OVERRIDE;
    /// Process `queueOp` record with the specified `record`, `recordIndex`
    /// and `recordOffset`.
    bool processQueueOpRecord(const mqbs::QueueOpRecord& record,
                              bsls::Types::Uint64        recordIndex,
                              bsls::Types::Uint64        recordOffset)
        BSLS_KEYWORD_OVERRIDE;
    /// Process `journalOp` record with the specified `record`, `recordIndex`
    /// and `recordOffset`.
    bool processJournalOpRecord(const mqbs::JournalOpRecord& record,
                                bsls::Types::Uint64          recordIndex,
                                bsls::Types::Uint64          recordOffset)
        BSLS_KEYWORD_OVERRIDE;
    /// Output result of a search.
    void outputResult() BSLS_KEYWORD_OVERRIDE;
};

// ======================
// class SummaryProcessor
// ======================

/// This class provides logic to process summary of journal file.
class SummaryProcessor : public SearchResult {
  private:
    // PTIVATE TYPES

    typedef bsl::unordered_set<bmqt::MessageGUID> GuidsSet;
    typedef bsl::unordered_map<mqbu::StorageKey, bsls::Types::Uint64>
        QueueRecordsMap;
    typedef bsl::unordered_map<mqbu::StorageKey, QueueRecordsMap>
        QueueAppRecordsMap;
    typedef bsl::unordered_map<mqbs::RecordType::Enum, bsls::Types::Uint64>
        OtherRecordsMap;
    typedef bsl::vector<bsl::pair<bsls::Types::Uint64, mqbu::StorageKey> >
        AppsData;
    // Set of message guids.
    typedef bsl::map<mqbs::QueueOpType::Enum, bsls::Types::Uint64>
        QueueOpCountsMap;
    // Queue op counts map.

    // PRIVATE DATA
    bsl::ostream& d_ostream;
    // Reference to output stream.
    mqbs::JournalFileIterator* d_journalFile_p;
    // Pointer to journal file iterator.
    mqbs::DataFileIterator* d_dataFile_p;
    // Pointer to data file iterator.
    Parameters::ProcessRecordTypes d_processRecordTypes;
    // Record types to process
    bsls::Types::Uint64 d_foundMessagesCount;
    // Counter of found messages.
    bsls::Types::Uint64 d_deletedMessagesCount;
    // Counter of deleted messages.
    bsls::Types::Uint64 d_journalOpRecordsCount;
    // Counter of journalOp records.
    bsls::Types::Uint64 d_queueOpRecordsCount;
    // Counter of queueOp records.
    QueueOpCountsMap d_queueOpCountsMap;
    // Queue op counts map.
    GuidsSet d_notConfirmedGuids;
    // Set of message guids. Messages stored here have neither confirmation
    // messages no delete message associated with them.
    GuidsSet d_partiallyConfirmedGuids;
    // Set of message guids. Messages stored here have at leas one confirmation
    // message and no delete message associated with them.

    bsls::Types::Uint64 d_totalRecordsCount;
    // Counter of total number of records.

    QueueRecordsMap d_queueRecordsMap;
    // Map containing total records counts per queue
    OtherRecordsMap d_otherRecordsCounts;
    // Map containing counts per record type which are not processed by default
    QueueAppRecordsMap d_queueAppRecordsMap;
    // Map containing counts of records per Queue/App

    QueueRecordsMap d_queueQueueOpRecordsMap;
    // Map containing Queue Op records counts per queue
    QueueRecordsMap d_queueMessageRecordsMap;
    // Map containing Message records counts per queue
    QueueRecordsMap d_queueConfirmRecordsMap;
    // Map containing Confirm records counts per queue
    QueueRecordsMap d_queueDeleteRecordsMap;
    // Map containing Delete records counts per queue

    const QueueMap& d_queueMap;
    // Reference to 'QueueMap' instance.

    bsls::Types::Uint64 d_minRecordsPerQueue;
    // Minimum number of records for the queue to be displayed its detailed
    // info

    bslma::Allocator* d_allocator_p;
    // Pointer to allocator that is used inside the class.

    // PRIVATE MANIPULATORS

    void updateTotalRecordsCounter();
    // Update total recrods counter

  public:
    // CREATORS

    /// Constructor using the specified `component`, `journalFile_p`,
    /// `dataFile_p` and `allocator`.
<<<<<<< HEAD
    explicit SummaryProcessor(bsl::ostream&              ostream,
                              mqbs::JournalFileIterator* journalFile_p,
                              mqbs::DataFileIterator*    dataFile_p,
                              const QueueMap&            queueMap,
                              bsls::Types::Uint64        minRecordsPerQueue,
                              bslma::Allocator*          allocator);
=======
    explicit SummaryProcessor(
        bsl::ostream&                         ostream,
        mqbs::JournalFileIterator*            journalFile_p,
        mqbs::DataFileIterator*               dataFile_p,
        const Parameters::ProcessRecordTypes& processRecordTypes,
        bslma::Allocator*                     allocator);
>>>>>>> dec207d7

    // MANIPULATORS

    /// Process `message` record with the specified `record`, `recordIndex` and
    /// `recordOffset`.
    bool processMessageRecord(const mqbs::MessageRecord& record,
                              bsls::Types::Uint64        recordIndex,
                              bsls::Types::Uint64        recordOffset)
        BSLS_KEYWORD_OVERRIDE;
    /// Process `confirm` record with the specified `record`, `recordIndex` and
    /// `recordOffset`.
    bool processConfirmRecord(const mqbs::ConfirmRecord& record,
                              bsls::Types::Uint64        recordIndex,
                              bsls::Types::Uint64        recordOffset)
        BSLS_KEYWORD_OVERRIDE;
    /// Process `deletion` record with the specified `record`, `recordIndex`
    /// and `recordOffset`.
    bool processDeletionRecord(const mqbs::DeletionRecord& record,
                               bsls::Types::Uint64         recordIndex,
                               bsls::Types::Uint64         recordOffset)
        BSLS_KEYWORD_OVERRIDE;
    /// Process `queueOp` record with the specified `record`, `recordIndex`
    /// and `recordOffset`.
    bool processQueueOpRecord(const mqbs::QueueOpRecord& record,
                              bsls::Types::Uint64        recordIndex,
                              bsls::Types::Uint64        recordOffset)
        BSLS_KEYWORD_OVERRIDE;
    /// Process `journalOp` record with the specified `record`, `recordIndex`
    /// and `recordOffset`.
    bool processJournalOpRecord(const mqbs::JournalOpRecord& record,
                                bsls::Types::Uint64          recordIndex,
                                bsls::Types::Uint64          recordOffset)
        BSLS_KEYWORD_OVERRIDE;
<<<<<<< HEAD
    /// Process `deletion` record with the specified `record`, `recordIndex`
    /// and `recordOffset`.
    bool processOtherRecord(mqbs::RecordType::Enum recordType)
        BSLS_KEYWORD_OVERRIDE;
=======
>>>>>>> dec207d7
    /// Output result of a search.
    void outputResult() BSLS_KEYWORD_OVERRIDE;
    /// Output result of a search filtered by the specified GUIDs filter.
    void outputResult(const GuidsList& guidFilter) BSLS_KEYWORD_OVERRIDE;
};

// =================================================
//                       INLINE FUNCTION DEFINITIONS
// =================================================

inline void SummaryProcessor::updateTotalRecordsCounter()
{
    d_totalRecordsCount++;
}

}  // close package namespace
}  // close enterprise namespace

#endif<|MERGE_RESOLUTION|>--- conflicted
+++ resolved
@@ -113,24 +113,17 @@
     /// and `recordOffset`.
     virtual bool processQueueOpRecord(const mqbs::QueueOpRecord& record,
                                       bsls::Types::Uint64        recordIndex,
-<<<<<<< HEAD
-                                      bsls::Types::Uint64        recordOffset);
-=======
                                       bsls::Types::Uint64 recordOffset) = 0;
->>>>>>> dec207d7
     /// Process `journalOp` record with the specified `record`, `recordIndex`
     /// and `recordOffset`.
     virtual bool processJournalOpRecord(const mqbs::JournalOpRecord& record,
                                         bsls::Types::Uint64 recordIndex,
-<<<<<<< HEAD
-                                        bsls::Types::Uint64 recordOffset);
+                                        bsls::Types::Uint64 recordOffset) = 0;
 
     /// Process `other` record with the specified `record`, `recordIndex`
     /// and `recordOffset`.
     virtual bool processOtherRecord(mqbs::RecordType::Enum recordType);
-=======
-                                        bsls::Types::Uint64 recordOffset) = 0;
->>>>>>> dec207d7
+                                        
     /// Output result of a search.
     virtual void outputResult() = 0;
     /// Output result of a search filtered by the specified GUIDs filter.
@@ -964,21 +957,13 @@
 
     /// Constructor using the specified `component`, `journalFile_p`,
     /// `dataFile_p` and `allocator`.
-<<<<<<< HEAD
     explicit SummaryProcessor(bsl::ostream&              ostream,
                               mqbs::JournalFileIterator* journalFile_p,
                               mqbs::DataFileIterator*    dataFile_p,
+                              const Parameters::ProcessRecordTypes& processRecordTypes,
                               const QueueMap&            queueMap,
                               bsls::Types::Uint64        minRecordsPerQueue,
                               bslma::Allocator*          allocator);
-=======
-    explicit SummaryProcessor(
-        bsl::ostream&                         ostream,
-        mqbs::JournalFileIterator*            journalFile_p,
-        mqbs::DataFileIterator*               dataFile_p,
-        const Parameters::ProcessRecordTypes& processRecordTypes,
-        bslma::Allocator*                     allocator);
->>>>>>> dec207d7
 
     // MANIPULATORS
 
@@ -1012,13 +997,10 @@
                                 bsls::Types::Uint64          recordIndex,
                                 bsls::Types::Uint64          recordOffset)
         BSLS_KEYWORD_OVERRIDE;
-<<<<<<< HEAD
     /// Process `deletion` record with the specified `record`, `recordIndex`
     /// and `recordOffset`.
     bool processOtherRecord(mqbs::RecordType::Enum recordType)
         BSLS_KEYWORD_OVERRIDE;
-=======
->>>>>>> dec207d7
     /// Output result of a search.
     void outputResult() BSLS_KEYWORD_OVERRIDE;
     /// Output result of a search filtered by the specified GUIDs filter.
