--- conflicted
+++ resolved
@@ -642,13 +642,9 @@
         BSLS_KEYWORD_OVERRIDE
     {
         closeBraceIfOpen();
-<<<<<<< HEAD
-        d_ostream << "  \"OutstandingRatio\": \"" << ratio << "\"";
-=======
         d_ostream << "  \"OutstandingRatio\": \"" << ratio
                   << "\",\n  \"OutstandingMessages\": \""
                   << outstandingMessagesCount << "\"";
->>>>>>> 142da16d
     }
 
     void printMessageSummary(bsl::size_t totalMessagesCount,
