--- conflicted
+++ resolved
@@ -114,15 +114,9 @@
     return result;
 }
 
-<<<<<<< HEAD
-bsl::vector<bmqp_ctrlmsg::QueueInfo> QueueMap::queueInfos() const
-{
-    bsl::vector<bmqp_ctrlmsg::QueueInfo> result(d_allocator_p);
-=======
 QueueInfos QueueMap::queueInfos() const
 {
     QueueInfos result(d_allocator_p);
->>>>>>> 142da16d
     result.reserve(d_queueKeyToInfoMap.size());
 
     QueueKeyToInfoMap::const_iterator it = d_queueKeyToInfoMap.begin();
