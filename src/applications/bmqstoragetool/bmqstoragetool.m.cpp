--- conflicted
+++ resolved
@@ -38,17 +38,9 @@
 {
     bool showHelp = false;
 
-<<<<<<< HEAD
-    // bsl::vector<bsl::string> defaultType{ {k_MESSAGE_TYPE} };
-=======
-    bsl::vector<bsl::string> defaultRecordType(allocator);
-    defaultRecordType.push_back(CommandLineArguments::k_MESSAGE_TYPE);
->>>>>>> 1d84f1f6
-
     balcl::OptionInfo specTable[] = {
         {"r|record-type",
          "record type",
-<<<<<<< HEAD
          "record type to search {<message>|queue-op|journal-op}",
          balcl::TypeInfo(&arguments.d_recordType,
                          CommandLineArguments::isValidRecordType),
@@ -59,12 +51,6 @@
          balcl::TypeInfo(&arguments.d_cslRecordType,
                          CommandLineArguments::isValidCslRecordType),
          balcl::OccurrenceInfo::e_OPTIONAL},
-=======
-         "record type to search {message|queue-op|journal-op}",
-         balcl::TypeInfo(&arguments.d_recordType,
-                         CommandLineArguments::isValidRecordType),
-         balcl::OccurrenceInfo(defaultRecordType)},
->>>>>>> 1d84f1f6
         {"journal-path",
          "journal path",
          "'*'-ended file path pattern, where the tool will try to find "
@@ -88,15 +74,12 @@
          "path to a .bmq_csl file",
          balcl::TypeInfo(&arguments.d_cslFile,
                          CommandLineArguments::isValidFileName),
-<<<<<<< HEAD
          balcl::OccurrenceInfo::e_OPTIONAL},
         {"csl-from-begin",
          "start from begin",
          "force to iterate CSL file from the beginning. By default: iterate "
          "from the latest snapshot",
          balcl::TypeInfo(&arguments.d_cslFromBegin),
-=======
->>>>>>> 1d84f1f6
          balcl::OccurrenceInfo::e_OPTIONAL},
         {"guid",
          "guid",
