// Copyright 2014-2023 Bloomberg Finance L.P.
// SPDX-License-Identifier: Apache-2.0
//
// Licensed under the Apache License, Version 2.0 (the "License");
// you may not use this file except in compliance with the License.
// You may obtain a copy of the License at
//
//     http://www.apache.org/licenses/LICENSE-2.0
//
// Unless required by applicable law or agreed to in writing, software
// distributed under the License is distributed on an "AS IS" BASIS,
// WITHOUT WARRANTIES OR CONDITIONS OF ANY KIND, either express or implied.
// See the License for the specific language governing permissions and
// limitations under the License.

//@PURPOSE: Provide the main function for the 'bmqstoragetool' application.
//
//@DESCRIPTION: This component provides the 'main' function and arguments
// parsing scheme for the 'bmqstoragetool' application.

// bmqstoragetool
#include <m_bmqstoragetool_commandprocessorfactory.h>
#include <m_bmqstoragetool_parameters.h>

// BDE
#include <balcl_commandline.h>
#include <bdls_filesystemutil.h>
#include <bsl_iostream.h>
#include <bslma_managedptr.h>

using namespace BloombergLP;
using namespace m_bmqstoragetool;

static bool parseArgs(CommandLineArguments& arguments,
                      int                   argc,
                      const char*           argv[],
                      bslma::Allocator*     allocator)
{
    bool showHelp = false;

    balcl::OptionInfo specTable[] = {
        {"r|record-type",
         "record type",
         "record type to search {<message>|queue-op|journal-op}",
         balcl::TypeInfo(&arguments.d_recordType,
                         CommandLineArguments::isValidRecordType),
         balcl::OccurrenceInfo::e_OPTIONAL},
        {"csl-record-type",
         "csl record type",
         "CSL record type to search {<snapshot>|update|commit|ack}",
         balcl::TypeInfo(&arguments.d_cslRecordType,
                         CommandLineArguments::isValidCslRecordType),
         balcl::OccurrenceInfo::e_OPTIONAL},
        {"journal-path",
         "journal path",
         "'*'-ended file path pattern, where the tool will try to find "
         "journal and data files",
         balcl::TypeInfo(&arguments.d_journalPath),
         balcl::OccurrenceInfo::e_OPTIONAL},
        {"journal-file",
         "journal file",
         "path to a .bmq_journal file",
         balcl::TypeInfo(&arguments.d_journalFile,
                         CommandLineArguments::isValidFileName),
         balcl::OccurrenceInfo::e_OPTIONAL},
        {"data-file",
         "data file",
         "path to a .bmq_data file",
         balcl::TypeInfo(&arguments.d_dataFile,
                         CommandLineArguments::isValidFileName),
         balcl::OccurrenceInfo::e_OPTIONAL},
        {"csl-file",
         "csl file",
         "path to a .bmq_csl file",
         balcl::TypeInfo(&arguments.d_cslFile,
                         CommandLineArguments::isValidFileName),
         balcl::OccurrenceInfo::e_OPTIONAL},
<<<<<<< HEAD
        {"csl-from-begin",
         "start from begin",
         "force to iterate CSL file from the beginning. By default: iterate "
         "from the latest snapshot",
         balcl::TypeInfo(&arguments.d_cslFromBegin),
         balcl::OccurrenceInfo::e_OPTIONAL},
=======
        {"print-mode",
         "print mode",
         "can be one of the following {human|json-prety|json-line}",
         balcl::TypeInfo(&arguments.d_printMode,
                         CommandLineArguments::isValidPrintMode),
         balcl::OccurrenceInfo("human")},
>>>>>>> 62c82f72
        {"guid",
         "guid",
         "message guid",
         balcl::TypeInfo(&arguments.d_guid),
         balcl::OccurrenceInfo::e_OPTIONAL},
        {"seqnum",
         "seqnum",
         "message composite sequence number",
         balcl::TypeInfo(&arguments.d_seqNum),
         balcl::OccurrenceInfo::e_OPTIONAL},
        {"offset",
         "offset",
         "message offset",
         balcl::TypeInfo(&arguments.d_offset),
         balcl::OccurrenceInfo::e_OPTIONAL},
        {"queue-name",
         "queue name",
         "message queue name",
         balcl::TypeInfo(&arguments.d_queueName),
         balcl::OccurrenceInfo::e_OPTIONAL},
        {"queue-key",
         "queue key",
         "message queue key",
         balcl::TypeInfo(&arguments.d_queueKey),
         balcl::OccurrenceInfo::e_OPTIONAL},
        {"timestamp-gt",
         "timestamp greater than",
         "lower timestamp bound",
         balcl::TypeInfo(&arguments.d_timestampGt),
         balcl::OccurrenceInfo::e_OPTIONAL},
        {"timestamp-lt",
         "timestamp less than",
         "higher timestamp bound",
         balcl::TypeInfo(&arguments.d_timestampLt),
         balcl::OccurrenceInfo::e_OPTIONAL},
        {"seqnum-gt",
         "message composite sequence number greater than",
         "lower record sequence number bound, defined in form "
         "<leaseId-sequenceNumber>",
         balcl::TypeInfo(&arguments.d_seqNumGt),
         balcl::OccurrenceInfo::e_OPTIONAL},
        {"seqnum-lt",
         "message composite sequence number less than",
         "higher sequence number bound, defined in form "
         "<leaseId-sequenceNumber>",
         balcl::TypeInfo(&arguments.d_seqNumLt),
         balcl::OccurrenceInfo::e_OPTIONAL},
        {"offset-gt",
         "message offset greater than",
         "lower record offset bound",
         balcl::TypeInfo(&arguments.d_offsetGt),
         balcl::OccurrenceInfo::e_OPTIONAL},
        {"offset-lt",
         "message offset less than",
         "higher record offset bound",
         balcl::TypeInfo(&arguments.d_offsetLt),
         balcl::OccurrenceInfo::e_OPTIONAL},
        {"outstanding",
         "only outstanding",
         "show only outstanding (not deleted) messages",
         balcl::TypeInfo(&arguments.d_outstanding),
         balcl::OccurrenceInfo::e_OPTIONAL},
        {"confirmed",
         "only confirmed",
         "show only messages, confirmed by all the appId's",
         balcl::TypeInfo(&arguments.d_confirmed),
         balcl::OccurrenceInfo::e_OPTIONAL},
        {"partially-confirmed",
         "only partially confirmed",
         "show only messages, confirmed by some of the appId's",
         balcl::TypeInfo(&arguments.d_partiallyConfirmed),
         balcl::OccurrenceInfo::e_OPTIONAL},
        {"details",
         "details",
         "specify if you need message details",
         balcl::TypeInfo(&arguments.d_details),
         balcl::OccurrenceInfo::e_OPTIONAL},
        {"dump-payload",
         "dump payload",
         "specify if you need message payload",
         balcl::TypeInfo(&arguments.d_dumpPayload),
         balcl::OccurrenceInfo::e_OPTIONAL},
        {"dump-limit",
         "dump limit",
         "limit of payload output",
         balcl::TypeInfo(&arguments.d_dumpLimit),
         balcl::OccurrenceInfo(1024)},
        {"summary",
         "summary",
         "summary of all matching records",
         balcl::TypeInfo(&arguments.d_summary),
         balcl::OccurrenceInfo::e_OPTIONAL},
        {"min-records-per-queue",
         "min records per queue",
         "min number of records per queue for detailed info to be displayed",
         balcl::TypeInfo(&arguments.d_minRecordsPerQueue),
         balcl::OccurrenceInfo(0LL)},
<<<<<<< HEAD
        {"summary-queues-limit",
         "queues limit",
         "limit of queues to display in CSL file summary",
         balcl::TypeInfo(&arguments.d_cslSummaryQueuesLimit),
         balcl::OccurrenceInfo(50)},
=======
>>>>>>> 62c82f72
        {"h|help",
         "help",
         "print usage)",
         balcl::TypeInfo(&showHelp),
         balcl::OccurrenceInfo::e_OPTIONAL}};
    balcl::CommandLine commandLine(specTable);
    if (commandLine.parse(argc, argv) != 0 || showHelp) {
        commandLine.printUsage();
        return false;  // RETURN
    }

    bsl::string error;
    if (!arguments.validate(&error, allocator)) {
        bsl::cerr << "Arguments validation failed:\n" << error;
        return false;  // RETURN
    }

    return true;
}

// ====
// main
// ====

int main(int argc, const char* argv[])
{
    enum RcEnum {
        // Enum for the various RC error categories
        rc_SUCCESS                       = 0,
        rc_ARGUMENTS_PARSING_FAILED      = -1,
        rc_FILE_MANAGER_INIT_FAILED      = -2,
        rc_COMMAND_PROCESSOR_INIT_FAILED = -3
    };

    // Init allocator
    bslma::Allocator* allocator = bslma::Default::allocator();

    // Arguments parsing
    CommandLineArguments arguments(allocator);
    if (!parseArgs(arguments, argc, argv, allocator)) {
        return rc_ARGUMENTS_PARSING_FAILED;  // RETURN
    }

    // Create parameters
    Parameters parameters(arguments, allocator);

    // Create file manager
    bslma::ManagedPtr<FileManager> fileManager;
    try {
        fileManager.load(new (*allocator)
                             FileManagerImpl(arguments.d_journalFile,
                                             arguments.d_dataFile,
                                             arguments.d_cslFile,
                                             arguments.d_cslFromBegin,
                                             allocator));
        if (!arguments.d_cslFile.empty()) {
            fileManager->fillQueueMapFromCslFile(&parameters.d_queueMap);
            parameters.validateQueueNames();
        }
    }
    catch (const bsl::exception& e) {
        bsl::cerr << e.what();
        return rc_FILE_MANAGER_INIT_FAILED;  // RETURN
    }

    // Create command processor
    bslma::ManagedPtr<CommandProcessor> processor =
        CommandProcessorFactory::createCommandProcessor(&parameters,
                                                        fileManager,
                                                        bsl::cout,
                                                        allocator);

    if (!processor) {
        bsl::cerr << "Failed to create processor";
        return rc_COMMAND_PROCESSOR_INIT_FAILED;  // RETURN
    }

    // Run command processor
    processor->process();

    return rc_SUCCESS;
}<|MERGE_RESOLUTION|>--- conflicted
+++ resolved
@@ -75,21 +75,18 @@
          balcl::TypeInfo(&arguments.d_cslFile,
                          CommandLineArguments::isValidFileName),
          balcl::OccurrenceInfo::e_OPTIONAL},
-<<<<<<< HEAD
         {"csl-from-begin",
          "start from begin",
          "force to iterate CSL file from the beginning. By default: iterate "
          "from the latest snapshot",
          balcl::TypeInfo(&arguments.d_cslFromBegin),
          balcl::OccurrenceInfo::e_OPTIONAL},
-=======
         {"print-mode",
          "print mode",
          "can be one of the following {human|json-prety|json-line}",
          balcl::TypeInfo(&arguments.d_printMode,
                          CommandLineArguments::isValidPrintMode),
          balcl::OccurrenceInfo("human")},
->>>>>>> 62c82f72
         {"guid",
          "guid",
          "message guid",
@@ -187,14 +184,11 @@
          "min number of records per queue for detailed info to be displayed",
          balcl::TypeInfo(&arguments.d_minRecordsPerQueue),
          balcl::OccurrenceInfo(0LL)},
-<<<<<<< HEAD
         {"summary-queues-limit",
          "queues limit",
          "limit of queues to display in CSL file summary",
          balcl::TypeInfo(&arguments.d_cslSummaryQueuesLimit),
          balcl::OccurrenceInfo(50)},
-=======
->>>>>>> 62c82f72
         {"h|help",
          "help",
          "print usage)",
