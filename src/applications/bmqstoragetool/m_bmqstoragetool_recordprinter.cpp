// Copyright 2014-2025 Bloomberg Finance L.P.
// SPDX-License-Identifier: Apache-2.0
//
// Licensed under the Apache License, Version 2.0 (the "License");
// you may not use this file except in compliance with the License.
// You may obtain a copy of the License at
//
//     http://www.apache.org/licenses/LICENSE-2.0
//
// Unless required by applicable law or agreed to in writing, software
// distributed under the License is distributed on an "AS IS" BASIS,
// WITHOUT WARRANTIES OR CONDITIONS OF ANY KIND, either express or implied.
// See the License for the specific language governing permissions and
// limitations under the License.

// bmqstoragetool
#include <m_bmqstoragetool_recordprinter.h>

namespace BloombergLP {
namespace m_bmqstoragetool {

<<<<<<< HEAD
namespace {

// Functor to match AppKey
class AppKeyMatcher {
    const mqbu::StorageKey* d_appKey;

  public:
    AppKeyMatcher(const mqbu::StorageKey& appKey)
    : d_appKey(&appKey)
    {
    }

    bool operator()(const bmqp_ctrlmsg::AppIdInfo& appIdInfo)
    {
        const mqbu::StorageKey key = mqbu::StorageKey(
            mqbu::StorageKey::BinaryRepresentation(),
            appIdInfo.appKey().begin());
        return (key == *d_appKey);
    }
};

}  // close unnamed namespace

// =======================
// namespace RecordPrinter
// =======================

namespace RecordPrinter {

void printRecord(bsl::ostream&                  stream,
                 const mqbs::MessageRecord&     rec,
                 const bmqp_ctrlmsg::QueueInfo* queueInfo_p,
                 bslma::Allocator*              allocator)
{
    // PRECONDITION
    BSLS_ASSERT(stream.good());

    bsl::vector<const char*> fields(allocator);
    fields.push_back("PrimaryLeaseId");
    fields.push_back("SequenceNumber");
    fields.push_back("Timestamp");
    fields.push_back("Epoch");
    fields.push_back("FileKey");
    fields.push_back("QueueKey");
    if (queueInfo_p)
        fields.push_back("QueueUri");
    fields.push_back("RefCount");
    fields.push_back("MsgOffsetDwords");
    fields.push_back("GUID");
    fields.push_back("Crc32c");

    bmqu::AlignedPrinter printer(stream, &fields);
    printer << rec.header().primaryLeaseId() << rec.header().sequenceNumber();

    bsls::Types::Uint64 epochValue = rec.header().timestamp();
    bdlt::Datetime      datetime;
    const int rc = bdlt::EpochUtil::convertFromTimeT64(&datetime, epochValue);
    if (0 != rc) {
        printer << 0;
    }
    else {
        printer << datetime;
    }

    bmqu::MemOutStream fileKeyStr(allocator), queueKeyStr(allocator);
    fileKeyStr << rec.fileKey();
    queueKeyStr << rec.queueKey();

    printer << epochValue << fileKeyStr.str() << queueKeyStr.str();
    if (queueInfo_p)
        printer << queueInfo_p->uri();
    printer << rec.refCount() << rec.messageOffsetDwords() << rec.messageGUID()
            << rec.crc32c();

    stream << "\n";
}

bool findQueueAppIdByAppKey(
    bsl::string*                                             appId,
    const bsl::vector<BloombergLP::bmqp_ctrlmsg::AppIdInfo>& appIds,
    const mqbu::StorageKey&                                  appKey)
{
    // PRECONDITIONS
    BSLS_ASSERT(appId);

    if (appKey.isNull())
        return false;  // RETURN

    bsl::vector<BloombergLP::bmqp_ctrlmsg::AppIdInfo>::const_iterator it =
        bsl::find_if(appIds.cbegin(), appIds.cend(), AppKeyMatcher(appKey));

    if (it != appIds.end()) {
        *appId = it->appId();
        return true;  // RETURN
    }
    return false;
}

void printRecord(bsl::ostream&                  stream,
                 const mqbs::ConfirmRecord&     rec,
                 const bmqp_ctrlmsg::QueueInfo* queueInfo_p,
                 bslma::Allocator*              allocator)
{
    // PRECONDITION
    BSLS_ASSERT(stream.good());

    bsl::vector<const char*> fields(allocator);
    fields.push_back("PrimaryLeaseId");
    fields.push_back("SequenceNumber");
    fields.push_back("Timestamp");
    fields.push_back("Epoch");
    fields.push_back("QueueKey");
    if (queueInfo_p)
        fields.push_back("QueueUri");
    fields.push_back("AppKey");
    if (queueInfo_p)
        fields.push_back("AppId");
    fields.push_back("GUID");

    bmqu::MemOutStream queueKeyStr(allocator), appKeyStr(allocator);
    queueKeyStr << rec.queueKey();

    if (rec.appKey().isNull()) {
        appKeyStr << "** NULL **";
    }
    else {
        appKeyStr << rec.appKey();
    }

    bsl::string appIdStr(allocator);
    if (queueInfo_p) {
        if (!findQueueAppIdByAppKey(&appIdStr,
                                    queueInfo_p->appIds(),
                                    rec.appKey())) {
            appIdStr = "** NULL **";
        }
    }

    bmqu::AlignedPrinter printer(stream, &fields);
    printer << rec.header().primaryLeaseId() << rec.header().sequenceNumber();

    bsls::Types::Uint64 epochValue = rec.header().timestamp();
    bdlt::Datetime      datetime;
    const int rc = bdlt::EpochUtil::convertFromTimeT64(&datetime, epochValue);
    if (0 != rc) {
        printer << 0;
    }
    else {
        printer << datetime;
    }

    printer << epochValue << queueKeyStr.str();
    if (queueInfo_p)
        printer << queueInfo_p->uri();
    printer << appKeyStr.str();
    if (queueInfo_p)
        printer << appIdStr;
    printer << rec.messageGUID();
    stream << "\n";
}

void printRecord(bsl::ostream&                  stream,
                 const mqbs::DeletionRecord&    rec,
                 const bmqp_ctrlmsg::QueueInfo* queueInfo_p,
                 bslma::Allocator*              allocator)
{
    // PRECONDITION
    BSLS_ASSERT(stream.good());

    bsl::vector<const char*> fields(allocator);
    fields.push_back("PrimaryLeaseId");
    fields.push_back("SequenceNumber");
    fields.push_back("Timestamp");
    fields.push_back("Epoch");
    fields.push_back("QueueKey");
    if (queueInfo_p)
        fields.push_back("QueueUri");
    fields.push_back("DeletionFlag");
    fields.push_back("GUID");

    bmqu::MemOutStream queueKeyStr(allocator);
    queueKeyStr << rec.queueKey();

    bmqu::AlignedPrinter printer(stream, &fields);
    printer << rec.header().primaryLeaseId() << rec.header().sequenceNumber();

    bsls::Types::Uint64 epochValue = rec.header().timestamp();
    bdlt::Datetime      datetime;
    const int rc = bdlt::EpochUtil::convertFromTimeT64(&datetime, epochValue);
    if (0 != rc) {
        printer << 0;
    }
    else {
        printer << datetime;
    }
    printer << epochValue << queueKeyStr.str();
    if (queueInfo_p)
        printer << queueInfo_p->uri();
    printer << rec.deletionRecordFlag() << rec.messageGUID();
    stream << "\n";
}

void printRecord(bsl::ostream&                  stream,
                 const mqbs::QueueOpRecord&     rec,
                 const bmqp_ctrlmsg::QueueInfo* queueInfo_p,
                 bslma::Allocator*              allocator)

{
    // PRECONDITION
    BSLS_ASSERT(stream.good());

    bsl::vector<const char*> fields(allocator);
    fields.push_back("PrimaryLeaseId");
    fields.push_back("SequenceNumber");
    fields.push_back("Timestamp");
    fields.push_back("Epoch");
    fields.push_back("QueueKey");
    if (queueInfo_p)
        fields.push_back("QueueUri");
    fields.push_back("AppKey");
    if (queueInfo_p)
        fields.push_back("AppId");
    fields.push_back("QueueOpType");
    if (mqbs::QueueOpType::e_CREATION == rec.type() ||
        mqbs::QueueOpType::e_ADDITION == rec.type()) {
        fields.push_back("QLIST OffsetWords");
    }

    bmqu::MemOutStream queueKeyStr(allocator), appKeyStr(allocator);
    queueKeyStr << rec.queueKey();

    if (rec.appKey().isNull()) {
        appKeyStr << "** NULL **";
    }
    else {
        appKeyStr << rec.appKey();
    }

    bsl::string appIdStr(allocator);
    if (queueInfo_p) {
        if (!findQueueAppIdByAppKey(&appIdStr,
                                    queueInfo_p->appIds(),
                                    rec.appKey())) {
            appIdStr = "** NULL **";
        }
    }

    bmqu::AlignedPrinter printer(stream, &fields);
    printer << rec.header().primaryLeaseId() << rec.header().sequenceNumber();

    bsls::Types::Uint64 epochValue = rec.header().timestamp();
    bdlt::Datetime      datetime;
    int rc = bdlt::EpochUtil::convertFromTimeT64(&datetime, epochValue);
    if (0 != rc) {
        printer << 0;
    }
    else {
        printer << datetime;
    }
    printer << epochValue << queueKeyStr.str();
    if (queueInfo_p)
        printer << queueInfo_p->uri();

    printer << appKeyStr.str();
    if (queueInfo_p)
        printer << appIdStr;

    printer << rec.type();

    if (mqbs::QueueOpType::e_CREATION == rec.type() ||
        mqbs::QueueOpType::e_ADDITION == rec.type()) {
        printer << rec.queueUriRecordOffsetWords();
    }

    stream << "\n";
}

void printRecord(bsl::ostream&                         stream,
                 const bmqp_ctrlmsg::ClusterMessage&   rec,
                 const mqbc::ClusterStateRecordHeader& header,
                 const mqbsi::LedgerRecordId&          recId,
                 bslma::Allocator*                     allocator)
{
    // PRECONDITION
    BSLS_ASSERT(stream.good());

    // Print record header and recordId
    bmqu::MemOutStream ss(allocator);
    ss << header.recordType() << " Record, offset: " << recId.offset();
    bsl::string delimiter(ss.length(), '=', allocator);
    stream << delimiter << '\n' << ss.str() << '\n';

    const bsls::Types::Uint64 epochValue = header.timestamp();
    bdlt::Datetime            datetime;
    const int rc = bdlt::EpochUtil::convertFromTimeT64(&datetime, epochValue);

    bsl::vector<const char*> fields(allocator);
    fields.push_back("LogId");
    fields.push_back("ElectorTerm");
    fields.push_back("SequenceNumber");
    fields.push_back("HeaderWords");
    fields.push_back("LeaderAdvisoryWords");
    fields.push_back("Timestamp");
    if (rc == 0) {
        fields.push_back("Epoch");
    }

    bmqu::AlignedPrinter printer(stream, &fields);
    printer << recId.logId() << header.electorTerm() << header.sequenceNumber()
            << header.headerWords() << header.leaderAdvisoryWords();
    if (rc == 0) {
        printer << datetime << epochValue;
    }
    else {
        printer << epochValue;
    }

    // Print record
    rec.print(stream, 0, 2);
    stream << '\n';
}

}  // close namespace RecordPrinter

=======
>>>>>>> 62c82f72
}  // close package namespace
}  // close enterprise namespace<|MERGE_RESOLUTION|>--- conflicted
+++ resolved
@@ -19,332 +19,52 @@
 namespace BloombergLP {
 namespace m_bmqstoragetool {
 
-<<<<<<< HEAD
-namespace {
+// void printRecord(bsl::ostream&                         stream,
+//         const bmqp_ctrlmsg::ClusterMessage&   rec,
+//         const mqbc::ClusterStateRecordHeader& header,
+//         const mqbsi::LedgerRecordId&          recId,
+//         bslma::Allocator*                     allocator)
+// {
+// // PRECONDITION
+// BSLS_ASSERT(stream.good());
 
-// Functor to match AppKey
-class AppKeyMatcher {
-    const mqbu::StorageKey* d_appKey;
+// // Print record header and recordId
+// bmqu::MemOutStream ss(allocator);
+// ss << header.recordType() << " Record, offset: " << recId.offset();
+// bsl::string delimiter(ss.length(), '=', allocator);
+// stream << delimiter << '\n' << ss.str() << '\n';
 
-  public:
-    AppKeyMatcher(const mqbu::StorageKey& appKey)
-    : d_appKey(&appKey)
-    {
-    }
+// const bsls::Types::Uint64 epochValue = header.timestamp();
+// bdlt::Datetime            datetime;
+// const int rc = bdlt::EpochUtil::convertFromTimeT64(&datetime, epochValue);
 
-    bool operator()(const bmqp_ctrlmsg::AppIdInfo& appIdInfo)
-    {
-        const mqbu::StorageKey key = mqbu::StorageKey(
-            mqbu::StorageKey::BinaryRepresentation(),
-            appIdInfo.appKey().begin());
-        return (key == *d_appKey);
-    }
-};
+// bsl::vector<const char*> fields(allocator);
+// fields.push_back("LogId");
+// fields.push_back("ElectorTerm");
+// fields.push_back("SequenceNumber");
+// fields.push_back("HeaderWords");
+// fields.push_back("LeaderAdvisoryWords");
+// fields.push_back("Timestamp");
+// if (rc == 0) {
+// fields.push_back("Epoch");
+// }
 
-}  // close unnamed namespace
+// bmqu::AlignedPrinter printer(stream, &fields);
+// printer << recId.logId() << header.electorTerm() << header.sequenceNumber()
+//    << header.headerWords() << header.leaderAdvisoryWords();
+// if (rc == 0) {
+// printer << datetime << epochValue;
+// }
+// else {
+// printer << epochValue;
+// }
 
-// =======================
-// namespace RecordPrinter
-// =======================
+// // Print record
+// rec.print(stream, 0, 2);
+// stream << '\n';
+// }
 
-namespace RecordPrinter {
 
-void printRecord(bsl::ostream&                  stream,
-                 const mqbs::MessageRecord&     rec,
-                 const bmqp_ctrlmsg::QueueInfo* queueInfo_p,
-                 bslma::Allocator*              allocator)
-{
-    // PRECONDITION
-    BSLS_ASSERT(stream.good());
 
-    bsl::vector<const char*> fields(allocator);
-    fields.push_back("PrimaryLeaseId");
-    fields.push_back("SequenceNumber");
-    fields.push_back("Timestamp");
-    fields.push_back("Epoch");
-    fields.push_back("FileKey");
-    fields.push_back("QueueKey");
-    if (queueInfo_p)
-        fields.push_back("QueueUri");
-    fields.push_back("RefCount");
-    fields.push_back("MsgOffsetDwords");
-    fields.push_back("GUID");
-    fields.push_back("Crc32c");
-
-    bmqu::AlignedPrinter printer(stream, &fields);
-    printer << rec.header().primaryLeaseId() << rec.header().sequenceNumber();
-
-    bsls::Types::Uint64 epochValue = rec.header().timestamp();
-    bdlt::Datetime      datetime;
-    const int rc = bdlt::EpochUtil::convertFromTimeT64(&datetime, epochValue);
-    if (0 != rc) {
-        printer << 0;
-    }
-    else {
-        printer << datetime;
-    }
-
-    bmqu::MemOutStream fileKeyStr(allocator), queueKeyStr(allocator);
-    fileKeyStr << rec.fileKey();
-    queueKeyStr << rec.queueKey();
-
-    printer << epochValue << fileKeyStr.str() << queueKeyStr.str();
-    if (queueInfo_p)
-        printer << queueInfo_p->uri();
-    printer << rec.refCount() << rec.messageOffsetDwords() << rec.messageGUID()
-            << rec.crc32c();
-
-    stream << "\n";
-}
-
-bool findQueueAppIdByAppKey(
-    bsl::string*                                             appId,
-    const bsl::vector<BloombergLP::bmqp_ctrlmsg::AppIdInfo>& appIds,
-    const mqbu::StorageKey&                                  appKey)
-{
-    // PRECONDITIONS
-    BSLS_ASSERT(appId);
-
-    if (appKey.isNull())
-        return false;  // RETURN
-
-    bsl::vector<BloombergLP::bmqp_ctrlmsg::AppIdInfo>::const_iterator it =
-        bsl::find_if(appIds.cbegin(), appIds.cend(), AppKeyMatcher(appKey));
-
-    if (it != appIds.end()) {
-        *appId = it->appId();
-        return true;  // RETURN
-    }
-    return false;
-}
-
-void printRecord(bsl::ostream&                  stream,
-                 const mqbs::ConfirmRecord&     rec,
-                 const bmqp_ctrlmsg::QueueInfo* queueInfo_p,
-                 bslma::Allocator*              allocator)
-{
-    // PRECONDITION
-    BSLS_ASSERT(stream.good());
-
-    bsl::vector<const char*> fields(allocator);
-    fields.push_back("PrimaryLeaseId");
-    fields.push_back("SequenceNumber");
-    fields.push_back("Timestamp");
-    fields.push_back("Epoch");
-    fields.push_back("QueueKey");
-    if (queueInfo_p)
-        fields.push_back("QueueUri");
-    fields.push_back("AppKey");
-    if (queueInfo_p)
-        fields.push_back("AppId");
-    fields.push_back("GUID");
-
-    bmqu::MemOutStream queueKeyStr(allocator), appKeyStr(allocator);
-    queueKeyStr << rec.queueKey();
-
-    if (rec.appKey().isNull()) {
-        appKeyStr << "** NULL **";
-    }
-    else {
-        appKeyStr << rec.appKey();
-    }
-
-    bsl::string appIdStr(allocator);
-    if (queueInfo_p) {
-        if (!findQueueAppIdByAppKey(&appIdStr,
-                                    queueInfo_p->appIds(),
-                                    rec.appKey())) {
-            appIdStr = "** NULL **";
-        }
-    }
-
-    bmqu::AlignedPrinter printer(stream, &fields);
-    printer << rec.header().primaryLeaseId() << rec.header().sequenceNumber();
-
-    bsls::Types::Uint64 epochValue = rec.header().timestamp();
-    bdlt::Datetime      datetime;
-    const int rc = bdlt::EpochUtil::convertFromTimeT64(&datetime, epochValue);
-    if (0 != rc) {
-        printer << 0;
-    }
-    else {
-        printer << datetime;
-    }
-
-    printer << epochValue << queueKeyStr.str();
-    if (queueInfo_p)
-        printer << queueInfo_p->uri();
-    printer << appKeyStr.str();
-    if (queueInfo_p)
-        printer << appIdStr;
-    printer << rec.messageGUID();
-    stream << "\n";
-}
-
-void printRecord(bsl::ostream&                  stream,
-                 const mqbs::DeletionRecord&    rec,
-                 const bmqp_ctrlmsg::QueueInfo* queueInfo_p,
-                 bslma::Allocator*              allocator)
-{
-    // PRECONDITION
-    BSLS_ASSERT(stream.good());
-
-    bsl::vector<const char*> fields(allocator);
-    fields.push_back("PrimaryLeaseId");
-    fields.push_back("SequenceNumber");
-    fields.push_back("Timestamp");
-    fields.push_back("Epoch");
-    fields.push_back("QueueKey");
-    if (queueInfo_p)
-        fields.push_back("QueueUri");
-    fields.push_back("DeletionFlag");
-    fields.push_back("GUID");
-
-    bmqu::MemOutStream queueKeyStr(allocator);
-    queueKeyStr << rec.queueKey();
-
-    bmqu::AlignedPrinter printer(stream, &fields);
-    printer << rec.header().primaryLeaseId() << rec.header().sequenceNumber();
-
-    bsls::Types::Uint64 epochValue = rec.header().timestamp();
-    bdlt::Datetime      datetime;
-    const int rc = bdlt::EpochUtil::convertFromTimeT64(&datetime, epochValue);
-    if (0 != rc) {
-        printer << 0;
-    }
-    else {
-        printer << datetime;
-    }
-    printer << epochValue << queueKeyStr.str();
-    if (queueInfo_p)
-        printer << queueInfo_p->uri();
-    printer << rec.deletionRecordFlag() << rec.messageGUID();
-    stream << "\n";
-}
-
-void printRecord(bsl::ostream&                  stream,
-                 const mqbs::QueueOpRecord&     rec,
-                 const bmqp_ctrlmsg::QueueInfo* queueInfo_p,
-                 bslma::Allocator*              allocator)
-
-{
-    // PRECONDITION
-    BSLS_ASSERT(stream.good());
-
-    bsl::vector<const char*> fields(allocator);
-    fields.push_back("PrimaryLeaseId");
-    fields.push_back("SequenceNumber");
-    fields.push_back("Timestamp");
-    fields.push_back("Epoch");
-    fields.push_back("QueueKey");
-    if (queueInfo_p)
-        fields.push_back("QueueUri");
-    fields.push_back("AppKey");
-    if (queueInfo_p)
-        fields.push_back("AppId");
-    fields.push_back("QueueOpType");
-    if (mqbs::QueueOpType::e_CREATION == rec.type() ||
-        mqbs::QueueOpType::e_ADDITION == rec.type()) {
-        fields.push_back("QLIST OffsetWords");
-    }
-
-    bmqu::MemOutStream queueKeyStr(allocator), appKeyStr(allocator);
-    queueKeyStr << rec.queueKey();
-
-    if (rec.appKey().isNull()) {
-        appKeyStr << "** NULL **";
-    }
-    else {
-        appKeyStr << rec.appKey();
-    }
-
-    bsl::string appIdStr(allocator);
-    if (queueInfo_p) {
-        if (!findQueueAppIdByAppKey(&appIdStr,
-                                    queueInfo_p->appIds(),
-                                    rec.appKey())) {
-            appIdStr = "** NULL **";
-        }
-    }
-
-    bmqu::AlignedPrinter printer(stream, &fields);
-    printer << rec.header().primaryLeaseId() << rec.header().sequenceNumber();
-
-    bsls::Types::Uint64 epochValue = rec.header().timestamp();
-    bdlt::Datetime      datetime;
-    int rc = bdlt::EpochUtil::convertFromTimeT64(&datetime, epochValue);
-    if (0 != rc) {
-        printer << 0;
-    }
-    else {
-        printer << datetime;
-    }
-    printer << epochValue << queueKeyStr.str();
-    if (queueInfo_p)
-        printer << queueInfo_p->uri();
-
-    printer << appKeyStr.str();
-    if (queueInfo_p)
-        printer << appIdStr;
-
-    printer << rec.type();
-
-    if (mqbs::QueueOpType::e_CREATION == rec.type() ||
-        mqbs::QueueOpType::e_ADDITION == rec.type()) {
-        printer << rec.queueUriRecordOffsetWords();
-    }
-
-    stream << "\n";
-}
-
-void printRecord(bsl::ostream&                         stream,
-                 const bmqp_ctrlmsg::ClusterMessage&   rec,
-                 const mqbc::ClusterStateRecordHeader& header,
-                 const mqbsi::LedgerRecordId&          recId,
-                 bslma::Allocator*                     allocator)
-{
-    // PRECONDITION
-    BSLS_ASSERT(stream.good());
-
-    // Print record header and recordId
-    bmqu::MemOutStream ss(allocator);
-    ss << header.recordType() << " Record, offset: " << recId.offset();
-    bsl::string delimiter(ss.length(), '=', allocator);
-    stream << delimiter << '\n' << ss.str() << '\n';
-
-    const bsls::Types::Uint64 epochValue = header.timestamp();
-    bdlt::Datetime            datetime;
-    const int rc = bdlt::EpochUtil::convertFromTimeT64(&datetime, epochValue);
-
-    bsl::vector<const char*> fields(allocator);
-    fields.push_back("LogId");
-    fields.push_back("ElectorTerm");
-    fields.push_back("SequenceNumber");
-    fields.push_back("HeaderWords");
-    fields.push_back("LeaderAdvisoryWords");
-    fields.push_back("Timestamp");
-    if (rc == 0) {
-        fields.push_back("Epoch");
-    }
-
-    bmqu::AlignedPrinter printer(stream, &fields);
-    printer << recId.logId() << header.electorTerm() << header.sequenceNumber()
-            << header.headerWords() << header.leaderAdvisoryWords();
-    if (rc == 0) {
-        printer << datetime << epochValue;
-    }
-    else {
-        printer << epochValue;
-    }
-
-    // Print record
-    rec.print(stream, 0, 2);
-    stream << '\n';
-}
-
-}  // close namespace RecordPrinter
-
-=======
->>>>>>> 62c82f72
 }  // close package namespace
 }  // close enterprise namespace