--- conflicted
+++ resolved
@@ -14,13 +14,8 @@
 // limitations under the License.
 
 // bmqstoragetool
-<<<<<<< HEAD
 #include <m_bmqstoragetool_compositesequencenumber.h>
 #include <m_bmqstoragetool_parameters.h>
-=======
-#include "m_bmqstoragetool_compositesequencenumber.h"
-#include "m_bmqstoragetool_parameters.h"
->>>>>>> 1d84f1f6
 #include <m_bmqstoragetool_recordprinter.h>
 #include <m_bmqstoragetool_searchresult.h>
 
@@ -692,18 +687,12 @@
                                                            record.queueKey());
     bmqp_ctrlmsg::QueueInfo* queueInfo_p = queueInfoPresent ? &queueInfo : 0;
 
-<<<<<<< HEAD
-    d_ostream << "Record index: " << recordIndex
-              << ", offset: " << recordOffset << '\n'
-              << mqbs::RecordType::e_QUEUE_OP << " Record:" << '\n';
-=======
     bmqu::MemOutStream ss(d_allocator_p);
     ss << mqbs::RecordType::e_QUEUE_OP << " record, index: " << recordIndex
        << ", offset: " << recordOffset;
     bsl::string delimiter(ss.length(), '=', d_allocator_p);
     d_ostream << delimiter << '\n' << ss.str() << '\n';
 
->>>>>>> 1d84f1f6
     RecordPrinter::printRecord(d_ostream, record, queueInfo_p, d_allocator_p);
 
     d_printedQueueOpCount++;
@@ -716,18 +705,12 @@
     BSLS_ANNOTATION_UNUSED bsls::Types::Uint64 recordIndex,
     BSLS_ANNOTATION_UNUSED bsls::Types::Uint64 recordOffset)
 {
-<<<<<<< HEAD
-    d_ostream << "Record index: " << recordIndex
-              << ", offset: " << recordOffset << '\n'
-              << mqbs::RecordType::e_JOURNAL_OP << " Record:" << '\n';
-=======
     bmqu::MemOutStream ss(d_allocator_p);
     ss << mqbs::RecordType::e_JOURNAL_OP << " record, index: " << recordIndex
        << ", offset: " << recordOffset;
     bsl::string delimiter(ss.length(), '=', d_allocator_p);
     d_ostream << delimiter << '\n' << ss.str() << '\n';
 
->>>>>>> 1d84f1f6
     mqbs::FileStoreProtocolPrinter::printRecord(d_ostream, record);
 
     d_printedJournalOpCount++;
@@ -1021,8 +1004,8 @@
     SearchResultDecorator::processDeletionRecord(record,
                                                  recordIndex,
                                                  recordOffset);
-    // return true (stop search) when details needed and search is done (map is
-    // empty).
+    // return true (stop search) when details needed and search is done
+    // (map is empty).
     return (d_withDetails && d_guidsMap.empty());
 }
 
@@ -1073,7 +1056,8 @@
         d_offsets.erase(it);
     }
 
-    // return true (stop search) if no detail is needed and d_offsets is empty.
+    // return true (stop search) if no detail is needed and d_offsets is
+    // empty.
     return (!d_withDetails && d_offsets.empty());
 }
 
@@ -1090,12 +1074,6 @@
     return (d_withDetails && d_offsets.empty());
 }
 
-<<<<<<< HEAD
-void SearchOffsetDecorator::outputResult()
-{
-    SearchResultDecorator::outputResult();
-    // Print not found offsets
-=======
 bool SearchOffsetDecorator::processQueueOpRecord(
     const mqbs::QueueOpRecord& record,
     bsls::Types::Uint64        recordIndex,
@@ -1138,7 +1116,6 @@
 {
     SearchResultDecorator::outputResult();
     // Print non found offsets
->>>>>>> 1d84f1f6
     if (!d_offsets.empty()) {
         d_ostream << '\n'
                   << "The following " << d_offsets.size()
@@ -1185,7 +1162,8 @@
         d_seqNums.erase(it);
     }
 
-    // return true (stop search) if no detail is needed and d_seqNums is empty.
+    // return true (stop search) if no detail is needed and d_seqNums is
+    // empty.
     return (!d_withDetails && d_seqNums.empty());
 }
 
@@ -1202,12 +1180,6 @@
     return (d_withDetails && d_seqNums.empty());
 }
 
-<<<<<<< HEAD
-void SearchSequenceNumberDecorator::outputResult()
-{
-    SearchResultDecorator::outputResult();
-    // Print not found sequence numbers
-=======
 bool SearchSequenceNumberDecorator::processQueueOpRecord(
     const mqbs::QueueOpRecord& record,
     bsls::Types::Uint64        recordIndex,
@@ -1254,7 +1226,6 @@
 {
     SearchResultDecorator::outputResult();
     // Print non found offsets
->>>>>>> 1d84f1f6
     if (!d_seqNums.empty()) {
         d_ostream << '\n'
                   << "The following " << d_seqNums.size()
