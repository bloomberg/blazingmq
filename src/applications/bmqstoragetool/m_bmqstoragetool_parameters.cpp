--- conflicted
+++ resolved
@@ -299,8 +299,6 @@
     return error->empty();
 }
 
-<<<<<<< HEAD
-=======
 Parameters::Range::Range()
 : d_type(Range::e_NONE)
 , d_timestampGt(0)
@@ -313,26 +311,6 @@
     // NOTHING
 }
 
-Parameters::Parameters(bslma::Allocator* allocator)
-: d_queueMap(allocator)
-, d_range()
-, d_guid(allocator)
-, d_seqNum(allocator)
-, d_offset(allocator)
-, d_queueKey(allocator)
-, d_queueName(allocator)
-, d_dumpLimit(0)
-, d_details(false)
-, d_dumpPayload(false)
-, d_summary(false)
-, d_outstanding(false)
-, d_confirmed(false)
-, d_partiallyConfirmed(false)
-{
-    // NOTHING
-}
-
->>>>>>> 6b34d528
 Parameters::Parameters(const CommandLineArguments& arguments,
                        bslma::Allocator*           allocator)
 : d_queueMap(allocator)
