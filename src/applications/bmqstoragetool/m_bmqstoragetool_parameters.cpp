// Copyright 2014-2023 Bloomberg Finance L.P.
// SPDX-License-Identifier: Apache-2.0
//
// Licensed under the Apache License, Version 2.0 (the "License");
// you may not use this file except in compliance with the License.
// You may obtain a copy of the License at
//
//     http://www.apache.org/licenses/LICENSE-2.0
//
// Unless required by applicable law or agreed to in writing, software
// distributed under the License is distributed on an "AS IS" BASIS,
// WITHOUT WARRANTIES OR CONDITIONS OF ANY KIND, either express or implied.
// See the License for the specific language governing permissions and
// limitations under the License.

#include <m_bmqstoragetool_parameters.h>

// BMQ
#include <bmqt_messageguid.h>
#include <bmqt_queueflags.h>

// MQB
#include <mqbc_clusterstateledgerutil.h>
#include <mqbc_incoreclusterstateledgeriterator.h>
#include <mqbmock_logidgenerator.h>
#include <mqbs_filestoreprotocolutil.h>
#include <mqbsl_ledger.h>
#include <mqbsl_memorymappedondisklog.h>

// BMQ
#include <bmqu_memoutstream.h>

// BDE
#include <bdlb_chartype.h>
#include <bdlb_string.h>
#include <bdls_filesystemutil.h>
#include <bdls_pathutil.h>
#include <bdlt_timeunitratio.h>
#include <bsl_iostream.h>
#include <bsl_sstream.h>
#include <bsl_stdexcept.h>
#include <bslim_printer.h>
#include <bslma_allocator.h>
#include <bsls_assert.h>
#include <bsls_types.h>

namespace BloombergLP {
namespace m_bmqstoragetool {

namespace {
// Validation helper
// StorageKey class does not have validator similar to
// MessageGUID::isValidHexRepresentation so implement own validator
bool isValidQueueKeyHexRepresentation(const char* queueKeyBuf)
{
    const size_t queueKeyHexLength =
        mqbu::StorageKey::e_KEY_LENGTH_BINARY *
        2;  // one byte is represented by two hex symbols
    if (bsl::strlen(queueKeyBuf) != queueKeyHexLength)
        return false;  // RETURN

    for (size_t i = 0; i < queueKeyHexLength; ++i) {
        if (!bsl::isxdigit(queueKeyBuf[i]) ||
            bdlb::CharType::isLower(queueKeyBuf[i])) {
            return false;  // RETURN
        }
    }
    return true;
}

}  // close unnamed namespace

// ==========================
// class CommandLineArguments
// ==========================

const char* CommandLineArguments::k_MESSAGE_TYPE   = "message";
const char* CommandLineArguments::k_QUEUEOP_TYPE   = "queue-op";
const char* CommandLineArguments::k_JOURNALOP_TYPE = "journal-op";

CommandLineArguments::CommandLineArguments(bslma::Allocator* allocator)
: d_recordType(allocator)
, d_timestampGt(0)
, d_timestampLt(0)
, d_seqNumGt(allocator)
, d_seqNumLt(allocator)
, d_offsetGt(0)
, d_offsetLt(0)
, d_journalPath(allocator)
, d_journalFile(allocator)
, d_dataFile(allocator)
, d_cslFile(allocator)
, d_guid(allocator)
, d_seqNum(allocator)
, d_offset(allocator)
, d_queueKey(allocator)
, d_queueName(allocator)
, d_dumpLimit(0)
, d_details(false)
, d_dumpPayload(false)
, d_summary(false)
, d_outstanding(false)
, d_confirmed(false)
, d_partiallyConfirmed(false)
{
    // NOTHING
}

bool CommandLineArguments::validate(bsl::string*      error,
                                    bslma::Allocator* allocator)
{
    bmqu::MemOutStream ss(allocator);

    if (d_recordType.size() > 3) {
        ss << "Up to 3 types of record are supported, passed: "
           << d_recordType.size() << "\n";
    }

    if (d_journalPath.empty() && d_journalFile.empty()) {
        ss << "Neither journal path nor journal file are specified\n";
    }
    else if (!d_journalPath.empty()) {
        if (d_journalFile.empty() && d_dataFile.empty()) {
            // Try to find files by path
            bsl::vector<bsl::string> result;
            bdls::FilesystemUtil::findMatchingPaths(&result,
                                                    d_journalPath.c_str());
            bsl::vector<bsl::string>::const_iterator it = result.cbegin();
            for (; it != result.cend(); ++it) {
                if (it->ends_with(".bmq_journal")) {
                    if (d_journalFile.empty()) {
                        d_journalFile = *it;
                    }
                    else {
                        ss << "Several journal files match the pattern, can't "
                              "define the needed one\n";
                        break;
                    }
                }
                if (it->ends_with(".bmq_data")) {
                    if (d_dataFile.empty()) {
                        d_dataFile = *it;
                    }
                    else {
                        ss << "Several data files match the pattern, can't "
                              "define the needed one\n";
                        break;
                    }
                }
            }
            if (d_journalFile.empty()) {
                ss << "Couldn't define a journal file, which is required\n";
            }
        }
        else {
            ss << "Both path and particular files are specified which is "
                  "controversial. Specify only one\n";
        }
    }

    // Sanity check
    if (d_dataFile.empty() && d_dumpPayload) {
        ss << "Can't dump payload, because data file is not specified\n";
    }
    if (d_cslFile.empty() && !d_queueName.empty()) {
        ss << "Can't search by queue name, because csl file is not "
              "specified\n";
    }
    if (d_timestampLt < 0 || d_timestampGt < 0 ||
        (d_timestampLt > 0 && d_timestampGt >= d_timestampLt)) {
        ss << "Invalid timestamp range specified\n";
    }
    if (!d_seqNumLt.empty() || !d_seqNumGt.empty()) {
        bmqu::MemOutStream      errorDescr(allocator);
        CompositeSequenceNumber seqNumLt, seqNumGt;
        if (!d_seqNumLt.empty()) {
            seqNumLt.fromString(errorDescr, d_seqNumLt);
            if (!seqNumLt.isSet()) {
                ss << "--seqnum-lt: " << errorDescr.str() << "\n";
                errorDescr.reset();
            }
        }
        if (!d_seqNumGt.empty()) {
            seqNumGt.fromString(errorDescr, d_seqNumGt);
            if (!seqNumGt.isSet()) {
                ss << "--seqnum-gt: " << errorDescr.str() << "\n";
            }
        }

        if (seqNumLt.isSet() && seqNumGt.isSet()) {
            if (seqNumLt <= seqNumGt) {
                ss << "Invalid sequence number range specified\n";
            }
        }
    }
    if (d_offsetLt < 0 || d_offsetGt < 0 ||
        (d_offsetLt > 0 && d_offsetGt >= d_offsetLt)) {
        ss << "Invalid offset range specified\n";
    }
    // Check that only one range type is selected
    bsl::size_t rangesCnt = 0;
    if (d_timestampLt || d_timestampGt) {
        rangesCnt++;
    }
    if (!d_seqNumLt.empty() || !d_seqNumGt.empty()) {
        rangesCnt++;
    }
    if (d_offsetLt || d_offsetGt) {
        rangesCnt++;
    }
    if (rangesCnt > 1) {
        ss << "Only one range type can be selected: timestamp, seqnum or "
              "offset\n";
    }

    if (!d_guid.empty() &&
        (!d_queueKey.empty() || !d_queueName.empty() || !d_seqNum.empty() ||
         !d_offset.empty() || d_outstanding || d_confirmed ||
         d_partiallyConfirmed || rangesCnt > 0 || d_summary)) {
        ss << "Giud filter can't be combined with any other filters, as it is "
              "specific enough to find a particular message\n";
    }
    if (!d_seqNum.empty() &&
        (!d_queueKey.empty() || !d_queueName.empty() || !d_guid.empty() ||
         !d_offset.empty() || d_outstanding || d_confirmed ||
         d_partiallyConfirmed || rangesCnt > 0 || d_summary)) {
        ss << "Secnum filter can't be combined with any other filters, as it "
              "is "
              "specific enough to find a particular message\n";
    }
    if (!d_offset.empty() &&
        (!d_queueKey.empty() || !d_queueName.empty() || !d_guid.empty() ||
         !d_seqNum.empty() || d_outstanding || d_confirmed ||
         d_partiallyConfirmed || rangesCnt > 0 || d_summary)) {
        ss << "Offset filter can't be combined with any other filters, as it "
              "is "
              "specific enough to find a particular message\n";
    }
    if (!d_seqNum.empty()) {
        CompositeSequenceNumber seqNum;
        bmqu::MemOutStream      errorDescr(allocator);
        for (bsl::vector<bsl::string>::const_iterator cit = d_seqNum.begin();
             cit != d_seqNum.end();
             ++cit) {
            seqNum.fromString(errorDescr, *cit);
            if (!seqNum.isSet()) {
                ss << "--seqnum: " << errorDescr.str() << "\n";
                errorDescr.reset();
            }
        }
    }
    if (!d_offset.empty()) {
        for (bsl::vector<bsls::Types::Int64>::const_iterator cit =
                 d_offset.begin();
             cit != d_offset.end();
             ++cit) {
            if (*cit < 0) {
                ss << "--offset: " << *cit << " cannot be negative\n";
            }
        }
    }

    if (d_summary &&
        (d_outstanding || d_confirmed || d_partiallyConfirmed || d_details)) {
        ss << "'--summary' can't be combined with '--outstanding', "
              "'--confirmed', '--partially-confirmed' and '--details' "
              "options, as it is "
              "calculates and outputs statistics\n";
    }

    if (d_outstanding + d_confirmed + d_partiallyConfirmed > 1) {
        ss << "These filter flags can't be specified together: outstanding, "
              "confirmed, partially-confirmed. You can specify only one of "
              "them\n";
    }

    bsl::vector<bsl::string>::const_iterator it = d_guid.cbegin();
    for (; it != d_guid.cend(); ++it) {
        if (!bmqt::MessageGUID::isValidHexRepresentation(it->c_str())) {
            ss << *it << " is not a valid GUID\n";
        }
    }

    it = d_queueKey.cbegin();
    for (; it != d_queueKey.cend(); ++it) {
        if (!isValidQueueKeyHexRepresentation(it->c_str())) {
            ss << *it << " is not a valid Queue Key\n";
        }
    }

    if (d_dumpLimit <= 0)
        ss << "Dump limit must be positive value greater than zero.\n";

    error->assign(ss.str().data(), ss.str().length());
    return error->empty();
}

bool CommandLineArguments::isValidRecordType(const bsl::string* recordType,
                                             bsl::ostream&      stream)
{
    if (*recordType != k_MESSAGE_TYPE && *recordType != k_QUEUEOP_TYPE &&
        *recordType != k_JOURNALOP_TYPE) {
        stream << "--record-type invalid: " << *recordType << bsl::endl;

        return false;  // RETURN
    }

    return true;
}

bool CommandLineArguments::isValidFileName(const bsl::string* fileName,
                                           bsl::ostream&      stream)
{
    if (!bdls::FilesystemUtil::isRegularFile(*fileName, true)) {
        stream << "The specified file does not exist: " << *fileName
               << bsl::endl;

        return false;  // RETURN
    }

    return true;
}

Parameters::Range::Range()
: d_type(Range::e_NONE)
, d_timestampGt(0)
, d_timestampLt(0)
, d_offsetGt(0)
, d_offsetLt(0)
, d_seqNumGt()
, d_seqNumLt()
{
    // NOTHING
}

<<<<<<< HEAD
=======
Parameters::ProcessRecordTypes::ProcessRecordTypes(bool enableDefault)
: d_message(enableDefault)
, d_queueOp(false)
, d_journalOp(false)
{
    // NOTHING
}

Parameters::Parameters(bslma::Allocator* allocator)
: d_processRecordTypes()
, d_queueMap(allocator)
, d_range()
, d_guid(allocator)
, d_seqNum(allocator)
, d_offset(allocator)
, d_queueKey(allocator)
, d_queueName(allocator)
, d_dumpLimit(0)
, d_details(false)
, d_dumpPayload(false)
, d_summary(false)
, d_outstanding(false)
, d_confirmed(false)
, d_partiallyConfirmed(false)
{
    // NOTHING
}

>>>>>>> dec207d7
Parameters::Parameters(const CommandLineArguments& arguments,
                       bslma::Allocator*           allocator)
: d_processRecordTypes(false)
, d_queueMap(allocator)
, d_range()
, d_guid(arguments.d_guid, allocator)
, d_seqNum(allocator)
, d_offset(arguments.d_offset, allocator)
, d_queueKey(arguments.d_queueKey, allocator)
, d_queueName(arguments.d_queueName, allocator)
, d_dumpLimit(arguments.d_dumpLimit)
, d_details(arguments.d_details)
, d_dumpPayload(arguments.d_dumpPayload)
, d_summary(arguments.d_summary)
, d_outstanding(arguments.d_outstanding)
, d_confirmed(arguments.d_confirmed)
, d_partiallyConfirmed(arguments.d_partiallyConfirmed)
, d_minRecordsPerQueue(arguments.d_minRecordsPerQueue)
{
    // Set record types to process
    for (bsl::vector<bsl::string>::const_iterator cit =
             arguments.d_recordType.begin();
         cit != arguments.d_recordType.end();
         ++cit) {
        if (*cit == CommandLineArguments::k_MESSAGE_TYPE) {
            d_processRecordTypes.d_message = true;
        }
        else if (*cit == CommandLineArguments::k_QUEUEOP_TYPE) {
            d_processRecordTypes.d_queueOp = true;
        }
        else if (*cit == CommandLineArguments::k_JOURNALOP_TYPE) {
            d_processRecordTypes.d_journalOp = true;
        }
        else {
            BSLS_ASSERT(false && "Unknown journal record type");
        }
    }

    // Set search range type and values if present
    if (arguments.d_timestampLt || arguments.d_timestampGt) {
        d_range.d_type        = Range::e_TIMESTAMP;
        d_range.d_timestampLt = static_cast<bsls::Types::Uint64>(
            arguments.d_timestampLt);
        d_range.d_timestampGt = static_cast<bsls::Types::Uint64>(
            arguments.d_timestampGt);
    }
    else if (arguments.d_offsetLt || arguments.d_offsetGt) {
        d_range.d_type     = Range::e_OFFSET;
        d_range.d_offsetLt = static_cast<bsls::Types::Uint64>(
            arguments.d_offsetLt);
        d_range.d_offsetGt = static_cast<bsls::Types::Uint64>(
            arguments.d_offsetGt);
    }
    else if (!arguments.d_seqNumLt.empty() || !arguments.d_seqNumGt.empty()) {
        d_range.d_type = Range::e_SEQUENCE_NUM;
        bmqu::MemOutStream errorDescr(allocator);
        if (!arguments.d_seqNumLt.empty()) {
            d_range.d_seqNumLt.fromString(errorDescr, arguments.d_seqNumLt);
        }
        if (!arguments.d_seqNumGt.empty()) {
            d_range.d_seqNumGt.fromString(errorDescr, arguments.d_seqNumGt);
        }
    }

    // Set specific sequence numbers if present
    if (!arguments.d_seqNum.empty()) {
        CompositeSequenceNumber seqNum;
        bmqu::MemOutStream      errorDescr(allocator);
        for (bsl::vector<bsl::string>::const_iterator cit =
                 arguments.d_seqNum.begin();
             cit != arguments.d_seqNum.end();
             ++cit) {
            seqNum.fromString(errorDescr, *cit);
            d_seqNum.push_back(seqNum);
        }
    }
}

void Parameters::validateQueueNames(bslma::Allocator* allocator) const
{
    // Validate given queue names agains existing in csl file
    bmqu::MemOutStream                       ss(allocator);
    mqbu::StorageKey                         key;
    bsl::vector<bsl::string>::const_iterator it = d_queueName.cbegin();
    for (; it != d_queueName.cend(); ++it) {
        if (!d_queueMap.findKeyByUri(&key, *it)) {
            ss << "Queue name: '" << *it << "' is not found in Csl file."
               << bsl::endl;
        }
    }
    if (!ss.isEmpty()) {
        throw bsl::runtime_error(ss.str());
    }
}

}  // close package namespace
}  // close enterprise namespace<|MERGE_RESOLUTION|>--- conflicted
+++ resolved
@@ -333,8 +333,6 @@
     // NOTHING
 }
 
-<<<<<<< HEAD
-=======
 Parameters::ProcessRecordTypes::ProcessRecordTypes(bool enableDefault)
 : d_message(enableDefault)
 , d_queueOp(false)
@@ -343,27 +341,6 @@
     // NOTHING
 }
 
-Parameters::Parameters(bslma::Allocator* allocator)
-: d_processRecordTypes()
-, d_queueMap(allocator)
-, d_range()
-, d_guid(allocator)
-, d_seqNum(allocator)
-, d_offset(allocator)
-, d_queueKey(allocator)
-, d_queueName(allocator)
-, d_dumpLimit(0)
-, d_details(false)
-, d_dumpPayload(false)
-, d_summary(false)
-, d_outstanding(false)
-, d_confirmed(false)
-, d_partiallyConfirmed(false)
-{
-    // NOTHING
-}
-
->>>>>>> dec207d7
 Parameters::Parameters(const CommandLineArguments& arguments,
                        bslma::Allocator*           allocator)
 : d_processRecordTypes(false)
