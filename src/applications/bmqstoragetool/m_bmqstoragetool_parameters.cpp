// Copyright 2014-2023 Bloomberg Finance L.P.
// SPDX-License-Identifier: Apache-2.0
//
// Licensed under the Apache License, Version 2.0 (the "License");
// you may not use this file except in compliance with the License.
// You may obtain a copy of the License at
//
//     http://www.apache.org/licenses/LICENSE-2.0
//
// Unless required by applicable law or agreed to in writing, software
// distributed under the License is distributed on an "AS IS" BASIS,
// WITHOUT WARRANTIES OR CONDITIONS OF ANY KIND, either express or implied.
// See the License for the specific language governing permissions and
// limitations under the License.

#include "m_bmqstoragetool_compositesequencenumber.h"
#include <m_bmqstoragetool_parameters.h>

// BMQ
#include <bmqt_messageguid.h>
#include <bmqt_queueflags.h>

// MQB
#include <mqbc_clusterstateledgerutil.h>
#include <mqbc_incoreclusterstateledgeriterator.h>
#include <mqbmock_logidgenerator.h>
#include <mqbs_filestoreprotocolutil.h>
#include <mqbsl_ledger.h>
#include <mqbsl_memorymappedondisklog.h>

// BMQ
#include <bmqu_memoutstream.h>

// BDE
#include <bdlb_chartype.h>
#include <bdlb_string.h>
#include <bdls_filesystemutil.h>
#include <bdls_pathutil.h>
#include <bdlt_timeunitratio.h>
#include <bsl_iostream.h>
#include <bsl_sstream.h>
#include <bsl_stdexcept.h>
#include <bslim_printer.h>
#include <bslma_allocator.h>
#include <bsls_assert.h>
#include <bsls_types.h>

namespace BloombergLP {
namespace m_bmqstoragetool {

namespace {
// Validation helper
// StorageKey class does not have validator similar to
// MessageGUID::isValidHexRepresentation so implement own validator
bool isValidQueueKeyHexRepresentation(const char* queueKeyBuf)
{
    const size_t queueKeyHexLength =
        mqbu::StorageKey::e_KEY_LENGTH_BINARY *
        2;  // one byte is represented by two hex symbols
    if (bsl::strlen(queueKeyBuf) != queueKeyHexLength)
        return false;  // RETURN

    for (size_t i = 0; i < queueKeyHexLength; ++i) {
        if (!bsl::isxdigit(queueKeyBuf[i]) ||
            bdlb::CharType::isLower(queueKeyBuf[i])) {
            return false;  // RETURN
        }
    }
    return true;
}

bool isValidSequenceNumber(bsl::ostream& error, const bsl::string& seqNumStr)
{
    CompositeSequenceNumber seqNum;
    seqNum.fromString(error, seqNumStr);
    return seqNum.isSet();
}

}  // close unnamed namespace

// ==========================
// class CommandLineArguments
// ==========================

<<<<<<< HEAD
const char* CommandLineArguments::k_MESSAGE_TYPE      = "message";
const char* CommandLineArguments::k_QUEUEOP_TYPE      = "queue-op";
const char* CommandLineArguments::k_JOURNALOP_TYPE    = "journal-op";
const char* CommandLineArguments::k_CSL_SNAPSHOT_TYPE = "snapshot";
const char* CommandLineArguments::k_CSL_UPDATE_TYPE   = "update";
const char* CommandLineArguments::k_CSL_COMMIT_TYPE   = "commit";
const char* CommandLineArguments::k_CSL_ACK_TYPE      = "ack";

CommandLineArguments::CommandLineArguments(bslma::Allocator* allocator)
: d_recordType(allocator)
, d_cslRecordType(allocator)
=======
const char* CommandLineArguments::k_MESSAGE_TYPE   = "message";
const char* CommandLineArguments::k_QUEUEOP_TYPE   = "queue-op";
const char* CommandLineArguments::k_JOURNALOP_TYPE = "journal-op";

CommandLineArguments::CommandLineArguments(bslma::Allocator* allocator)
: d_recordType(allocator)
>>>>>>> 1d84f1f6
, d_timestampGt(0)
, d_timestampLt(0)
, d_seqNumGt(allocator)
, d_seqNumLt(allocator)
, d_offsetGt(0)
, d_offsetLt(0)
, d_journalPath(allocator)
, d_journalFile(allocator)
, d_dataFile(allocator)
, d_cslFile(allocator)
, d_cslFromBegin(false)
, d_guid(allocator)
, d_seqNum(allocator)
, d_offset(allocator)
, d_queueKey(allocator)
, d_queueName(allocator)
, d_dumpLimit(0)
, d_details(false)
, d_dumpPayload(false)
, d_summary(false)
, d_outstanding(false)
, d_confirmed(false)
, d_partiallyConfirmed(false)
{
    // NOTHING
<<<<<<< HEAD
}

bool CommandLineArguments::validate(bsl::string*      error_p,
                                    bslma::Allocator* allocator)
{
    bmqu::MemOutStream ss(allocator);

    // Determine the mode: journal or CSL iteration.
    bool error = false;
    if (d_recordType.size() > 0 && d_cslRecordType.size() > 0) {
        ss << "Either record type(s) or CSL record type(s) can be passed. "
              "Both passed.\n";
        error = true;
    }

    if (!error) {
        if (!d_cslFile.empty() &&
            (d_journalPath.empty() && d_journalFile.empty())) {
            // Validate CSL mode args
            validateCslModeArgs(ss, allocator);
        }
        else {
            validateJournalModeArgs(ss, allocator);
        }
    }

    error_p->assign(ss.str().data(), ss.str().length());
    return error_p->empty();
}

void CommandLineArguments::validateCslModeArgs(bsl::ostream&     stream,
                                               bslma::Allocator* allocator)
{
    // Validate record types
    if (d_cslRecordType.size() > 4) {
        stream << "Up to 4 types of CSL record are supported, passed: "
               << d_recordType.size() << "\n";
    }

    if (d_recordType.size() > 0) {
        stream << "--record-type is not supported when only CSL file is "
                  "passed.\n";
    }

    const bool rangeArgPresent = validateRangeArgs(stream, allocator);

    // Validate options compatibility
    if (!d_seqNum.empty() &&
        (!d_queueKey.empty() || !d_queueName.empty() || !d_offset.empty() ||
         rangeArgPresent || d_summary)) {
        stream << "Sequence number filter can't be combined with any other "
                  "filters, as it "
                  "is "
                  "specific enough to find a particular record\n";
    }
    if (!d_offset.empty() &&
        (!d_queueKey.empty() || !d_queueName.empty() || !d_seqNum.empty() ||
         rangeArgPresent || d_summary)) {
        stream
            << "Offset filter can't be combined with any other filters, as it "
               "is "
               "specific enough to find a particular record\n";
    }
    if (!d_seqNum.empty()) {
        bmqu::MemOutStream errorDescr(allocator);
        for (bsl::vector<bsl::string>::const_iterator cit = d_seqNum.begin();
             cit != d_seqNum.end();
             ++cit) {
            if (!isValidSequenceNumber(errorDescr, *cit)) {
                stream << "--seqnum: " << errorDescr.str() << "\n";
                errorDescr.reset();
            }
        }
    }
    if (!d_offset.empty()) {
        for (bsl::vector<bsls::Types::Int64>::const_iterator cit =
                 d_offset.begin();
             cit != d_offset.end();
             ++cit) {
            if (*cit < 0) {
                stream << "--offset: " << *cit << " cannot be negative\n";
            }
        }
    }

    if (d_summary && d_details) {
        stream << "'--summary' can't be combined with '--details' "
                  "options, as it "
                  "calculates and outputs statistics\n";
    }

    if (d_outstanding + d_confirmed + d_partiallyConfirmed > 1) {
        stream
            << "These filter flags can't be specified together: outstanding, "
               "confirmed, partially-confirmed. You can specify only one of "
               "them\n";
    }

    bsl::vector<bsl::string>::const_iterator it = d_queueKey.cbegin();
    for (; it != d_queueKey.cend(); ++it) {
        if (!isValidQueueKeyHexRepresentation(it->c_str())) {
            stream << *it << " is not a valid Queue Key\n";
        }
    }

    if (!d_guid.empty() || !d_dataFile.empty() || d_dumpPayload ||
        d_outstanding || d_confirmed || d_partiallyConfirmed) {
        stream
            << "--guid, --data-file, "
               "--dump-payload, --outstanding, --confirmed, "
               "--partially-confirmed options cannot be applied to CSL file "
               "and requere either --journal-path "
               "or --journal-file option.\n";
    }
}

void CommandLineArguments::validateJournalModeArgs(bsl::ostream&     stream,
                                                   bslma::Allocator* allocator)
{
    // Validate record types
    if (d_recordType.size() > 3) {
        stream << "Up to 3 types of record are supported, passed: "
               << d_recordType.size() << "\n";
    }

    if (d_cslRecordType.size() > 0) {
        stream << "--csl-record-type is not supported when either journal "
                  "path or journal file are passed.\n";
=======
}

bool CommandLineArguments::validate(bsl::string*      error,
                                    bslma::Allocator* allocator)
{
    bmqu::MemOutStream ss(allocator);

    if (d_recordType.size() > 3) {
        ss << "Up to 3 types of record are supported, passed: "
           << d_recordType.size() << "\n";
>>>>>>> 1d84f1f6
    }

    // Validate journal file and path
    if (d_journalPath.empty() && d_journalFile.empty()) {
        stream << "Neither journal path nor journal file are specified\n";
    }
    else if (!d_journalPath.empty()) {
        if (d_journalFile.empty() && d_dataFile.empty()) {
            // Try to find files by path
            bsl::vector<bsl::string> result;
            bdls::FilesystemUtil::findMatchingPaths(&result,
                                                    d_journalPath.c_str());
            bsl::vector<bsl::string>::const_iterator it = result.cbegin();
            for (; it != result.cend(); ++it) {
                if (it->ends_with(".bmq_journal")) {
                    if (d_journalFile.empty()) {
                        d_journalFile = *it;
                    }
                    else {
                        stream << "Several journal files match the pattern, "
                                  "can't "
                                  "define the needed one\n";
                        break;
                    }
                }
                if (it->ends_with(".bmq_data")) {
                    if (d_dataFile.empty()) {
                        d_dataFile = *it;
                    }
                    else {
                        stream
                            << "Several data files match the pattern, can't "
                               "define the needed one\n";
                        break;
                    }
                }
            }
            if (d_journalFile.empty()) {
                stream
                    << "Couldn't define a journal file, which is required\n";
            }
        }
        else {
            stream << "Both path and particular files are specified which is "
                      "controversial. Specify only one\n";
        }
    }

    // Sanity check
    if (d_dataFile.empty() && d_dumpPayload) {
        stream << "Can't dump payload, because data file is not specified\n";
    }
    if (d_cslFile.empty() && !d_queueName.empty()) {
        stream << "Can't search by queue name, because csl file is not "
                  "specified\n";
    }
<<<<<<< HEAD

    const bool rangeArgPresent = validateRangeArgs(stream, allocator);

    // Validate options compatibility
    if (!d_guid.empty() &&
        (!d_queueKey.empty() || !d_queueName.empty() || !d_seqNum.empty() ||
         !d_offset.empty() || d_outstanding || d_confirmed ||
         d_partiallyConfirmed || rangeArgPresent || d_summary)) {
        stream << "Giud filter can't be combined with any other filters, as "
                  "it is "
                  "specific enough to find a particular message\n";
    }
    if (!d_seqNum.empty() &&
        (!d_queueKey.empty() || !d_queueName.empty() || !d_guid.empty() ||
         !d_offset.empty() || d_outstanding || d_confirmed ||
         d_partiallyConfirmed || rangeArgPresent || d_summary)) {
        stream
            << "Secnum filter can't be combined with any other filters, as it "
               "is "
               "specific enough to find a particular message\n";
    }
    if (!d_offset.empty() &&
        (!d_queueKey.empty() || !d_queueName.empty() || !d_guid.empty() ||
         !d_seqNum.empty() || d_outstanding || d_confirmed ||
         d_partiallyConfirmed || rangeArgPresent || d_summary)) {
        stream
            << "Offset filter can't be combined with any other filters, as it "
               "is "
               "specific enough to find a particular message\n";
    }
    if (!d_seqNum.empty()) {
        bmqu::MemOutStream errorDescr(allocator);
        for (bsl::vector<bsl::string>::const_iterator cit = d_seqNum.begin();
             cit != d_seqNum.end();
             ++cit) {
            if (!isValidSequenceNumber(errorDescr, *cit)) {
                stream << "--seqnum: " << errorDescr.str() << "\n";
=======
    if (!d_seqNumLt.empty() || !d_seqNumGt.empty()) {
        bmqu::MemOutStream      errorDescr(allocator);
        CompositeSequenceNumber seqNumLt, seqNumGt;
        bool                    successLt = false;
        if (!d_seqNumLt.empty()) {
            seqNumLt.fromString(&successLt, errorDescr, d_seqNumLt);
            if (!successLt) {
                ss << "--seqnum-lt: " << errorDescr.str() << "\n";
                errorDescr.reset();
            }
        }
        bool successGt = false;
        if (!d_seqNumGt.empty()) {
            seqNumGt.fromString(&successGt, errorDescr, d_seqNumGt);
            if (!successGt) {
                ss << "--seqnum-gt: " << errorDescr.str() << "\n";
            }
        }

        if (successLt && successGt) {
            if (seqNumLt <= seqNumGt) {
                ss << "Invalid sequence number range specified\n";
            }
        }
    }
    if (d_offsetLt < 0 || d_offsetGt < 0 ||
        (d_offsetLt > 0 && d_offsetGt >= d_offsetLt)) {
        ss << "Invalid offset range specified\n";
    }
    // Check that only one range type is selected
    bsl::size_t rangesCnt = 0;
    if (d_timestampLt || d_timestampGt) {
        rangesCnt++;
    }
    if (!d_seqNumLt.empty() || !d_seqNumGt.empty()) {
        rangesCnt++;
    }
    if (d_offsetLt || d_offsetGt) {
        rangesCnt++;
    }
    if (rangesCnt > 1) {
        ss << "Only one range type can be selected: timestamp, seqnum or "
              "offset\n";
    }

    if (!d_guid.empty() &&
        (!d_queueKey.empty() || !d_queueName.empty() || !d_seqNum.empty() ||
         !d_offset.empty() || d_outstanding || d_confirmed ||
         d_partiallyConfirmed || rangesCnt > 0 || d_summary)) {
        ss << "Giud filter can't be combined with any other filters, as it is "
              "specific enough to find a particular message\n";
    }
    if (!d_seqNum.empty() &&
        (!d_queueKey.empty() || !d_queueName.empty() || !d_guid.empty() ||
         !d_offset.empty() || d_outstanding || d_confirmed ||
         d_partiallyConfirmed || rangesCnt > 0 || d_summary)) {
        ss << "Secnum filter can't be combined with any other filters, as it "
              "is "
              "specific enough to find a particular message\n";
    }
    if (!d_offset.empty() &&
        (!d_queueKey.empty() || !d_queueName.empty() || !d_guid.empty() ||
         !d_seqNum.empty() || d_outstanding || d_confirmed ||
         d_partiallyConfirmed || rangesCnt > 0 || d_summary)) {
        ss << "Offset filter can't be combined with any other filters, as it "
              "is "
              "specific enough to find a particular message\n";
    }
    if (!d_seqNum.empty()) {
        CompositeSequenceNumber seqNum;
        bool                    success = false;
        bmqu::MemOutStream      errorDescr(allocator);
        for (bsl::vector<bsl::string>::const_iterator cit = d_seqNum.begin();
             cit != d_seqNum.end();
             ++cit) {
            seqNum.fromString(&success, errorDescr, *cit);
            if (!success) {
                ss << "--seqnum: " << errorDescr.str() << "\n";
>>>>>>> 1d84f1f6
                errorDescr.reset();
            }
        }
    }
    if (!d_offset.empty()) {
        for (bsl::vector<bsls::Types::Int64>::const_iterator cit =
                 d_offset.begin();
             cit != d_offset.end();
             ++cit) {
            if (*cit < 0) {
<<<<<<< HEAD
                stream << "--offset: " << *cit << " cannot be negative\n";
=======
                ss << "--offset: " << *cit << " cannot be negative\n";
>>>>>>> 1d84f1f6
            }
        }
    }

    if (d_summary &&
        (d_outstanding || d_confirmed || d_partiallyConfirmed || d_details)) {
        stream << "'--summary' can't be combined with '--outstanding', "
                  "'--confirmed', '--partially-confirmed' and '--details' "
                  "options, as it "
                  "calculates and outputs statistics\n";
    }

    if (d_outstanding + d_confirmed + d_partiallyConfirmed > 1) {
        stream
            << "These filter flags can't be specified together: outstanding, "
               "confirmed, partially-confirmed. You can specify only one of "
               "them\n";
    }

    bsl::vector<bsl::string>::const_iterator it = d_guid.cbegin();
    for (; it != d_guid.cend(); ++it) {
        if (!bmqt::MessageGUID::isValidHexRepresentation(it->c_str())) {
            stream << *it << " is not a valid GUID\n";
        }
    }

    it = d_queueKey.cbegin();
    for (; it != d_queueKey.cend(); ++it) {
        if (!isValidQueueKeyHexRepresentation(it->c_str())) {
            stream << *it << " is not a valid Queue Key\n";
        }
    }

    if (d_dumpLimit <= 0)
        stream << "Dump limit must be positive value greater than zero.\n";
}

bool CommandLineArguments::validateRangeArgs(bsl::ostream&     error,
                                             bslma::Allocator* allocator) const
{
    if (d_timestampLt < 0 || d_timestampGt < 0 ||
        (d_timestampLt > 0 && d_timestampGt >= d_timestampLt)) {
        error << "Invalid timestamp range specified\n";
    }

    if (!d_seqNumLt.empty() || !d_seqNumGt.empty()) {
        bmqu::MemOutStream      errorDescr(allocator);
        CompositeSequenceNumber seqNumLt, seqNumGt;
        if (!d_seqNumLt.empty()) {
            seqNumLt.fromString(errorDescr, d_seqNumLt);
            if (!seqNumLt.isSet()) {
                error << "--seqnum-lt: " << errorDescr.str() << "\n";
                errorDescr.reset();
            }
        }

        if (!d_seqNumGt.empty()) {
            seqNumGt.fromString(errorDescr, d_seqNumGt);
            if (!seqNumGt.isSet()) {
                error << "--seqnum-gt: " << errorDescr.str() << "\n";
            }
        }

        if (seqNumLt.isSet() && seqNumGt.isSet()) {
            if (seqNumLt <= seqNumGt) {
                error << "Invalid sequence number range specified\n";
            }
        }
    }

    if (d_offsetLt < 0 || d_offsetGt < 0 ||
        (d_offsetLt > 0 && d_offsetGt >= d_offsetLt)) {
        error << "Invalid offset range specified\n";
    }

    // Check that only one range type is selected
    bsl::size_t rangesCnt = 0;
    if (d_timestampLt || d_timestampGt) {
        rangesCnt++;
    }
    if (!d_seqNumLt.empty() || !d_seqNumGt.empty()) {
        rangesCnt++;
    }
    if (d_offsetLt || d_offsetGt) {
        rangesCnt++;
    }

    if (rangesCnt > 1) {
        error << "Only one range type can be selected: timestamp, seqnum or "
                 "offset\n";
    }

    return rangesCnt > 0;
}

bool CommandLineArguments::isValidRecordType(const bsl::string* recordType,
                                             bsl::ostream&      stream)
{
    if (*recordType != k_MESSAGE_TYPE && *recordType != k_QUEUEOP_TYPE &&
        *recordType != k_JOURNALOP_TYPE) {
        stream << "--record-type invalid: " << *recordType << bsl::endl;

        return false;  // RETURN
    }

    return true;
}

<<<<<<< HEAD
bool CommandLineArguments::isValidCslRecordType(
    const bsl::string* cslRecordType,
    bsl::ostream&      stream)
{
    if (*cslRecordType != k_CSL_SNAPSHOT_TYPE &&
        *cslRecordType != k_CSL_UPDATE_TYPE &&
        *cslRecordType != k_CSL_COMMIT_TYPE &&
        *cslRecordType != k_CSL_ACK_TYPE) {
        stream << "--csl-record-type invalid: " << *cslRecordType << bsl::endl;

        return false;  // RETURN
    }

    return true;
}

=======
>>>>>>> 1d84f1f6
bool CommandLineArguments::isValidFileName(const bsl::string* fileName,
                                           bsl::ostream&      stream)
{
    if (!bdls::FilesystemUtil::isRegularFile(*fileName, true)) {
        stream << "The specified file does not exist: " << *fileName
               << bsl::endl;

        return false;  // RETURN
    }

    return true;
}

Parameters::Range::Range()
<<<<<<< HEAD
: d_type(Range::e_NONE)
, d_timestampGt(0)
, d_timestampLt(0)
, d_offsetGt(0)
, d_offsetLt(0)
=======
: d_timestampGt()
, d_timestampLt()
, d_offsetGt()
, d_offsetLt()
>>>>>>> 1d84f1f6
, d_seqNumGt()
, d_seqNumLt()
{
    // NOTHING
}

<<<<<<< HEAD
Parameters::ProcessRecordTypes::ProcessRecordTypes()
: d_message(false)
=======
Parameters::ProcessRecordTypes::ProcessRecordTypes(bool enableDefault)
: d_message(enableDefault)
>>>>>>> 1d84f1f6
, d_queueOp(false)
, d_journalOp(false)
{
    // NOTHING
}

<<<<<<< HEAD
Parameters::ProcessCslRecordTypes::ProcessCslRecordTypes()
: d_snapshot(false)
, d_update(false)
, d_commit(false)
, d_ack(false)
{
    // NOTHING
}

Parameters::Parameters(bslma::Allocator* allocator)
: d_cslMode(false)
, d_processRecordTypes()
, d_processCslRecordTypes()
=======
Parameters::Parameters(bslma::Allocator* allocator)
: d_processRecordTypes()
>>>>>>> 1d84f1f6
, d_queueMap(allocator)
, d_range()
, d_guid(allocator)
, d_seqNum(allocator)
, d_offset(allocator)
, d_queueKey(allocator)
, d_queueName(allocator)
, d_dumpLimit(0)
, d_details(false)
, d_dumpPayload(false)
, d_summary(false)
, d_outstanding(false)
, d_confirmed(false)
, d_partiallyConfirmed(false)
{
    // NOTHING
}

Parameters::Parameters(const CommandLineArguments& arguments,
                       bslma::Allocator*           allocator)
<<<<<<< HEAD
: d_cslMode(false)
, d_processRecordTypes()
, d_processCslRecordTypes()
=======
: d_processRecordTypes(false)
>>>>>>> 1d84f1f6
, d_queueMap(allocator)
, d_range()
, d_guid(arguments.d_guid, allocator)
, d_seqNum(allocator)
, d_offset(arguments.d_offset, allocator)
, d_queueKey(arguments.d_queueKey, allocator)
, d_queueName(arguments.d_queueName, allocator)
, d_dumpLimit(arguments.d_dumpLimit)
, d_details(arguments.d_details)
, d_dumpPayload(arguments.d_dumpPayload)
, d_summary(arguments.d_summary)
, d_outstanding(arguments.d_outstanding)
, d_confirmed(arguments.d_confirmed)
, d_partiallyConfirmed(arguments.d_partiallyConfirmed)
{
<<<<<<< HEAD
    // Determine processing mode: process Journal or CSL file
    if (!arguments.d_cslFile.empty() &&
        (arguments.d_journalPath.empty() && arguments.d_journalFile.empty())) {
        d_cslMode = true;
    }

    // Set record types to process
    if (d_cslMode) {
        if (arguments.d_cslRecordType.empty()) {
            // Set all CSL record types to process by default.
            d_processCslRecordTypes.d_snapshot = true;
            d_processCslRecordTypes.d_update   = true;
            d_processCslRecordTypes.d_commit   = true;
            d_processCslRecordTypes.d_ack      = true;
        }
        else {
            for (bsl::vector<bsl::string>::const_iterator cit =
                     arguments.d_cslRecordType.begin();
                 cit != arguments.d_cslRecordType.end();
                 ++cit) {
                if (*cit == CommandLineArguments::k_CSL_SNAPSHOT_TYPE) {
                    d_processCslRecordTypes.d_snapshot = true;
                }
                else if (*cit == CommandLineArguments::k_CSL_UPDATE_TYPE) {
                    d_processCslRecordTypes.d_update = true;
                }
                else if (*cit == CommandLineArguments::k_CSL_COMMIT_TYPE) {
                    d_processCslRecordTypes.d_commit = true;
                }
                else if (*cit == CommandLineArguments::k_CSL_ACK_TYPE) {
                    d_processCslRecordTypes.d_ack = true;
                }
                else {
                    BSLS_ASSERT(false && "Unknown CSL record type");
                }
            }
        }
    }
    else {
        if (arguments.d_recordType.empty()) {
            d_processRecordTypes.d_message = true;
        }
        else {
            for (bsl::vector<bsl::string>::const_iterator cit =
                     arguments.d_recordType.begin();
                 cit != arguments.d_recordType.end();
                 ++cit) {
                if (*cit == CommandLineArguments::k_MESSAGE_TYPE) {
                    d_processRecordTypes.d_message = true;
                }
                else if (*cit == CommandLineArguments::k_QUEUEOP_TYPE) {
                    d_processRecordTypes.d_queueOp = true;
                }
                else if (*cit == CommandLineArguments::k_JOURNALOP_TYPE) {
                    d_processRecordTypes.d_journalOp = true;
                }
                else {
                    BSLS_ASSERT(false && "Unknown journal record type");
                }
            }
=======
    // Set record types to process
    for (bsl::vector<bsl::string>::const_iterator cit =
             arguments.d_recordType.begin();
         cit != arguments.d_recordType.end();
         ++cit) {
        if (*cit == CommandLineArguments::k_MESSAGE_TYPE) {
            d_processRecordTypes.d_message = true;
        }
        else if (*cit == CommandLineArguments::k_QUEUEOP_TYPE) {
            d_processRecordTypes.d_queueOp = true;
        }
        else if (*cit == CommandLineArguments::k_JOURNALOP_TYPE) {
            d_processRecordTypes.d_journalOp = true;
        }
        else {
            BSLS_ASSERT(false && "Unknown journal record type");
>>>>>>> 1d84f1f6
        }
    }

    // Set search range type and values if present
    if (arguments.d_timestampLt || arguments.d_timestampGt) {
<<<<<<< HEAD
        d_range.d_type        = Range::e_TIMESTAMP;
=======
>>>>>>> 1d84f1f6
        d_range.d_timestampLt = static_cast<bsls::Types::Uint64>(
            arguments.d_timestampLt);
        d_range.d_timestampGt = static_cast<bsls::Types::Uint64>(
            arguments.d_timestampGt);
    }
    else if (arguments.d_offsetLt || arguments.d_offsetGt) {
<<<<<<< HEAD
        d_range.d_type     = Range::e_OFFSET;
=======
>>>>>>> 1d84f1f6
        d_range.d_offsetLt = static_cast<bsls::Types::Uint64>(
            arguments.d_offsetLt);
        d_range.d_offsetGt = static_cast<bsls::Types::Uint64>(
            arguments.d_offsetGt);
    }
    else if (!arguments.d_seqNumLt.empty() || !arguments.d_seqNumGt.empty()) {
<<<<<<< HEAD
        d_range.d_type = Range::e_SEQUENCE_NUM;
        bmqu::MemOutStream errorDescr(allocator);
        if (!arguments.d_seqNumLt.empty()) {
            d_range.d_seqNumLt.fromString(errorDescr, arguments.d_seqNumLt);
        }
        if (!arguments.d_seqNumGt.empty()) {
            d_range.d_seqNumGt.fromString(errorDescr, arguments.d_seqNumGt);
=======
        bmqu::MemOutStream errorDescr(allocator);
        bool               success = false;
        if (!arguments.d_seqNumLt.empty()) {
            d_range.d_seqNumLt = CompositeSequenceNumber().fromString(
                &success,
                errorDescr,
                arguments.d_seqNumLt);
            BSLS_ASSERT(success);
        }
        if (!arguments.d_seqNumGt.empty()) {
            d_range.d_seqNumGt = CompositeSequenceNumber().fromString(
                &success,
                errorDescr,
                arguments.d_seqNumGt);
            BSLS_ASSERT(success);
>>>>>>> 1d84f1f6
        }
    }

    // Set specific sequence numbers if present
    if (!arguments.d_seqNum.empty()) {
        CompositeSequenceNumber seqNum;
        bmqu::MemOutStream      errorDescr(allocator);
<<<<<<< HEAD
=======
        bool                    success = false;
>>>>>>> 1d84f1f6
        for (bsl::vector<bsl::string>::const_iterator cit =
                 arguments.d_seqNum.begin();
             cit != arguments.d_seqNum.end();
             ++cit) {
<<<<<<< HEAD
            seqNum.fromString(errorDescr, *cit);
=======
            seqNum.fromString(&success, errorDescr, *cit);
>>>>>>> 1d84f1f6
            d_seqNum.push_back(seqNum);
        }
    }
}

void Parameters::validateQueueNames(bslma::Allocator* allocator) const
{
    // Validate given queue names agains existing in csl file
    bmqu::MemOutStream                       ss(allocator);
    mqbu::StorageKey                         key;
    bsl::vector<bsl::string>::const_iterator it = d_queueName.cbegin();
    for (; it != d_queueName.cend(); ++it) {
        if (!d_queueMap.findKeyByUri(&key, *it)) {
            ss << "Queue name: '" << *it << "' is not found in Csl file."
               << bsl::endl;
        }
    }
    if (!ss.isEmpty()) {
        throw bsl::runtime_error(ss.str());
    }
}

}  // close package namespace
}  // close enterprise namespace<|MERGE_RESOLUTION|>--- conflicted
+++ resolved
@@ -72,8 +72,9 @@
 bool isValidSequenceNumber(bsl::ostream& error, const bsl::string& seqNumStr)
 {
     CompositeSequenceNumber seqNum;
-    seqNum.fromString(error, seqNumStr);
-    return seqNum.isSet();
+    bool                    success = false;
+    seqNum.fromString(&success, error, seqNumStr);
+    return success;
 }
 
 }  // close unnamed namespace
@@ -82,7 +83,6 @@
 // class CommandLineArguments
 // ==========================
 
-<<<<<<< HEAD
 const char* CommandLineArguments::k_MESSAGE_TYPE      = "message";
 const char* CommandLineArguments::k_QUEUEOP_TYPE      = "queue-op";
 const char* CommandLineArguments::k_JOURNALOP_TYPE    = "journal-op";
@@ -94,14 +94,6 @@
 CommandLineArguments::CommandLineArguments(bslma::Allocator* allocator)
 : d_recordType(allocator)
 , d_cslRecordType(allocator)
-=======
-const char* CommandLineArguments::k_MESSAGE_TYPE   = "message";
-const char* CommandLineArguments::k_QUEUEOP_TYPE   = "queue-op";
-const char* CommandLineArguments::k_JOURNALOP_TYPE = "journal-op";
-
-CommandLineArguments::CommandLineArguments(bslma::Allocator* allocator)
-: d_recordType(allocator)
->>>>>>> 1d84f1f6
 , d_timestampGt(0)
 , d_timestampLt(0)
 , d_seqNumGt(allocator)
@@ -127,7 +119,6 @@
 , d_partiallyConfirmed(false)
 {
     // NOTHING
-<<<<<<< HEAD
 }
 
 bool CommandLineArguments::validate(bsl::string*      error_p,
@@ -136,14 +127,14 @@
     bmqu::MemOutStream ss(allocator);
 
     // Determine the mode: journal or CSL iteration.
-    bool error = false;
+    bool validMode = true;
     if (d_recordType.size() > 0 && d_cslRecordType.size() > 0) {
         ss << "Either record type(s) or CSL record type(s) can be passed. "
               "Both passed.\n";
-        error = true;
-    }
-
-    if (!error) {
+        validMode = false;
+    }
+
+    if (validMode) {
         if (!d_cslFile.empty() &&
             (d_journalPath.empty() && d_journalFile.empty())) {
             // Validate CSL mode args
@@ -256,18 +247,6 @@
     if (d_cslRecordType.size() > 0) {
         stream << "--csl-record-type is not supported when either journal "
                   "path or journal file are passed.\n";
-=======
-}
-
-bool CommandLineArguments::validate(bsl::string*      error,
-                                    bslma::Allocator* allocator)
-{
-    bmqu::MemOutStream ss(allocator);
-
-    if (d_recordType.size() > 3) {
-        ss << "Up to 3 types of record are supported, passed: "
-           << d_recordType.size() << "\n";
->>>>>>> 1d84f1f6
     }
 
     // Validate journal file and path
@@ -324,7 +303,6 @@
         stream << "Can't search by queue name, because csl file is not "
                   "specified\n";
     }
-<<<<<<< HEAD
 
     const bool rangeArgPresent = validateRangeArgs(stream, allocator);
 
@@ -362,36 +340,94 @@
              ++cit) {
             if (!isValidSequenceNumber(errorDescr, *cit)) {
                 stream << "--seqnum: " << errorDescr.str() << "\n";
-=======
+                errorDescr.reset();
+            }
+        }
+    }
+    if (!d_offset.empty()) {
+        for (bsl::vector<bsls::Types::Int64>::const_iterator cit =
+                 d_offset.begin();
+             cit != d_offset.end();
+             ++cit) {
+            if (*cit < 0) {
+                stream << "--offset: " << *cit << " cannot be negative\n";
+            }
+        }
+    }
+
+    if (d_summary &&
+        (d_outstanding || d_confirmed || d_partiallyConfirmed || d_details)) {
+        stream << "'--summary' can't be combined with '--outstanding', "
+                  "'--confirmed', '--partially-confirmed' and '--details' "
+                  "options, as it "
+                  "calculates and outputs statistics\n";
+    }
+
+    if (d_outstanding + d_confirmed + d_partiallyConfirmed > 1) {
+        stream
+            << "These filter flags can't be specified together: outstanding, "
+               "confirmed, partially-confirmed. You can specify only one of "
+               "them\n";
+    }
+
+    bsl::vector<bsl::string>::const_iterator it = d_guid.cbegin();
+    for (; it != d_guid.cend(); ++it) {
+        if (!bmqt::MessageGUID::isValidHexRepresentation(it->c_str())) {
+            stream << *it << " is not a valid GUID\n";
+        }
+    }
+
+    it = d_queueKey.cbegin();
+    for (; it != d_queueKey.cend(); ++it) {
+        if (!isValidQueueKeyHexRepresentation(it->c_str())) {
+            stream << *it << " is not a valid Queue Key\n";
+        }
+    }
+
+    if (d_dumpLimit <= 0)
+        stream << "Dump limit must be positive value greater than zero.\n";
+}
+
+bool CommandLineArguments::validateRangeArgs(bsl::ostream&     error,
+                                             bslma::Allocator* allocator) const
+{
+    if (d_timestampLt < 0 || d_timestampGt < 0 ||
+        (d_timestampLt > 0 && d_timestampGt >= d_timestampLt)) {
+        error << "Invalid timestamp range specified\n";
+    }
+
     if (!d_seqNumLt.empty() || !d_seqNumGt.empty()) {
         bmqu::MemOutStream      errorDescr(allocator);
         CompositeSequenceNumber seqNumLt, seqNumGt;
         bool                    successLt = false;
         if (!d_seqNumLt.empty()) {
             seqNumLt.fromString(&successLt, errorDescr, d_seqNumLt);
-            if (!successLt) {
-                ss << "--seqnum-lt: " << errorDescr.str() << "\n";
+            if (successLt) {
+                error << "--seqnum-lt: " << errorDescr.str() << "\n";
                 errorDescr.reset();
             }
         }
+
         bool successGt = false;
         if (!d_seqNumGt.empty()) {
             seqNumGt.fromString(&successGt, errorDescr, d_seqNumGt);
-            if (!successGt) {
-                ss << "--seqnum-gt: " << errorDescr.str() << "\n";
+            if (successGt) {
+                error << "--seqnum-gt: " << errorDescr.str() << "\n";
             }
         }
 
         if (successLt && successGt) {
             if (seqNumLt <= seqNumGt) {
-                ss << "Invalid sequence number range specified\n";
-            }
-        }
-    }
+                error << "Invalid sequence number range specified\n";
+            }
+        }
+    }
+
     if (d_offsetLt < 0 || d_offsetGt < 0 ||
         (d_offsetLt > 0 && d_offsetGt >= d_offsetLt)) {
-        ss << "Invalid offset range specified\n";
-    }
+        error << "Invalid offset range specified\n";
+    }
+
     // Check that only one range type is selected
     bsl::size_t rangesCnt = 0;
     if (d_timestampLt || d_timestampGt) {
@@ -403,146 +439,6 @@
     if (d_offsetLt || d_offsetGt) {
         rangesCnt++;
     }
-    if (rangesCnt > 1) {
-        ss << "Only one range type can be selected: timestamp, seqnum or "
-              "offset\n";
-    }
-
-    if (!d_guid.empty() &&
-        (!d_queueKey.empty() || !d_queueName.empty() || !d_seqNum.empty() ||
-         !d_offset.empty() || d_outstanding || d_confirmed ||
-         d_partiallyConfirmed || rangesCnt > 0 || d_summary)) {
-        ss << "Giud filter can't be combined with any other filters, as it is "
-              "specific enough to find a particular message\n";
-    }
-    if (!d_seqNum.empty() &&
-        (!d_queueKey.empty() || !d_queueName.empty() || !d_guid.empty() ||
-         !d_offset.empty() || d_outstanding || d_confirmed ||
-         d_partiallyConfirmed || rangesCnt > 0 || d_summary)) {
-        ss << "Secnum filter can't be combined with any other filters, as it "
-              "is "
-              "specific enough to find a particular message\n";
-    }
-    if (!d_offset.empty() &&
-        (!d_queueKey.empty() || !d_queueName.empty() || !d_guid.empty() ||
-         !d_seqNum.empty() || d_outstanding || d_confirmed ||
-         d_partiallyConfirmed || rangesCnt > 0 || d_summary)) {
-        ss << "Offset filter can't be combined with any other filters, as it "
-              "is "
-              "specific enough to find a particular message\n";
-    }
-    if (!d_seqNum.empty()) {
-        CompositeSequenceNumber seqNum;
-        bool                    success = false;
-        bmqu::MemOutStream      errorDescr(allocator);
-        for (bsl::vector<bsl::string>::const_iterator cit = d_seqNum.begin();
-             cit != d_seqNum.end();
-             ++cit) {
-            seqNum.fromString(&success, errorDescr, *cit);
-            if (!success) {
-                ss << "--seqnum: " << errorDescr.str() << "\n";
->>>>>>> 1d84f1f6
-                errorDescr.reset();
-            }
-        }
-    }
-    if (!d_offset.empty()) {
-        for (bsl::vector<bsls::Types::Int64>::const_iterator cit =
-                 d_offset.begin();
-             cit != d_offset.end();
-             ++cit) {
-            if (*cit < 0) {
-<<<<<<< HEAD
-                stream << "--offset: " << *cit << " cannot be negative\n";
-=======
-                ss << "--offset: " << *cit << " cannot be negative\n";
->>>>>>> 1d84f1f6
-            }
-        }
-    }
-
-    if (d_summary &&
-        (d_outstanding || d_confirmed || d_partiallyConfirmed || d_details)) {
-        stream << "'--summary' can't be combined with '--outstanding', "
-                  "'--confirmed', '--partially-confirmed' and '--details' "
-                  "options, as it "
-                  "calculates and outputs statistics\n";
-    }
-
-    if (d_outstanding + d_confirmed + d_partiallyConfirmed > 1) {
-        stream
-            << "These filter flags can't be specified together: outstanding, "
-               "confirmed, partially-confirmed. You can specify only one of "
-               "them\n";
-    }
-
-    bsl::vector<bsl::string>::const_iterator it = d_guid.cbegin();
-    for (; it != d_guid.cend(); ++it) {
-        if (!bmqt::MessageGUID::isValidHexRepresentation(it->c_str())) {
-            stream << *it << " is not a valid GUID\n";
-        }
-    }
-
-    it = d_queueKey.cbegin();
-    for (; it != d_queueKey.cend(); ++it) {
-        if (!isValidQueueKeyHexRepresentation(it->c_str())) {
-            stream << *it << " is not a valid Queue Key\n";
-        }
-    }
-
-    if (d_dumpLimit <= 0)
-        stream << "Dump limit must be positive value greater than zero.\n";
-}
-
-bool CommandLineArguments::validateRangeArgs(bsl::ostream&     error,
-                                             bslma::Allocator* allocator) const
-{
-    if (d_timestampLt < 0 || d_timestampGt < 0 ||
-        (d_timestampLt > 0 && d_timestampGt >= d_timestampLt)) {
-        error << "Invalid timestamp range specified\n";
-    }
-
-    if (!d_seqNumLt.empty() || !d_seqNumGt.empty()) {
-        bmqu::MemOutStream      errorDescr(allocator);
-        CompositeSequenceNumber seqNumLt, seqNumGt;
-        if (!d_seqNumLt.empty()) {
-            seqNumLt.fromString(errorDescr, d_seqNumLt);
-            if (!seqNumLt.isSet()) {
-                error << "--seqnum-lt: " << errorDescr.str() << "\n";
-                errorDescr.reset();
-            }
-        }
-
-        if (!d_seqNumGt.empty()) {
-            seqNumGt.fromString(errorDescr, d_seqNumGt);
-            if (!seqNumGt.isSet()) {
-                error << "--seqnum-gt: " << errorDescr.str() << "\n";
-            }
-        }
-
-        if (seqNumLt.isSet() && seqNumGt.isSet()) {
-            if (seqNumLt <= seqNumGt) {
-                error << "Invalid sequence number range specified\n";
-            }
-        }
-    }
-
-    if (d_offsetLt < 0 || d_offsetGt < 0 ||
-        (d_offsetLt > 0 && d_offsetGt >= d_offsetLt)) {
-        error << "Invalid offset range specified\n";
-    }
-
-    // Check that only one range type is selected
-    bsl::size_t rangesCnt = 0;
-    if (d_timestampLt || d_timestampGt) {
-        rangesCnt++;
-    }
-    if (!d_seqNumLt.empty() || !d_seqNumGt.empty()) {
-        rangesCnt++;
-    }
-    if (d_offsetLt || d_offsetGt) {
-        rangesCnt++;
-    }
 
     if (rangesCnt > 1) {
         error << "Only one range type can be selected: timestamp, seqnum or "
@@ -565,7 +461,6 @@
     return true;
 }
 
-<<<<<<< HEAD
 bool CommandLineArguments::isValidCslRecordType(
     const bsl::string* cslRecordType,
     bsl::ostream&      stream)
@@ -582,8 +477,6 @@
     return true;
 }
 
-=======
->>>>>>> 1d84f1f6
 bool CommandLineArguments::isValidFileName(const bsl::string* fileName,
                                            bsl::ostream&      stream)
 {
@@ -598,38 +491,24 @@
 }
 
 Parameters::Range::Range()
-<<<<<<< HEAD
-: d_type(Range::e_NONE)
-, d_timestampGt(0)
-, d_timestampLt(0)
-, d_offsetGt(0)
-, d_offsetLt(0)
-=======
 : d_timestampGt()
 , d_timestampLt()
 , d_offsetGt()
 , d_offsetLt()
->>>>>>> 1d84f1f6
 , d_seqNumGt()
 , d_seqNumLt()
 {
     // NOTHING
 }
 
-<<<<<<< HEAD
 Parameters::ProcessRecordTypes::ProcessRecordTypes()
 : d_message(false)
-=======
-Parameters::ProcessRecordTypes::ProcessRecordTypes(bool enableDefault)
-: d_message(enableDefault)
->>>>>>> 1d84f1f6
 , d_queueOp(false)
 , d_journalOp(false)
 {
     // NOTHING
 }
 
-<<<<<<< HEAD
 Parameters::ProcessCslRecordTypes::ProcessCslRecordTypes()
 : d_snapshot(false)
 , d_update(false)
@@ -643,10 +522,6 @@
 : d_cslMode(false)
 , d_processRecordTypes()
 , d_processCslRecordTypes()
-=======
-Parameters::Parameters(bslma::Allocator* allocator)
-: d_processRecordTypes()
->>>>>>> 1d84f1f6
 , d_queueMap(allocator)
 , d_range()
 , d_guid(allocator)
@@ -667,13 +542,9 @@
 
 Parameters::Parameters(const CommandLineArguments& arguments,
                        bslma::Allocator*           allocator)
-<<<<<<< HEAD
 : d_cslMode(false)
 , d_processRecordTypes()
 , d_processCslRecordTypes()
-=======
-: d_processRecordTypes(false)
->>>>>>> 1d84f1f6
 , d_queueMap(allocator)
 , d_range()
 , d_guid(arguments.d_guid, allocator)
@@ -689,7 +560,6 @@
 , d_confirmed(arguments.d_confirmed)
 , d_partiallyConfirmed(arguments.d_partiallyConfirmed)
 {
-<<<<<<< HEAD
     // Determine processing mode: process Journal or CSL file
     if (!arguments.d_cslFile.empty() &&
         (arguments.d_journalPath.empty() && arguments.d_journalFile.empty())) {
@@ -750,58 +620,24 @@
                     BSLS_ASSERT(false && "Unknown journal record type");
                 }
             }
-=======
-    // Set record types to process
-    for (bsl::vector<bsl::string>::const_iterator cit =
-             arguments.d_recordType.begin();
-         cit != arguments.d_recordType.end();
-         ++cit) {
-        if (*cit == CommandLineArguments::k_MESSAGE_TYPE) {
-            d_processRecordTypes.d_message = true;
-        }
-        else if (*cit == CommandLineArguments::k_QUEUEOP_TYPE) {
-            d_processRecordTypes.d_queueOp = true;
-        }
-        else if (*cit == CommandLineArguments::k_JOURNALOP_TYPE) {
-            d_processRecordTypes.d_journalOp = true;
-        }
-        else {
-            BSLS_ASSERT(false && "Unknown journal record type");
->>>>>>> 1d84f1f6
         }
     }
 
     // Set search range type and values if present
+    // TODO: check each value separately
     if (arguments.d_timestampLt || arguments.d_timestampGt) {
-<<<<<<< HEAD
-        d_range.d_type        = Range::e_TIMESTAMP;
-=======
->>>>>>> 1d84f1f6
         d_range.d_timestampLt = static_cast<bsls::Types::Uint64>(
             arguments.d_timestampLt);
         d_range.d_timestampGt = static_cast<bsls::Types::Uint64>(
             arguments.d_timestampGt);
     }
     else if (arguments.d_offsetLt || arguments.d_offsetGt) {
-<<<<<<< HEAD
-        d_range.d_type     = Range::e_OFFSET;
-=======
->>>>>>> 1d84f1f6
         d_range.d_offsetLt = static_cast<bsls::Types::Uint64>(
             arguments.d_offsetLt);
         d_range.d_offsetGt = static_cast<bsls::Types::Uint64>(
             arguments.d_offsetGt);
     }
     else if (!arguments.d_seqNumLt.empty() || !arguments.d_seqNumGt.empty()) {
-<<<<<<< HEAD
-        d_range.d_type = Range::e_SEQUENCE_NUM;
-        bmqu::MemOutStream errorDescr(allocator);
-        if (!arguments.d_seqNumLt.empty()) {
-            d_range.d_seqNumLt.fromString(errorDescr, arguments.d_seqNumLt);
-        }
-        if (!arguments.d_seqNumGt.empty()) {
-            d_range.d_seqNumGt.fromString(errorDescr, arguments.d_seqNumGt);
-=======
         bmqu::MemOutStream errorDescr(allocator);
         bool               success = false;
         if (!arguments.d_seqNumLt.empty()) {
@@ -817,7 +653,6 @@
                 errorDescr,
                 arguments.d_seqNumGt);
             BSLS_ASSERT(success);
->>>>>>> 1d84f1f6
         }
     }
 
@@ -825,19 +660,13 @@
     if (!arguments.d_seqNum.empty()) {
         CompositeSequenceNumber seqNum;
         bmqu::MemOutStream      errorDescr(allocator);
-<<<<<<< HEAD
-=======
         bool                    success = false;
->>>>>>> 1d84f1f6
         for (bsl::vector<bsl::string>::const_iterator cit =
                  arguments.d_seqNum.begin();
              cit != arguments.d_seqNum.end();
              ++cit) {
-<<<<<<< HEAD
-            seqNum.fromString(errorDescr, *cit);
-=======
             seqNum.fromString(&success, errorDescr, *cit);
->>>>>>> 1d84f1f6
+            BSLS_ASSERT(success);
             d_seqNum.push_back(seqNum);
         }
     }
