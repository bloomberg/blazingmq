// Copyright 2014-2023 Bloomberg Finance L.P.
// SPDX-License-Identifier: Apache-2.0
//
// Licensed under the Apache License, Version 2.0 (the "License");
// you may not use this file except in compliance with the License.
// You may obtain a copy of the License at
//
//     http://www.apache.org/licenses/LICENSE-2.0
//
// Unless required by applicable law or agreed to in writing, software
// distributed under the License is distributed on an "AS IS" BASIS,
// WITHOUT WARRANTIES OR CONDITIONS OF ANY KIND, either express or implied.
// See the License for the specific language governing permissions and
// limitations under the License.

#include "m_bmqstoragetool_compositesequencenumber.h"
#include <m_bmqstoragetool_parameters.h>

// BMQ
#include <bmqt_messageguid.h>
#include <bmqt_queueflags.h>

// MQB
#include <mqbc_clusterstateledgerutil.h>
#include <mqbc_incoreclusterstateledgeriterator.h>
#include <mqbmock_logidgenerator.h>
#include <mqbs_filestoreprotocolutil.h>
#include <mqbsl_ledger.h>
#include <mqbsl_memorymappedondisklog.h>

// BMQ
#include <bmqu_memoutstream.h>

// BDE
#include <bdlb_chartype.h>
#include <bdlb_string.h>
#include <bdls_filesystemutil.h>
#include <bdls_pathutil.h>
#include <bdlt_timeunitratio.h>
#include <bsl_iostream.h>
#include <bsl_sstream.h>
#include <bsl_stdexcept.h>
#include <bslim_printer.h>
#include <bslma_allocator.h>
#include <bsls_assert.h>
#include <bsls_types.h>

namespace BloombergLP {
namespace m_bmqstoragetool {

namespace {
// Validation helper
// StorageKey class does not have validator similar to
// MessageGUID::isValidHexRepresentation so implement own validator
bool isValidQueueKeyHexRepresentation(const char* queueKeyBuf)
{
    const size_t queueKeyHexLength =
        mqbu::StorageKey::e_KEY_LENGTH_BINARY *
        2;  // one byte is represented by two hex symbols
    if (bsl::strlen(queueKeyBuf) != queueKeyHexLength)
        return false;  // RETURN

    for (size_t i = 0; i < queueKeyHexLength; ++i) {
        if (!bsl::isxdigit(queueKeyBuf[i]) ||
            bdlb::CharType::isLower(queueKeyBuf[i])) {
            return false;  // RETURN
        }
    }
    return true;
}

bool isValidSequenceNumber(bsl::ostream& error, const bsl::string& seqNumStr)
{
    CompositeSequenceNumber seqNum;
    bool                    success = false;
    seqNum.fromString(&success, error, seqNumStr);
    return success;
}

}  // close unnamed namespace

// ==========================
// class CommandLineArguments
// ==========================

<<<<<<< HEAD
=======
const char* CommandLineArguments::k_ALL_TYPE          = "all";
>>>>>>> 142da16d
const char* CommandLineArguments::k_MESSAGE_TYPE      = "message";
const char* CommandLineArguments::k_QUEUEOP_TYPE      = "queue-op";
const char* CommandLineArguments::k_JOURNALOP_TYPE    = "journal-op";
const char* CommandLineArguments::k_CSL_SNAPSHOT_TYPE = "snapshot";
const char* CommandLineArguments::k_CSL_UPDATE_TYPE   = "update";
const char* CommandLineArguments::k_CSL_COMMIT_TYPE   = "commit";
const char* CommandLineArguments::k_CSL_ACK_TYPE      = "ack";
const char* CommandLineArguments::k_HUMAN_MODE        = "human";
const char* CommandLineArguments::k_JSON_PRETTY_MODE  = "json-pretty";
const char* CommandLineArguments::k_JSON_LINE_MODE    = "json-line";

CommandLineArguments::CommandLineArguments(bslma::Allocator* allocator)
: d_recordType(allocator)
, d_cslRecordType(allocator)
, d_timestampGt(0)
, d_timestampLt(0)
, d_seqNumGt(allocator)
, d_seqNumLt(allocator)
, d_offsetGt(0)
, d_offsetLt(0)
, d_journalPath(allocator)
, d_journalFile(allocator)
, d_dataFile(allocator)
, d_cslFile(allocator)
, d_cslFromBegin(false)
, d_printMode(allocator)
, d_guid(allocator)
, d_seqNum(allocator)
, d_offset(allocator)
, d_queueKey(allocator)
, d_queueName(allocator)
, d_dumpLimit(0)
, d_details(false)
, d_dumpPayload(false)
, d_summary(false)
, d_outstanding(false)
, d_confirmed(false)
, d_partiallyConfirmed(false)
, d_minRecordsPerQueue(0)
, d_cslSummaryQueuesLimit(0)
{
    // NOTHING
}

bool CommandLineArguments::validate(bsl::string*      error_p,
                                    bslma::Allocator* allocator)
{
    bmqu::MemOutStream ss(allocator);

    // Determine the mode: journal or CSL iteration.
    bool validMode = true;
    if (d_recordType.size() > 0 && d_cslRecordType.size() > 0) {
        ss << "Either record type(s) or CSL record type(s) can be passed. "
              "Both passed.\n";
        validMode = false;
    }

    if (validMode) {
        if (!d_cslFile.empty() &&
            (d_journalPath.empty() && d_journalFile.empty())) {
            validateCslModeArgs(ss, allocator);
        }
        else {
            validateJournalModeArgs(ss, allocator);
        }
    }

    error_p->assign(ss.str().data(), ss.str().length());
    return error_p->empty();
}

void CommandLineArguments::validateCslModeArgs(bsl::ostream&     stream,
                                               bslma::Allocator* allocator)
{
    // Validate record types
    if (d_cslRecordType.size() > 4) {
        stream << "Up to 4 types of CSL record are supported, passed: "
               << d_recordType.size() << "\n";
    }

    if (d_recordType.size() > 0) {
        stream << "--record-type is not supported when only CSL file is "
                  "passed.\n";
    }

    const bool rangeArgPresent = validateRangeArgs(stream, allocator);

    // Validate options compatibility
    if (!d_seqNum.empty() &&
        (!d_queueKey.empty() || !d_queueName.empty() || !d_offset.empty() ||
         rangeArgPresent || d_summary)) {
        stream << "Sequence number filter can't be combined with any other "
                  "filters, as it "
                  "is "
                  "specific enough to find a particular record\n";
    }
    if (!d_offset.empty() &&
        (!d_queueKey.empty() || !d_queueName.empty() || !d_seqNum.empty() ||
         rangeArgPresent || d_summary)) {
        stream
            << "Offset filter can't be combined with any other filters, as it "
               "is "
               "specific enough to find a particular record\n";
    }
    if (!d_seqNum.empty()) {
        bmqu::MemOutStream errorDescr(allocator);
        for (bsl::vector<bsl::string>::const_iterator cit = d_seqNum.begin();
             cit != d_seqNum.end();
             ++cit) {
            if (!isValidSequenceNumber(errorDescr, *cit)) {
                stream << "--seqnum: " << errorDescr.str() << "\n";
                errorDescr.reset();
            }
        }
    }
    if (!d_offset.empty()) {
        for (bsl::vector<bsls::Types::Int64>::const_iterator cit =
                 d_offset.begin();
             cit != d_offset.end();
             ++cit) {
            if (*cit < 0) {
                stream << "--offset: " << *cit << " cannot be negative\n";
            }
        }
    }

<<<<<<< HEAD
    if (d_summary && d_details) {
        stream << "'--summary' can't be combined with '--details' "
=======
    const bool isFilterPresent = !d_queueKey.empty() || !d_queueName.empty() ||
                                 !d_seqNum.empty() || !d_offset.empty() ||
                                 rangeArgPresent || !d_cslRecordType.empty();
    if (d_summary && (d_details || isFilterPresent)) {
        stream << "'--summary' can't be combined with '--details' and filters "
                  "(record type, range, queue name/key, offset, seq.num) "
>>>>>>> 142da16d
                  "options, as it "
                  "calculates and outputs statistics\n";
    }

<<<<<<< HEAD
    if (d_outstanding + d_confirmed + d_partiallyConfirmed > 1) {
        stream
            << "These filter flags can't be specified together: outstanding, "
               "confirmed, partially-confirmed. You can specify only one of "
               "them\n";
    }

=======
>>>>>>> 142da16d
    bsl::vector<bsl::string>::const_iterator it = d_queueKey.cbegin();
    for (; it != d_queueKey.cend(); ++it) {
        if (!isValidQueueKeyHexRepresentation(it->c_str())) {
            stream << *it << " is not a valid Queue Key\n";
        }
    }

    if (!d_guid.empty() || !d_dataFile.empty() || d_dumpPayload ||
        d_outstanding || d_confirmed || d_partiallyConfirmed) {
        stream
            << "--guid, --data-file, "
               "--dump-payload, --outstanding, --confirmed, "
               "--partially-confirmed options cannot be applied to CSL file "
               "and requere either --journal-path "
               "or --journal-file option.\n";
    }

    if (d_cslSummaryQueuesLimit <= 0)
        stream << "CSL summary queues limit must be positive value greater "
                  "than zero.\n";
}

void CommandLineArguments::validateJournalModeArgs(bsl::ostream&     stream,
                                                   bslma::Allocator* allocator)
{
    // Validate record types
    if (d_recordType.size() > 3) {
        stream << "Up to 3 types of record are supported, passed: "
               << d_recordType.size() << "\n";
<<<<<<< HEAD
    }

    if (d_cslRecordType.size() > 0) {
        stream << "--csl-record-type is not supported when either journal "
                  "path or journal file is passed.\n";
    }

=======
    }

    if (d_cslRecordType.size() > 0) {
        stream << "--csl-record-type is not supported when either journal "
                  "path or journal file is passed.\n";
    }

>>>>>>> 142da16d
    // Validate journal file and path
    if (d_journalPath.empty() && d_journalFile.empty()) {
        stream << "Neither journal path nor journal file is specified\n";
    }
    else if (!d_journalPath.empty()) {
        if (d_journalFile.empty() && d_dataFile.empty()) {
            // Try to find files by path
            bsl::vector<bsl::string> result;
            bdls::FilesystemUtil::findMatchingPaths(&result,
                                                    d_journalPath.c_str());
            bsl::vector<bsl::string>::const_iterator it = result.cbegin();
            for (; it != result.cend(); ++it) {
                if (it->ends_with(".bmq_journal")) {
                    if (d_journalFile.empty()) {
                        d_journalFile = *it;
                    }
                    else {
                        stream << "Several journal files match the pattern, "
                                  "can't "
                                  "define the needed one\n";
                        break;
                    }
                }
                if (it->ends_with(".bmq_data")) {
                    if (d_dataFile.empty()) {
                        d_dataFile = *it;
                    }
                    else {
                        stream
                            << "Several data files match the pattern, can't "
                               "define the needed one\n";
                        break;
                    }
                }
            }
            if (d_journalFile.empty()) {
                stream
                    << "Couldn't define a journal file, which is required\n";
            }
        }
        else {
            stream << "Both path and particular files are specified which is "
                      "controversial. Specify only one\n";
        }
    }

    // Sanity check
    if (d_dataFile.empty() && d_dumpPayload) {
        stream << "Can't dump payload, because data file is not specified\n";
    }
    if (d_cslFile.empty() && !d_queueName.empty()) {
        stream << "Can't search by queue name, because csl file is not "
                  "specified\n";
    }

    const bool rangeArgPresent = validateRangeArgs(stream, allocator);

    // Validate options compatibility
    if (!d_guid.empty() &&
        (!d_queueKey.empty() || !d_queueName.empty() || !d_seqNum.empty() ||
         !d_offset.empty() || d_outstanding || d_confirmed ||
         d_partiallyConfirmed || rangeArgPresent || d_summary)) {
        stream << "Giud filter can't be combined with any other filters, as "
                  "it is "
                  "specific enough to find a particular message\n";
    }
    if (!d_seqNum.empty() &&
        (!d_queueKey.empty() || !d_queueName.empty() || !d_guid.empty() ||
         !d_offset.empty() || d_outstanding || d_confirmed ||
         d_partiallyConfirmed || rangeArgPresent || d_summary)) {
        stream
            << "Secnum filter can't be combined with any other filters, as it "
               "is "
               "specific enough to find a particular message\n";
    }
    if (!d_offset.empty() &&
        (!d_queueKey.empty() || !d_queueName.empty() || !d_guid.empty() ||
         !d_seqNum.empty() || d_outstanding || d_confirmed ||
         d_partiallyConfirmed || rangeArgPresent || d_summary)) {
        stream
            << "Offset filter can't be combined with any other filters, as it "
               "is "
               "specific enough to find a particular message\n";
    }
    if (!d_seqNum.empty()) {
        bmqu::MemOutStream errorDescr(allocator);
        for (bsl::vector<bsl::string>::const_iterator cit = d_seqNum.begin();
             cit != d_seqNum.end();
             ++cit) {
            if (!isValidSequenceNumber(errorDescr, *cit)) {
                stream << "--seqnum: " << errorDescr.str() << "\n";
                errorDescr.reset();
            }
        }
    }
    if (!d_offset.empty()) {
        for (bsl::vector<bsls::Types::Int64>::const_iterator cit =
                 d_offset.begin();
             cit != d_offset.end();
             ++cit) {
            if (*cit < 0) {
                stream << "--offset: " << *cit << " cannot be negative\n";
            }
        }
    }

    if (d_summary &&
        (d_outstanding || d_confirmed || d_partiallyConfirmed || d_details)) {
        stream << "'--summary' can't be combined with '--outstanding', "
                  "'--confirmed', '--partially-confirmed' and '--details' "
                  "options, as it "
                  "calculates and outputs statistics\n";
    }

    if (d_outstanding + d_confirmed + d_partiallyConfirmed > 1) {
        stream
            << "These filter flags can't be specified together: outstanding, "
               "confirmed, partially-confirmed. You can specify only one of "
               "them\n";
    }

    bsl::vector<bsl::string>::const_iterator it = d_guid.cbegin();
    for (; it != d_guid.cend(); ++it) {
        if (!bmqt::MessageGUID::isValidHexRepresentation(it->c_str())) {
            stream << *it << " is not a valid GUID\n";
        }
    }

    it = d_queueKey.cbegin();
    for (; it != d_queueKey.cend(); ++it) {
        if (!isValidQueueKeyHexRepresentation(it->c_str())) {
            stream << *it << " is not a valid Queue Key\n";
        }
    }

    if (d_dumpLimit <= 0)
        stream << "Dump limit must be positive value greater than zero.\n";
}

bool CommandLineArguments::validateRangeArgs(bsl::ostream&     error,
                                             bslma::Allocator* allocator) const
{
    if (d_timestampLt < 0 || d_timestampGt < 0 ||
        (d_timestampLt > 0 && d_timestampGt >= d_timestampLt)) {
        error << "Invalid timestamp range specified\n";
    }

    if (!d_seqNumLt.empty() || !d_seqNumGt.empty()) {
        bmqu::MemOutStream      errorDescr(allocator);
        CompositeSequenceNumber seqNumLt, seqNumGt;
        bool                    successLt = false;
        if (!d_seqNumLt.empty()) {
            seqNumLt.fromString(&successLt, errorDescr, d_seqNumLt);
            if (!successLt) {
                error << "--seqnum-lt: " << errorDescr.str() << "\n";
                errorDescr.reset();
            }
        }
<<<<<<< HEAD

        bool successGt = false;
        if (!d_seqNumGt.empty()) {
            seqNumGt.fromString(&successGt, errorDescr, d_seqNumGt);
            if (!successGt) {
                error << "--seqnum-gt: " << errorDescr.str() << "\n";
            }
        }

        if (successLt && successGt) {
            if (seqNumLt <= seqNumGt) {
                error << "Invalid sequence number range specified\n";
            }
        }
    }

    if (d_offsetLt < 0 || d_offsetGt < 0 ||
        (d_offsetLt > 0 && d_offsetGt >= d_offsetLt)) {
        error << "Invalid offset range specified\n";
    }

    // Check that only one range type is selected
    bsl::size_t rangesCnt = 0;
    if (d_timestampLt || d_timestampGt) {
        rangesCnt++;
    }
    if (!d_seqNumLt.empty() || !d_seqNumGt.empty()) {
        rangesCnt++;
    }
    if (d_offsetLt || d_offsetGt) {
        rangesCnt++;
    }

    if (rangesCnt > 1) {
        error << "Only one range type can be selected: timestamp, seqnum or "
                 "offset\n";
    }

=======

        bool successGt = false;
        if (!d_seqNumGt.empty()) {
            seqNumGt.fromString(&successGt, errorDescr, d_seqNumGt);
            if (!successGt) {
                error << "--seqnum-gt: " << errorDescr.str() << "\n";
            }
        }

        if (successLt && successGt) {
            if (seqNumLt <= seqNumGt) {
                error << "Invalid sequence number range specified\n";
            }
        }
    }

    if (d_offsetLt < 0 || d_offsetGt < 0 ||
        (d_offsetLt > 0 && d_offsetGt >= d_offsetLt)) {
        error << "Invalid offset range specified\n";
    }

    // Check that only one range type is selected
    bsl::size_t rangesCnt = 0;
    if (d_timestampLt || d_timestampGt) {
        rangesCnt++;
    }
    if (!d_seqNumLt.empty() || !d_seqNumGt.empty()) {
        rangesCnt++;
    }
    if (d_offsetLt || d_offsetGt) {
        rangesCnt++;
    }

    if (rangesCnt > 1) {
        error << "Only one range type can be selected: timestamp, seqnum or "
                 "offset\n";
    }

>>>>>>> 142da16d
    return rangesCnt > 0;
}

bool CommandLineArguments::isValidRecordType(const bsl::string* recordType,
                                             bsl::ostream&      stream)
{
    if (*recordType != k_ALL_TYPE && *recordType != k_MESSAGE_TYPE &&
        *recordType != k_QUEUEOP_TYPE && *recordType != k_JOURNALOP_TYPE) {
        stream << "--record-type invalid: " << *recordType << bsl::endl;

        return false;  // RETURN
    }

    return true;
}

bool CommandLineArguments::isValidCslRecordType(
    const bsl::string* cslRecordType,
    bsl::ostream&      stream)
{
    if (*cslRecordType != k_CSL_SNAPSHOT_TYPE &&
        *cslRecordType != k_CSL_UPDATE_TYPE &&
        *cslRecordType != k_CSL_COMMIT_TYPE &&
        *cslRecordType != k_CSL_ACK_TYPE) {
        stream << "--csl-record-type invalid: " << *cslRecordType << bsl::endl;
        return false;  // RETURN
    }

    return true;
}

bool CommandLineArguments::isValidPrintMode(const bsl::string* printMode,
                                            bsl::ostream&      stream)
{
    if (*printMode != k_HUMAN_MODE && *printMode != k_JSON_PRETTY_MODE &&
        *printMode != k_JSON_LINE_MODE) {
        stream << "--print-mode invalid: " << *printMode << bsl::endl;

        return false;  // RETURN
    }

    return true;
}

bool CommandLineArguments::isValidFileName(const bsl::string* fileName,
                                           bsl::ostream&      stream)
{
    if (!bdls::FilesystemUtil::isRegularFile(*fileName, true)) {
        stream << "The specified file does not exist: " << *fileName
               << bsl::endl;

        return false;  // RETURN
    }

    return true;
}

Parameters::Range::Range()
: d_timestampGt()
, d_timestampLt()
, d_offsetGt()
, d_offsetLt()
, d_seqNumGt()
, d_seqNumLt()
{
    // NOTHING
}

Parameters::ProcessRecordTypes::ProcessRecordTypes()
: d_message(false)
, d_queueOp(false)
, d_journalOp(false)
{
    // NOTHING
}

bool Parameters::ProcessRecordTypes::operator==(
    ProcessRecordTypes const& other) const
{
    return d_message == other.d_message && d_queueOp == other.d_queueOp &&
           d_journalOp == other.d_journalOp;
}

Parameters::ProcessCslRecordTypes::ProcessCslRecordTypes()
: d_snapshot(false)
, d_update(false)
, d_commit(false)
, d_ack(false)
{
    // NOTHING
}

bool Parameters::ProcessCslRecordTypes::operator==(
    ProcessCslRecordTypes const& other) const
{
    return d_snapshot == other.d_snapshot && d_update == other.d_update &&
           d_commit == other.d_commit && d_ack == other.d_ack;
}

Parameters::Parameters(const CommandLineArguments& arguments,
                       bslma::Allocator*           allocator)
: d_cslMode(false)
, d_processRecordTypes()
, d_processCslRecordTypes()
, d_queueMap(allocator)
, d_printMode(e_HUMAN)
, d_range()
, d_guid(arguments.d_guid, allocator)
, d_seqNum(allocator)
, d_offset(arguments.d_offset, allocator)
, d_queueKey(arguments.d_queueKey, allocator)
, d_queueName(arguments.d_queueName, allocator)
, d_dumpLimit(arguments.d_dumpLimit)
, d_details(arguments.d_details)
, d_dumpPayload(arguments.d_dumpPayload)
, d_summary(arguments.d_summary)
, d_outstanding(arguments.d_outstanding)
, d_confirmed(arguments.d_confirmed)
, d_partiallyConfirmed(arguments.d_partiallyConfirmed)
, d_cslSummaryQueuesLimit(arguments.d_cslSummaryQueuesLimit)
{
    // Determine processing mode: process Journal or CSL file
    if (!arguments.d_cslFile.empty() &&
        (arguments.d_journalPath.empty() && arguments.d_journalFile.empty())) {
        d_cslMode = true;
    }

    // Check print mode
    if (arguments.d_printMode == CommandLineArguments::k_JSON_PRETTY_MODE) {
        d_printMode = e_JSON_PRETTY;
    }
    else if (arguments.d_printMode == CommandLineArguments::k_JSON_LINE_MODE) {
        d_printMode = e_JSON_LINE;
    }
    if (d_printMode != e_HUMAN && d_dumpPayload) {
        BSLS_ASSERT(false && "Payload dumping is not supported for Json mode");
    }

    // Set record types to process
    if (d_cslMode) {
        if (arguments.d_cslRecordType.empty()) {
            // Set all CSL record types to process by default.
            d_processCslRecordTypes.d_snapshot = true;
            d_processCslRecordTypes.d_update   = true;
            d_processCslRecordTypes.d_commit   = true;
            d_processCslRecordTypes.d_ack      = true;
        }
        else {
            for (bsl::vector<bsl::string>::const_iterator cit =
                     arguments.d_cslRecordType.begin();
                 cit != arguments.d_cslRecordType.end();
                 ++cit) {
                if (*cit == CommandLineArguments::k_CSL_SNAPSHOT_TYPE) {
                    d_processCslRecordTypes.d_snapshot = true;
                }
                else if (*cit == CommandLineArguments::k_CSL_UPDATE_TYPE) {
                    d_processCslRecordTypes.d_update = true;
                }
                else if (*cit == CommandLineArguments::k_CSL_COMMIT_TYPE) {
                    d_processCslRecordTypes.d_commit = true;
                }
                else if (*cit == CommandLineArguments::k_CSL_ACK_TYPE) {
                    d_processCslRecordTypes.d_ack = true;
                }
                else {
                    BSLS_ASSERT(false && "Unknown CSL record type");
                }
            }
        }
    }
    else {
        if (arguments.d_recordType.empty()) {
            d_processRecordTypes.d_message = true;
        }
        else {
            for (bsl::vector<bsl::string>::const_iterator cit =
                     arguments.d_recordType.begin();
                 cit != arguments.d_recordType.end();
                 ++cit) {
<<<<<<< HEAD
                if (*cit == CommandLineArguments::k_MESSAGE_TYPE) {
=======
                if (*cit == CommandLineArguments::k_ALL_TYPE) {
                    d_processRecordTypes.d_message   = true;
                    d_processRecordTypes.d_queueOp   = true;
                    d_processRecordTypes.d_journalOp = true;
                    break;  // BREAK
                }
                else if (*cit == CommandLineArguments::k_MESSAGE_TYPE) {
>>>>>>> 142da16d
                    d_processRecordTypes.d_message = true;
                }
                else if (*cit == CommandLineArguments::k_QUEUEOP_TYPE) {
                    d_processRecordTypes.d_queueOp = true;
                }
                else if (*cit == CommandLineArguments::k_JOURNALOP_TYPE) {
                    d_processRecordTypes.d_journalOp = true;
                }
                else {
                    BSLS_ASSERT(false && "Unknown journal record type");
                }
            }
        }
    }

    // Set search range type and values if present
    if (arguments.d_timestampLt || arguments.d_timestampGt) {
        if (arguments.d_timestampLt > 0) {
            d_range.d_timestampLt = static_cast<bsls::Types::Uint64>(
                arguments.d_timestampLt);
        }
        if (arguments.d_timestampGt > 0) {
            d_range.d_timestampGt = static_cast<bsls::Types::Uint64>(
                arguments.d_timestampGt);
        }
    }
    else if (arguments.d_offsetLt || arguments.d_offsetGt) {
        if (arguments.d_offsetLt > 0) {
            d_range.d_offsetLt = static_cast<bsls::Types::Uint64>(
                arguments.d_offsetLt);
        }
        if (arguments.d_offsetGt > 0) {
            d_range.d_offsetGt = static_cast<bsls::Types::Uint64>(
                arguments.d_offsetGt);
        }
    }
    else if (!arguments.d_seqNumLt.empty() || !arguments.d_seqNumGt.empty()) {
        bmqu::MemOutStream errorDescr(allocator);
        bool               success = false;
        if (!arguments.d_seqNumLt.empty()) {
            d_range.d_seqNumLt = CompositeSequenceNumber().fromString(
                &success,
                errorDescr,
                arguments.d_seqNumLt);
            BSLS_ASSERT(success);
        }
        if (!arguments.d_seqNumGt.empty()) {
            d_range.d_seqNumGt = CompositeSequenceNumber().fromString(
                &success,
                errorDescr,
                arguments.d_seqNumGt);
            BSLS_ASSERT(success);
        }
    }

    // Set specific sequence numbers if present
    if (!arguments.d_seqNum.empty()) {
        CompositeSequenceNumber seqNum;
        bmqu::MemOutStream      errorDescr(allocator);
        bool                    success = false;
        for (bsl::vector<bsl::string>::const_iterator cit =
                 arguments.d_seqNum.begin();
             cit != arguments.d_seqNum.end();
             ++cit) {
            seqNum.fromString(&success, errorDescr, *cit);
            BSLS_ASSERT(success);
            d_seqNum.push_back(seqNum);
        }
    }

    if (arguments.d_minRecordsPerQueue > 0) {
        // Use the provided value if records limit is not default and is valid
        d_minRecordsPerQueue = arguments.d_minRecordsPerQueue;
    }
}

void Parameters::validateQueueNames(bslma::Allocator* allocator) const
{
    // Validate given queue names agains existing in csl file
    bmqu::MemOutStream                       ss(allocator);
    bsl::vector<bsl::string>::const_iterator it = d_queueName.cbegin();
    for (; it != d_queueName.cend(); ++it) {
        if (!d_queueMap.findKeyByUri(*it).has_value()) {
            ss << "Queue name: '" << *it << "' is not found in Csl file."
               << bsl::endl;
        }
    }
    if (!ss.isEmpty()) {
        throw bsl::runtime_error(ss.str());
    }
}

}  // close package namespace
}  // close enterprise namespace<|MERGE_RESOLUTION|>--- conflicted
+++ resolved
@@ -83,10 +83,7 @@
 // class CommandLineArguments
 // ==========================
 
-<<<<<<< HEAD
-=======
 const char* CommandLineArguments::k_ALL_TYPE          = "all";
->>>>>>> 142da16d
 const char* CommandLineArguments::k_MESSAGE_TYPE      = "message";
 const char* CommandLineArguments::k_QUEUEOP_TYPE      = "queue-op";
 const char* CommandLineArguments::k_JOURNALOP_TYPE    = "journal-op";
@@ -213,31 +210,16 @@
         }
     }
 
-<<<<<<< HEAD
-    if (d_summary && d_details) {
-        stream << "'--summary' can't be combined with '--details' "
-=======
     const bool isFilterPresent = !d_queueKey.empty() || !d_queueName.empty() ||
                                  !d_seqNum.empty() || !d_offset.empty() ||
                                  rangeArgPresent || !d_cslRecordType.empty();
     if (d_summary && (d_details || isFilterPresent)) {
         stream << "'--summary' can't be combined with '--details' and filters "
                   "(record type, range, queue name/key, offset, seq.num) "
->>>>>>> 142da16d
                   "options, as it "
                   "calculates and outputs statistics\n";
     }
 
-<<<<<<< HEAD
-    if (d_outstanding + d_confirmed + d_partiallyConfirmed > 1) {
-        stream
-            << "These filter flags can't be specified together: outstanding, "
-               "confirmed, partially-confirmed. You can specify only one of "
-               "them\n";
-    }
-
-=======
->>>>>>> 142da16d
     bsl::vector<bsl::string>::const_iterator it = d_queueKey.cbegin();
     for (; it != d_queueKey.cend(); ++it) {
         if (!isValidQueueKeyHexRepresentation(it->c_str())) {
@@ -267,7 +249,6 @@
     if (d_recordType.size() > 3) {
         stream << "Up to 3 types of record are supported, passed: "
                << d_recordType.size() << "\n";
-<<<<<<< HEAD
     }
 
     if (d_cslRecordType.size() > 0) {
@@ -275,15 +256,6 @@
                   "path or journal file is passed.\n";
     }
 
-=======
-    }
-
-    if (d_cslRecordType.size() > 0) {
-        stream << "--csl-record-type is not supported when either journal "
-                  "path or journal file is passed.\n";
-    }
-
->>>>>>> 142da16d
     // Validate journal file and path
     if (d_journalPath.empty() && d_journalFile.empty()) {
         stream << "Neither journal path nor journal file is specified\n";
@@ -442,7 +414,6 @@
                 errorDescr.reset();
             }
         }
-<<<<<<< HEAD
 
         bool successGt = false;
         if (!d_seqNumGt.empty()) {
@@ -481,46 +452,6 @@
                  "offset\n";
     }
 
-=======
-
-        bool successGt = false;
-        if (!d_seqNumGt.empty()) {
-            seqNumGt.fromString(&successGt, errorDescr, d_seqNumGt);
-            if (!successGt) {
-                error << "--seqnum-gt: " << errorDescr.str() << "\n";
-            }
-        }
-
-        if (successLt && successGt) {
-            if (seqNumLt <= seqNumGt) {
-                error << "Invalid sequence number range specified\n";
-            }
-        }
-    }
-
-    if (d_offsetLt < 0 || d_offsetGt < 0 ||
-        (d_offsetLt > 0 && d_offsetGt >= d_offsetLt)) {
-        error << "Invalid offset range specified\n";
-    }
-
-    // Check that only one range type is selected
-    bsl::size_t rangesCnt = 0;
-    if (d_timestampLt || d_timestampGt) {
-        rangesCnt++;
-    }
-    if (!d_seqNumLt.empty() || !d_seqNumGt.empty()) {
-        rangesCnt++;
-    }
-    if (d_offsetLt || d_offsetGt) {
-        rangesCnt++;
-    }
-
-    if (rangesCnt > 1) {
-        error << "Only one range type can be selected: timestamp, seqnum or "
-                 "offset\n";
-    }
-
->>>>>>> 142da16d
     return rangesCnt > 0;
 }
 
@@ -700,9 +631,6 @@
                      arguments.d_recordType.begin();
                  cit != arguments.d_recordType.end();
                  ++cit) {
-<<<<<<< HEAD
-                if (*cit == CommandLineArguments::k_MESSAGE_TYPE) {
-=======
                 if (*cit == CommandLineArguments::k_ALL_TYPE) {
                     d_processRecordTypes.d_message   = true;
                     d_processRecordTypes.d_queueOp   = true;
@@ -710,7 +638,6 @@
                     break;  // BREAK
                 }
                 else if (*cit == CommandLineArguments::k_MESSAGE_TYPE) {
->>>>>>> 142da16d
                     d_processRecordTypes.d_message = true;
                 }
                 else if (*cit == CommandLineArguments::k_QUEUEOP_TYPE) {
