--- conflicted
+++ resolved
@@ -510,7 +510,6 @@
     // NOTHING
 }
 
-<<<<<<< HEAD
 Parameters::ProcessCslRecordTypes::ProcessCslRecordTypes()
 : d_snapshot(false)
 , d_update(false)
@@ -520,30 +519,6 @@
     // NOTHING
 }
 
-Parameters::Parameters(bslma::Allocator* allocator)
-: d_cslMode(false)
-, d_processRecordTypes()
-, d_processCslRecordTypes()
-, d_queueMap(allocator)
-, d_range()
-, d_guid(allocator)
-, d_seqNum(allocator)
-, d_offset(allocator)
-, d_queueKey(allocator)
-, d_queueName(allocator)
-, d_dumpLimit(0)
-, d_details(false)
-, d_dumpPayload(false)
-, d_summary(false)
-, d_outstanding(false)
-, d_confirmed(false)
-, d_partiallyConfirmed(false)
-{
-    // NOTHING
-}
-
-=======
->>>>>>> 005a33d3
 Parameters::Parameters(const CommandLineArguments& arguments,
                        bslma::Allocator*           allocator)
 : d_cslMode(false)
