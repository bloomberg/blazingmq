--- conflicted
+++ resolved
@@ -34,13 +34,8 @@
 }
 
 CompositeSequenceNumber::CompositeSequenceNumber(
-<<<<<<< HEAD
-    const bsls::Types::Uint64 leaseId,
-    const bsls::Types::Uint64 sequenceNumber)
-=======
     bsls::Types::Uint64 leaseId,
     bsls::Types::Uint64 sequenceNumber)
->>>>>>> 142da16d
 : d_compositeSequenceNumber(leaseId, sequenceNumber)
 {
     BSLS_ASSERT(sequenceNumber > 0);
