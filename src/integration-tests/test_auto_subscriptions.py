# Copyright 2024 Bloomberg Finance L.P.
# SPDX-License-Identifier: Apache-2.0
#
# Licensed under the Apache License, Version 2.0 (the "License");
# you may not use this file except in compliance with the License.
# You may obtain a copy of the License at
#
#     http://www.apache.org/licenses/LICENSE-2.0
#
# Unless required by applicable law or agreed to in writing, software
# distributed under the License is distributed on an "AS IS" BASIS,
# WITHOUT WARRANTIES OR CONDITIONS OF ANY KIND, either express or implied.
# See the License for the specific language governing permissions and
# limitations under the License.

import blazingmq.dev.it.testconstants as tc
import pytest

from blazingmq.dev.it.fixtures import (  # pylint: disable=unused-import
    Cluster,
    cluster,
    Mode,
    test_logger,
    order,
    multi_node,
    tweak,
    virtual_cluster_config,
)
from blazingmq.dev.it.process.client import Client
from blazingmq.dev.it.util import wait_until
from blazingmq.dev.configurator.configurator import Configurator


class TestAutoSubscriptions:
    """
    This test verifies auto subscription for one or more substreams (apps)
    """

    def _start_client(self, broker, uri, name, subscriptions=[]):
        consumer = broker.create_client(name)
        assert (
            consumer.open(
                uri,
                flags=["read"],
                consumer_priority=1,
                subscriptions=subscriptions,
                block=True,
            )
            == Client.e_SUCCESS
        )

        return consumer

    def _verify(self, domain, num):
        assert len(self.consumer.list(block=True)) == 0

        self.leader.list_messages(domain, tc.TEST_QUEUE, 0, 2)
        assert self.leader.outputs_substr(f"Printing {num} message(s)", 1)

    def _verify_fanout(self, domain, positiveApps, negativeAppIds, num):
        for app in positiveApps:
            self._verify_delivery(app, num)

        for appId in negativeAppIds:
            self.leader.list_messages(domain, tc.TEST_QUEUE, 0, 2, appId)
            assert self.leader.outputs_substr(f"Printing 0 message(s)", 1)

    def _verify_delivery(self, consumer, num):
        consumer.wait_push_event()
        msgs = consumer.list(block=True)
        assert len(msgs) == num
        assert msgs[0].payload == "123"

    @tweak.domain.subscriptions(
        [
            {"appId": "foo", "expression": {"version": "E_VERSION_1", "text": "x==1"}},
            {"appId": "bar", "expression": {"version": "E_VERSION_1", "text": "x==2"}},
        ]
    )
    def test_auto_subscription_fanout(self, cluster: Cluster):
        proxies = cluster.proxy_cycle()

        """
        Out of the 3 apps, configure one to evaluate auto subscription
        negatively, another to evaluate positively, and another do not
        configure.
        Make sure the first does not get the message, and the rest do.
        Make sure the same is the case after restarts.
        Make sure two CONFIRMs delete the message.
        """

        next(proxies)
        proxy = next(proxies)

        producer = proxy.create_client("producer")
        assert (
            producer.open(tc.URI_FANOUT_SC, flags=["write", "ack"], block=True)
            == Client.e_SUCCESS
        )

        self.consumer = self._start_client(proxy, tc.URI_FANOUT_SC_FOO, "consumerFoo")

        self.consumer_bar = self._start_client(
            proxy, tc.URI_FANOUT_SC_BAR, "consumerBar"
        )
        self.consumer_baz = self._start_client(
            proxy, tc.URI_FANOUT_SC_BAZ, "consumerBaz"
        )

        assert (
            producer.post(
                tc.URI_FANOUT_SC,
                payload=["123"],
                block=True,
                wait_ack=True,
                messageProperties=[{"name": "x", "value": "2", "type": "E_INT"}],
            )
            == Client.e_SUCCESS
        )

        self.leader = cluster.last_known_leader

        self._verify(tc.DOMAIN_FANOUT_SC, 1)
        self._verify_fanout(
            tc.DOMAIN_FANOUT_SC, [self.consumer_bar, self.consumer_baz], ["foo"], 1
        )

        assert self.consumer.stop_session(block=True) == Client.e_SUCCESS
        assert self.consumer_bar.stop_session(block=True) == Client.e_SUCCESS
        assert self.consumer_baz.stop_session(block=True) == Client.e_SUCCESS

        self.consumer.exit_gracefully()
        self.consumer_bar.exit_gracefully()
        self.consumer_baz.exit_gracefully()

        cluster.restart_nodes()

        self.consumer = self._start_client(proxy, tc.URI_FANOUT_SC_FOO, "consumerFoo")

        self.consumer_bar = self._start_client(
            proxy, tc.URI_FANOUT_SC_BAR, "consumerBar"
        )
        self.consumer_baz = self._start_client(
            proxy, tc.URI_FANOUT_SC_BAZ, "consumerBaz"
        )

        self.leader = cluster.last_known_leader

        self._verify(tc.DOMAIN_FANOUT_SC, 1)
        self._verify_fanout(
            tc.DOMAIN_FANOUT_SC, [self.consumer_bar, self.consumer_baz], ["foo"], 1
        )

        self.consumer_bar.confirm(tc.URI_FANOUT_SC_BAR, "*", succeed=True)
        self.consumer_baz.confirm(tc.URI_FANOUT_SC_BAZ, "*", succeed=True)

        self._verify(tc.DOMAIN_FANOUT_SC, 0)

        assert len(self.consumer_bar.list(block=True)) == 0
        assert len(self.consumer_baz.list(block=True)) == 0

    @tweak.domain.subscriptions(
        [{"appId": "", "expression": {"version": "E_VERSION_1", "text": "x==1"}}]
    )
    def test_auto_subscription_priority(self, cluster: Cluster):
        """
        Configure the priority queue to evaluate auto subscription negatively.
        Make sure the queue does not get the message.
        Make sure the same is the case after restarts.
        """

        proxies = cluster.proxy_cycle()

        # 1: Setup producers and consumers

        next(proxies)
        proxy = next(proxies)

        producer = proxy.create_client("producer")
        assert (
            producer.open(tc.URI_PRIORITY_SC, flags=["write", "ack"], block=True)
            == Client.e_SUCCESS
        )

        self.consumer = self._start_client(proxy, tc.URI_PRIORITY_SC, "consumer")

        assert (
            producer.post(
                tc.URI_PRIORITY_SC,
                payload=["123"],
                block=True,
                wait_ack=True,
                messageProperties=[{"name": "x", "value": "2", "type": "E_INT"}],
            )
            == Client.e_SUCCESS
        )

        self.leader = cluster.last_known_leader

        self._verify(tc.DOMAIN_PRIORITY_SC, 0)

        assert self.consumer.stop_session(block=True) == Client.e_SUCCESS

        self.consumer.exit_gracefully()

        cluster.restart_nodes()

        self.consumer = self._start_client(proxy, tc.URI_PRIORITY_SC, "consumer")

        self.leader = cluster.last_known_leader

        self._verify(tc.DOMAIN_PRIORITY_SC, 0)

    @tweak.domain.subscriptions(
        [
            {"appId": "foo", "expression": {"version": "E_VERSION_1", "text": "x==1"}},
            {"appId": "bar", "expression": {"version": "E_VERSION_1", "text": "x > 2"}},
        ]
    )
    def test_auto_subscription_with_consumer_subscription(self, cluster: Cluster):
        """
        Out of the 3 apps, configure two to evaluate auto subscriptions.
        Configure consumsers with consumer subscriptions.
        Make sure outcome of message delivery is logical AND of both auto and
        consumer subscriptions.
        """

        proxies = cluster.proxy_cycle()

        # 1: Setup producers and consumers

        next(proxies)
        proxy = next(proxies)

        producer = proxy.create_client("producer")
        assert (
            producer.open(tc.URI_FANOUT_SC, flags=["write", "ack"], block=True)
            == Client.e_SUCCESS
        )

        self.consumer = self._start_client(
            proxy,
            tc.URI_FANOUT_SC_FOO,
            "consumerFoo",
            subscriptions=[{"correlationId": 1, "expression": "x == 2"}],
        )

        self.consumer_bar = self._start_client(
            proxy,
            tc.URI_FANOUT_SC_BAR,
            "consumerBar",
            subscriptions=[{"correlationId": 1, "expression": "x > 3"}],
        )
        self.consumer_baz = self._start_client(
            proxy, tc.URI_FANOUT_SC_BAZ, "consumerBaz"
        )

        assert (
            producer.post(
                tc.URI_FANOUT_SC,
                payload=["123"],
                block=True,
                wait_ack=True,
                messageProperties=[{"name": "x", "value": "3", "type": "E_INT"}],
            )
            == Client.e_SUCCESS
        )

        self.leader = cluster.last_known_leader

        self._verify(tc.DOMAIN_FANOUT_SC, 1)

        self._verify_delivery(self.consumer_baz, 1)
        assert len(self.consumer_bar.list(block=True)) == 0

        assert (
            producer.post(
                tc.URI_FANOUT_SC,
                payload=["123"],
                block=True,
                wait_ack=True,
                messageProperties=[{"name": "x", "value": "4", "type": "E_INT"}],
            )
            == Client.e_SUCCESS
        )

        self._verify(tc.DOMAIN_FANOUT_SC, 2)
        self._verify_delivery(self.consumer_bar, 1)
        self._verify_delivery(self.consumer_baz, 2)

        assert self.consumer.stop_session(block=True) == Client.e_SUCCESS
        assert self.consumer_bar.stop_session(block=True) == Client.e_SUCCESS
        assert self.consumer_baz.stop_session(block=True) == Client.e_SUCCESS

        self.consumer.exit_gracefully()
        self.consumer_bar.exit_gracefully()
        self.consumer_baz.exit_gracefully()

        cluster.restart_nodes()

        self.consumer = self._start_client(
            proxy,
            tc.URI_FANOUT_SC_FOO,
            "consumerFoo",
            subscriptions=[{"correlationId": 1, "expression": "x == 2"}],
        )

        self.consumer_bar = self._start_client(
            proxy,
            tc.URI_FANOUT_SC_BAR,
            "consumerBar",
            subscriptions=[{"correlationId": 1, "expression": "x > 2"}],
        )
        self.consumer_baz = self._start_client(
            proxy, tc.URI_FANOUT_SC_BAZ, "consumerBaz"
        )

        self.leader = cluster.last_known_leader

        self._verify(tc.DOMAIN_FANOUT_SC, 2)
        self._verify_delivery(self.consumer_bar, 2)
        self._verify_delivery(self.consumer_baz, 2)

        self.consumer_bar.confirm(tc.URI_FANOUT_SC_BAR, "*", succeed=True)
        self.consumer_baz.confirm(tc.URI_FANOUT_SC_BAZ, "*", succeed=True)

        self._verify(tc.DOMAIN_FANOUT_SC, 0)

        assert len(self.consumer_bar.list(block=True)) == 0
        assert len(self.consumer_baz.list(block=True)) == 0

    @tweak.domain.subscriptions(
        [{"appId": "", "expression": {"version": "E_VERSION_1", "text": "x==1"}}]
    )
    def test_auto_subscription_broadcast(self, cluster: Cluster):
        """
        Configure the boadcast queue to evaluate auto subscription negatively.
        Make sure the queue does not get the message.
        """

        proxies = cluster.proxy_cycle()

        # 1: Setup producers and consumers

        next(proxies)
        proxy = next(proxies)

        producer = proxy.create_client("producer")
        assert (
            producer.open(tc.URI_BROADCAST, flags=["write", "ack"], block=True)
            == Client.e_SUCCESS
        )

        self.consumer = self._start_client(proxy, tc.URI_BROADCAST, "consumer")

        assert (
            producer.post(
                tc.URI_BROADCAST,
                payload=["123"],
                block=True,
                wait_ack=True,
                messageProperties=[{"name": "x", "value": "2", "type": "E_INT"}],
            )
            == Client.e_SUCCESS
        )

        self.leader = cluster.last_known_leader

        self._verify(tc.DOMAIN_BROADCAST, 0)

        assert self.consumer.stop_session(block=True) == Client.e_SUCCESS

    @tweak.domain.subscriptions(
        [
            {"appId": "foo", "expression": {"version": "E_VERSION_1", "text": "x==1"}},
            {"appId": "bar", "expression": {"version": "E_VERSION_1", "text": "x==2"}},
            {"appId": "baz", "expression": {"version": "E_VERSION_1", "text": "x==3"}},
        ]
    )
    def test_auto_subscription_fanout_all_negative(self, cluster: Cluster):
        """
        Configure all fanout Apps to evaluate auto subscriptions negatively.
        Make sure none receives a message.
        """
        proxies = cluster.proxy_cycle()

        # 1: Setup producers and consumers

        next(proxies)
        proxy = next(proxies)

        producer = proxy.create_client("producer")
        assert (
            producer.open(tc.URI_FANOUT_SC, flags=["write", "ack"], block=True)
            == Client.e_SUCCESS
        )

        self.consumer = self._start_client(proxy, tc.URI_FANOUT_SC_FOO, "consumerFoo")

        self.consumer_bar = self._start_client(
            proxy, tc.URI_FANOUT_SC_BAR, "consumerBar"
        )
        self.consumer_baz = self._start_client(
            proxy, tc.URI_FANOUT_SC_BAZ, "consumerBaz"
        )

        assert (
            producer.post(
                tc.URI_FANOUT_SC,
                payload=["123"],
                block=True,
                wait_ack=True,
                messageProperties=[{"name": "x", "value": "0", "type": "E_INT"}],
            )
            == Client.e_SUCCESS
        )

        self.leader = cluster.last_known_leader

        self._verify(tc.DOMAIN_FANOUT_SC, 0)
        self._verify_fanout(tc.DOMAIN_FANOUT_SC, [], ["foo", "bar", "baz"], 0)

        assert len(self.consumer.list(block=True)) == 0
        assert len(self.consumer_bar.list(block=True)) == 0
<<<<<<< HEAD
        assert len(self.consumer_baz.list(block=True)) == 0
=======
        assert len(self.consumer_baz.list(block=True)) == 0

    @tweak.domain.subscriptions(
        [
            {
                "appId": "",
                "expression": {"version": "E_VERSION_1", "text": "invalid expression"},
            }
        ]
    )
    def test_invalid_configuration(self, cluster: Cluster):
        """
        Configure priority domain with invalid auto subscription.
        Make sure a queue fails to open.
        Reconfigure the domain with valid auto subscription.
        Make sure a queue opens successfully.
        Reconfigure the domain with invalid auto subscription.
        Make sure the reconfigure command fails.
        Make sure a queue opens successfully.
        """

        proxies = cluster.proxy_cycle()

        # 1: Setup producers and consumers

        next(proxies)
        proxy = next(proxies)

        consumer = proxy.create_client("consumer")

        consumer.open(
            tc.URI_PRIORITY_SC,
            flags=["read"],
            consumer_priority=1,
            succeed=False,
        )

        cluster.config.domains[
            tc.DOMAIN_PRIORITY_SC
        ].definition.parameters.subscriptions[0]["expression"]["text"] = "x==1"

        cluster.reconfigure_domain(tc.DOMAIN_PRIORITY_SC, succeed=True)

        consumer.open(
            tc.URI_PRIORITY_SC,
            flags=["read"],
            consumer_priority=1,
            succeed=True,
        )

        consumer.close(
            tc.URI_PRIORITY_SC,
            succeed=True,
        )

        cluster.config.domains[
            tc.DOMAIN_PRIORITY_SC
        ].definition.parameters.subscriptions[0]["expression"][
            "text"
        ] = "invalid expression"

        cluster.reconfigure_domain(tc.DOMAIN_PRIORITY_SC, succeed=None)
        assert cluster.last_known_leader.capture("Error processing command")

        # The validation fails and the domain is going to keep the old config
        consumer.open(
            tc.URI_PRIORITY_SC,
            flags=["read"],
            consumer_priority=1,
            succeed=True,
        )
>>>>>>> 346b9c30
<|MERGE_RESOLUTION|>--- conflicted
+++ resolved
@@ -422,9 +422,6 @@
 
         assert len(self.consumer.list(block=True)) == 0
         assert len(self.consumer_bar.list(block=True)) == 0
-<<<<<<< HEAD
-        assert len(self.consumer_baz.list(block=True)) == 0
-=======
         assert len(self.consumer_baz.list(block=True)) == 0
 
     @tweak.domain.subscriptions(
@@ -495,5 +492,4 @@
             flags=["read"],
             consumer_priority=1,
             succeed=True,
-        )
->>>>>>> 346b9c30
+        )