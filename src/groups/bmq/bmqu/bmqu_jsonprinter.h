// Copyright 2022-2024 Bloomberg Finance L.P.
// SPDX-License-Identifier: Apache-2.0
//
// Licensed under the Apache License, Version 2.0 (the "License");
// you may not use this file except in compliance with the License.
// You may obtain a copy of the License at
//
//     http://www.apache.org/licenses/LICENSE-2.0
//
// Unless required by applicable law or agreed to in writing, software
// distributed under the License is distributed on an "AS IS" BASIS,
// WITHOUT WARRANTIES OR CONDITIONS OF ANY KIND, either express or implied.
// See the License for the specific language governing permissions and
// limitations under the License.

// bmqu_jsonprinter.h                                                 -*-C++-*-
#ifndef INCLUDED_BMQU_JSONPRINTER
#define INCLUDED_BMQU_JSONPRINTER

//@PURPOSE: Provide a mechanism to print key-value pairs in JSON format.
//
//@CLASSES:
//  bmqu::JsonPrinter:  Mechanism to print key-value pairs in JSON format.
//
//@DESCRIPTION: 'bmqu::JsonPrinter' provides a mechanism to print key-value
// pairs in JSON format.
//
/// Usage
///-----
// First, specify field names for printer:
//..
//  bsl::vector<const char*> fields;
//  fields.push_back("Queue URI");
//  fields.push_back("QueueKey");
//  fields.push_back("Number of AppIds");
//..
//
// Next, create an instance of bmqu::AlignedPrinter:
//..
//  bsl::stringstream             output;
//  bmqu::JsonPrinter<true, 0, 4> printer(output, &fields);
//..
//
// Last, print field values accordingly:
//..
//  bsl::string uri = "bmq://bmq.tutorial.workqueue/sample-queue";
//  bsl::string queueKey = "sample";
//  const int   num = 1;
//  printer << uri << queueKey << num;
//..
//

// BDE
#include <bsl_cstring.h>
#include <bsl_iomanip.h>
#include <bsl_iostream.h>
#include <bsl_ostream.h>
#include <bsl_string.h>
#include <bsl_vector.h>
#include <bslmf_enableif.h>
#include <bsls_assert.h>
#include <bslstl_stringref.h>

namespace BloombergLP {
namespace bmqu {

template <typename T>
bool addQuotes(const T&)
{
    return true;
}

template <>
inline bool addQuotes<bslstl::StringRef>(const bslstl::StringRef& value)
{
<<<<<<< HEAD
    bsl::size_t pos = value.find_first_not_of(" \n");    
=======
    bsl::size_t pos = value.find_first_not_of(" \n");
>>>>>>> 142da16d
    return (pos == bsl::string::npos || value[pos] != '{');
}

// =================
// class JsonPrinter
// =================

/// Mechanism to print key-value pairs in JSON format.
template <bool pretty      = false,
          bool braceNeeded = true,
          int  braceIndent = 0,
          int  fieldIndent = 4>
class JsonPrinter {
  private:
    // DATA
    bsl::ostream&                   d_ostream;
    const bsl::vector<const char*>* d_fields_p;
    unsigned int                    d_counter;

    // NOT IMPLEMENTED
    JsonPrinter(const JsonPrinter&);
    JsonPrinter& operator=(const JsonPrinter&);

  public:
    // CREATORS

    /// Create an instance that will print to the specified `stream` a JSON
    /// object with the specified `fields` with the optionally specified
    /// `indent`.  Behavior is undefined unless `indent` >= 0 and at least one
    /// field is present in the `fields`.
    JsonPrinter(bsl::ostream& stream, const bsl::vector<const char*>* fields);

    ~JsonPrinter();

    // MANIPULATORS

    /// Print the specified `value` to the stream held by this printer
    /// instance.  Behavior is undefined unless there exists a field
    /// corresponding to the `value`.
    template <typename TYPE>
    JsonPrinter& operator<<(const TYPE& value);
};

// ============================================================================
//                             INLINE DEFINITIONS
// ============================================================================

// -----------
// JsonPrinter
// -----------

template <bool pretty, bool braceNeeded, int braceIndent, int fieldIndent>
inline JsonPrinter<pretty, braceNeeded, braceIndent, fieldIndent>::JsonPrinter(
    bsl::ostream&                   stream,
    const bsl::vector<const char*>* fields)
: d_ostream(stream)
, d_fields_p(fields)
, d_counter(0)
{
    BSLS_ASSERT_SAFE(0 < d_fields_p->size());
    if (braceNeeded) {
        if (braceIndent > 0) {
            d_ostream << bsl::setw(braceIndent) << ' ';
        }
        d_ostream << '{';
        if (pretty) {
            d_ostream << '\n';
        }
    }
}

template <bool pretty, bool braceNeeded, int braceIndent, int fieldIndent>
inline JsonPrinter<pretty, braceNeeded, braceIndent, fieldIndent>::
    ~JsonPrinter()
{
    if (braceNeeded) {
        if (pretty) {
            d_ostream << '\n';
        }
        if (pretty && braceIndent > 0) {
            d_ostream << bsl::setw(braceIndent) << ' ';
        }
        d_ostream << "}";
    }
}

template <bool pretty, bool braceNeeded, int braceIndent, int fieldIndent>
template <typename TYPE>
inline JsonPrinter<pretty, braceNeeded, braceIndent, fieldIndent>&
JsonPrinter<pretty, braceNeeded, braceIndent, fieldIndent>::operator<<(
    const TYPE& value)
{
    BSLS_ASSERT_SAFE(d_counter < d_fields_p->size());

    if (d_counter != 0) {
        d_ostream << ',' << (pretty ? '\n' : ' ');
    }

    if (pretty) {
        d_ostream << bsl::setw(fieldIndent) << ' ';
    }

    const bool quotes = addQuotes(value);
    d_ostream << '\"' << (*d_fields_p)[d_counter] << "\": ";
    if (quotes) {
        d_ostream << '\"';
    }
    d_ostream << value;
    if (quotes) {
        d_ostream << '\"';
    }

    ++d_counter;

    return *this;
}

}  // close package namespace
}  // close enterprise namespace

#endif<|MERGE_RESOLUTION|>--- conflicted
+++ resolved
@@ -73,11 +73,7 @@
 template <>
 inline bool addQuotes<bslstl::StringRef>(const bslstl::StringRef& value)
 {
-<<<<<<< HEAD
-    bsl::size_t pos = value.find_first_not_of(" \n");    
-=======
     bsl::size_t pos = value.find_first_not_of(" \n");
->>>>>>> 142da16d
     return (pos == bsl::string::npos || value[pos] != '{');
 }
 
