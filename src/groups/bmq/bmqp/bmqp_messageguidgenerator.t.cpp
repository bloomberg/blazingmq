--- conflicted
+++ resolved
@@ -661,15 +661,11 @@
 
     const int k_NUM_THREADS = 10;
 
-<<<<<<< HEAD
-#if defined(BSLS_PLATFORM_OS_AIX) || defined(BSLS_PLATFORM_OS_SOLARIS)
+#ifdef BSLS_PLATFORM_OS_SOLARIS
     // This test case times out if 'k_NUM_GUIDS' is close to 1 million
     // (it's unable to complete in 90 seconds).
     const int k_NUM_GUIDS = 500000;  // 500k
 #elif defined(__has_feature)
-=======
-#if defined(__has_feature)
->>>>>>> 917e8a17
     // Avoid timeout under MemorySanitizer
     const int k_NUM_GUIDS = __has_feature(memory_sanitizer) ? 500000    // 500k
                                                             : 1000000;  // 1M
