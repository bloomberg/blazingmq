```cpp
#ifndef INCLUDED_Z_BMQA_MESSAGEPROPERTIES
#define INCLUDED_Z_BMQA_MESSAGEPROPERTIES

#if defined(__cplusplus)
extern "C" {
#endif

#include <stdbool.h>

typedef struct z_bmqa_MessageProperties z_bmqa_MessageProperties;

<<<<<<< HEAD
/**
 * @brief Deletes a message properties object.
 * 
 * This function deallocates memory for the message properties object.
 * 
 * @param properties_obj A pointer to a pointer to the z_bmqa_MessageProperties object to be deleted.
 * 
 * @return Returns 0 upon successful deletion.
 */
=======
enum Enum {
    e_UNDEFINED = 0,
    e_BOOL      = 1,
    e_CHAR      = 2,
    e_SHORT     = 3,
    e_INT32     = 4,
    e_INT64     = 5,
    e_STRING    = 6,
    e_BINARY    = 7
};

void z_bmqa_MessageProperties__clear(
    z_bmqa_MessageProperties* properties_obj);

bool z_bmqa_MessageProperties__remove(
    z_bmqa_MessageProperties* properties_obj, 
    const char* name, 
    Enum *buffer);

>>>>>>> eef80128
int z_bmqa_MessageProperties__delete(
    z_bmqa_MessageProperties** properties_obj);

/**
 * @brief Creates a new message properties object.
 * 
 * This function creates a new message properties object.
 * 
 * @param properties_obj A pointer to a pointer to the z_bmqa_MessageProperties object to be created.
 * 
 * @return Returns 0 upon successful creation.
 */
int z_bmqa_MessageProperties__create(
    z_bmqa_MessageProperties** properties_obj);

/**
 * @brief Creates a copy of a message properties object.
 * 
 * This function creates a copy of an existing message properties object.
 * 
 * @param properties_obj A pointer to a pointer to the z_bmqa_MessageProperties object where the copy will be stored.
 * @param other          A pointer to the const z_bmqa_MessageProperties object to be copied.
 * 
 * @return Returns 0 upon successful creation of the copy.
 */
int z_bmqa_MessageProperties__createCopy(
    z_bmqa_MessageProperties**      properties_obj,
    const z_bmqa_MessageProperties* other);

/**
 * @brief Sets a property with a boolean value.
 * 
 * This function sets a property in the message properties object with a boolean value.
 * 
 * @param properties_obj A pointer to the z_bmqa_MessageProperties object.
 * @param name           The name of the property.
 * @param value          The boolean value of the property.
 * 
 * @return Returns 0 upon successful setting of the property.
 */
int z_bmqa_MessageProperties__setPropertyAsBool(
    z_bmqa_MessageProperties* properties_obj,
    const char*               name,
    bool                      value);

<<<<<<< HEAD
/**
 * @brief Retrieves the total size of the message properties.
 * 
 * This function retrieves the total size of the message properties.
 * 
 * @param properties_obj A pointer to the const z_bmqa_MessageProperties object.
 * 
 * @return Returns the total size of the message properties.
 */
=======
int z_bmqa_MessageProperties__setPropertyAsChar(
    z_bmqa_MessageProperties* properties_obj, 
    const char* name, 
    char value);

int z_bmqa_MessageProperties__setPropertyAsShort(
    z_bmqa_MessageProperties* properties_obj, 
    const char* name, 
    short value);

int z_bmqa_MessageProperties__setPropertyAsInt32(
    z_bmqa_MessageProperties* properties_obj, 
    const char* name, 
    int32_t value);

int z_bmqa_MessageProperties__setPropertyAsInt64(
    z_bmqa_MessageProperties* properties_obj, 
    const char* name, 
    long long value);

int z_bmqa_MessageProperties__setPropertyAsString(
    z_bmqa_MessageProperties* properties_obj, 
    const char* name, 
    char* value);

int z_bmqa_MessageProperties__setPropertyAsBinary(
    z_bmqa_MessageProperties* properties_obj, 
    const char* name, 
    const char* value, 
    int size);

int z_bmqa_MessageProperties__numProperties(
    const z_bmqa_MessageProperties* properties_obj);

>>>>>>> eef80128
int z_bmqa_MessageProperties__totalSize(
    const z_bmqa_MessageProperties* properties_obj);

bool z_bmqa_MessageProperties__getPropertyAsBool(
    const z_bmqa_MessageProperties* properties_obj, 
    const char* name); 

char z_bmqa_MessageProperties__getPropertyAsChar(
    const z_bmqa_MessageProperties* properties_obj, 
    const char* name); 

short z_bmqa_MessageProperties__getPropertyAsShort(
    const z_bmqa_MessageProperties* properties_obj, 
    const char* name); 

int32_t z_bmqa_MessageProperties__getPropertyAsInt32(
    const z_bmqa_MessageProperties* properties_obj, 
    const char* name); 

long long z_bmqa_MessageProperties__getPropertyAsInt64(
    const z_bmqa_MessageProperties* properties_obj, 
    const char* name); 

const char* z_bmqa_MessageProperties__getPropertyAsString(
    const z_bmqa_MessageProperties* properties_obj, 
    const char* name); 

const char* z_bmqa_MessageProperties__getPropertyAsBinary(
    const z_bmqa_MessageProperties* properties_obj, 
    const char* name); 

bool z_bmqa_MessageProperties__getPropertyAsBoolOr(
    const z_bmqa_MessageProperties* properties_obj, 
    const char* name, 
    bool value); 

char z_bmqa_MessageProperties__getPropertyAsCharOr(
    const z_bmqa_MessageProperties* properties_obj, 
    const bsl::string& name, 
    char value);

char z_bmqa_MessageProperties__getPropertyAsShortOr(
    const z_bmqa_MessageProperties* properties_obj, 
    const bsl::string& name, 
    short value);

int32_t z_bmqa_MessageProperties__getPropertyAsInt32Or(
    const z_bmqa_MessageProperties* properties_obj, 
    const bsl::string& name, 
    int32_t value);

long long z_bmqa_MessageProperties__getPropertyAsInt64Or(
    const z_bmqa_MessageProperties* properties_obj, 
    const bsl::string& name, 
    long long value);

const char* z_bmqa_MessageProperties__getPropertyAsStringOr(
    const z_bmqa_MessageProperties* properties_obj, 
    const char* name, 
    const char* value); 

const char* z_bmqa_MessageProperties__getPropertyAsBinaryOr(
    const z_bmqa_MessageProperties* properties_obj, 
    const char* name, 
    const char* value, 
    int size); 

#if defined(__cplusplus)
}
#endif

#endif
```<|MERGE_RESOLUTION|>--- conflicted
+++ resolved
@@ -8,19 +8,13 @@
 
 #include <stdbool.h>
 
-typedef struct z_bmqa_MessageProperties z_bmqa_MessageProperties;
+typedef struct z_bmqa_MessageProperties {
+    static const int k_MAX_NUM_PROPERTIES;
+    static const int k_MAX_PROPERTIES_AREA_LENGTH;
+    static const int k_MAX_PROPERTY_NAME_LENGTH;
+    static const int k_MAX_PROPERTY_VALUE_LENGTH;
+} z_bmqa_MessageProperties;
 
-<<<<<<< HEAD
-/**
- * @brief Deletes a message properties object.
- * 
- * This function deallocates memory for the message properties object.
- * 
- * @param properties_obj A pointer to a pointer to the z_bmqa_MessageProperties object to be deleted.
- * 
- * @return Returns 0 upon successful deletion.
- */
-=======
 enum Enum {
     e_UNDEFINED = 0,
     e_BOOL      = 1,
@@ -40,7 +34,6 @@
     const char* name, 
     Enum *buffer);
 
->>>>>>> eef80128
 int z_bmqa_MessageProperties__delete(
     z_bmqa_MessageProperties** properties_obj);
 
@@ -86,17 +79,6 @@
     const char*               name,
     bool                      value);
 
-<<<<<<< HEAD
-/**
- * @brief Retrieves the total size of the message properties.
- * 
- * This function retrieves the total size of the message properties.
- * 
- * @param properties_obj A pointer to the const z_bmqa_MessageProperties object.
- * 
- * @return Returns the total size of the message properties.
- */
-=======
 int z_bmqa_MessageProperties__setPropertyAsChar(
     z_bmqa_MessageProperties* properties_obj, 
     const char* name, 
@@ -131,7 +113,6 @@
 int z_bmqa_MessageProperties__numProperties(
     const z_bmqa_MessageProperties* properties_obj);
 
->>>>>>> eef80128
 int z_bmqa_MessageProperties__totalSize(
     const z_bmqa_MessageProperties* properties_obj);
 
