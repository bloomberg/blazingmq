--- conflicted
+++ resolved
@@ -173,31 +173,17 @@
                                              d_state_p->uri(),
                                              d_state_p->partitionId());
 
-<<<<<<< HEAD
     d_state_p->stats()
-        .onEvent<mqbstat::QueueStatsDomain::EventType::e_CHANGE_ROLE>(
+        ->onEvent<mqbstat::QueueStatsDomain::EventType::e_CHANGE_ROLE>(
             mqbstat::QueueStatsDomain::Role::e_PRIMARY);
 
     d_state_p->stats()
-        .onEvent<mqbstat::QueueStatsDomain::EventType::e_CFG_MSGS>(
+        ->onEvent<mqbstat::QueueStatsDomain::EventType::e_CFG_MSGS>(
             domainCfg.storage().queueLimits().messages());
 
     d_state_p->stats()
-        .onEvent<mqbstat::QueueStatsDomain::EventType::e_CFG_BYTES>(
+        ->onEvent<mqbstat::QueueStatsDomain::EventType::e_CFG_BYTES>(
             domainCfg.storage().queueLimits().bytes());
-=======
-    d_state_p->stats()->onEvent(
-        mqbstat::QueueStatsDomain::EventType::e_CHANGE_ROLE,
-        mqbstat::QueueStatsDomain::Role::e_PRIMARY);
-
-    d_state_p->stats()->onEvent(
-        mqbstat::QueueStatsDomain::EventType::e_CFG_MSGS,
-        domainCfg.storage().queueLimits().messages());
-
-    d_state_p->stats()->onEvent(
-        mqbstat::QueueStatsDomain::EventType::e_CFG_BYTES,
-        domainCfg.storage().queueLimits().bytes());
->>>>>>> 171d7cc1
 
     if (isReconfigure) {
         if (domainCfg.mode().isFanoutValue()) {
@@ -496,15 +482,9 @@
         // Calculate time delta between PUT and ACK
         const bsls::Types::Int64 timeDelta =
             bmqsys::Time::highResolutionTimer() - timePoint;
-<<<<<<< HEAD
         d_state_p->stats()
-            .onEvent<mqbstat::QueueStatsDomain::EventType::e_ACK_TIME>(
+            ->onEvent<mqbstat::QueueStatsDomain::EventType::e_ACK_TIME>(
                 timeDelta);
-=======
-        d_state_p->stats()->onEvent(
-            mqbstat::QueueStatsDomain::EventType::e_ACK_TIME,
-            timeDelta);
->>>>>>> 171d7cc1
         if (res != mqbi::StorageResult::e_SUCCESS || doAck) {
             bmqp::AckMessage ackMessage;
             ackMessage
@@ -529,15 +509,9 @@
         // flushed (which occurs in 'flush' routine).  In no case should
         // 'afterNewMessage' be called here.
 
-<<<<<<< HEAD
         d_state_p->stats()
-            .onEvent<mqbstat::QueueStatsDomain::EventType::e_PUT>(
+            ->onEvent<mqbstat::QueueStatsDomain::EventType::e_PUT>(
                 appData->length());
-=======
-        d_state_p->stats()->onEvent(
-            mqbstat::QueueStatsDomain::EventType::e_PUT,
-            appData->length());
->>>>>>> 171d7cc1
     }
     else {
         BSLS_PERFORMANCEHINT_UNLIKELY_HINT;
@@ -551,14 +525,8 @@
             }
         }
         else {
-<<<<<<< HEAD
             d_state_p->stats()
-                .onEvent<mqbstat::QueueStatsDomain::EventType::e_NACK>(1);
-=======
-            d_state_p->stats()->onEvent(
-                mqbstat::QueueStatsDomain::EventType::e_NACK,
-                1);
->>>>>>> 171d7cc1
+                ->onEvent<mqbstat::QueueStatsDomain::EventType::e_NACK>(1);
         }
     }
 }
@@ -579,14 +547,8 @@
     const bsls::Types::Int64 timeDelta = bmqsys::Time::highResolutionTimer() -
                                          arrivalTimepoint;
 
-<<<<<<< HEAD
     d_state_p->stats()
-        .onEvent<mqbstat::QueueStatsDomain::EventType::e_ACK_TIME>(timeDelta);
-=======
-    d_state_p->stats()->onEvent(
-        mqbstat::QueueStatsDomain::EventType::e_ACK_TIME,
-        timeDelta);
->>>>>>> 171d7cc1
+        ->onEvent<mqbstat::QueueStatsDomain::EventType::e_ACK_TIME>(timeDelta);
 
     if (d_state_p->handleCatalog().hasHandle(qH)) {
         // Send acknowledgement
@@ -608,13 +570,8 @@
     // TODO: do we need to update NACK stats considering that downstream can
     // NACK the same GUID as well?
 
-<<<<<<< HEAD
-    d_state_p->stats().onEvent<mqbstat::QueueStatsDomain::EventType::e_NACK>(
+    d_state_p->stats()->onEvent<mqbstat::QueueStatsDomain::EventType::e_NACK>(
         1);
-=======
-    d_state_p->stats()->onEvent(mqbstat::QueueStatsDomain::EventType::e_NACK,
-                                1);
->>>>>>> 171d7cc1
 
     if (d_state_p->handleCatalog().hasHandle(qH)) {
         // Send negative acknowledgement
