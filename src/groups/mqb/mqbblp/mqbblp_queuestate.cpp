--- conflicted
+++ resolved
@@ -244,12 +244,7 @@
                      appIdKeyPairs.cbegin();
                  cit != appIdKeyPairs.cend();
                  ++cit, ++i) {
-<<<<<<< HEAD
-                const mqbi::Storage::AppInfo& p = *cit;
-                virtualStorages[i].appId()      = p.first;
-=======
                 virtualStorages[i].appId() = cit->first;
->>>>>>> 8625cabf
                 os.reset();
                 os << cit->second;
                 virtualStorages[i].appKey()      = os.str();
