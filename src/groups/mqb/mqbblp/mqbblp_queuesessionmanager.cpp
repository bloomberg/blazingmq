// Copyright 2018-2023 Bloomberg Finance L.P.
// SPDX-License-Identifier: Apache-2.0
//
// Licensed under the Apache License, Version 2.0 (the "License");
// you may not use this file except in compliance with the License.
// You may obtain a copy of the License at
//
//     http://www.apache.org/licenses/LICENSE-2.0
//
// Unless required by applicable law or agreed to in writing, software
// distributed under the License is distributed on an "AS IS" BASIS,
// WITHOUT WARRANTIES OR CONDITIONS OF ANY KIND, either express or implied.
// See the License for the specific language governing permissions and
// limitations under the License.

// mqbblp_queuesessionmanager.cpp                                     -*-C++-*-
#include <mqbblp_queuesessionmanager.h>

#include <mqbscm_version.h>
/// Implementation Notes
///====================
// See notes in mqba_clientsession.cpp with regards to shutdown handling.

// MQB
#include <mqbconfm_messages.h>
#include <mqbi_cluster.h>
#include <mqbi_dispatcher.h>
#include <mqbi_queue.h>

// BMQ
#include <bmqp_protocolutil.h>
#include <bmqp_queueutil.h>
#include <bmqt_uri.h>

// BDE
#include <bdld_datum.h>
#include <bdld_datummapbuilder.h>
#include <bdlf_bind.h>
#include <bsl_ostream.h>
#include <bsl_string.h>
#include <bsl_utility.h>
#include <bsls_annotation.h>
#include <bsls_assert.h>

namespace BloombergLP {
namespace mqbblp {

namespace {

/// Create the queue stats datum associated with the specified `statContext`
/// and having the specified `domain`, `cluster`, and `queueFlags`.
void createQueueStatsDatum(bmqst::StatContext* statContext,
                           const bsl::string&  domain,
                           const bsl::string&  cluster,
                           bsls::Types::Uint64 queueFlags)
{
    typedef bslma::ManagedPtr<bdld::ManagedDatum> ManagedDatumMp;
    bslma::Allocator* alloc = statContext->datumAllocator();
    ManagedDatumMp    datum = statContext->datum();

    bdld::DatumMapBuilder builder(alloc);
    builder.pushBack("queueFlags",
                     bdld::Datum::createInteger64(queueFlags, alloc));
    builder.pushBack("domain", bdld::Datum::copyString(domain, alloc));
    builder.pushBack("cluster", bdld::Datum::copyString(cluster, alloc));

    datum->adopt(builder.commit());
}

/// This method does nothing; it is just used so that we can control the
/// closeQueue flow for a client, by binding the specified `handle` (which
/// is a shared_ptr to the queue handle being closed) to events being
/// enqueued to the dispatcher and let it die `naturally` when the
/// associated queue's dispatcher thread is drained up to the event.
void handleHolderDummy(
    BSLS_ANNOTATION_UNUSED const bsl::shared_ptr<void>& handle)
{
    // NOTHING
}

}  // close unnamed namespace

// -------------------------
// class QueueSessionManager
// -------------------------

void QueueSessionManager::onDomainQualifiedCb(
    const bmqp_ctrlmsg::Status&         status,
    const bsl::string&                  resolvedDomain,
    const GetHandleCallback&            successCallback,
    const ErrorCallback&                errorCallback,
    const bmqt::Uri&                    uri,
    const bmqp_ctrlmsg::ControlMessage& request,
    const bmqu::AtomicValidatorSp&      validator)
{
    // executed by the *CLIENT* dispatcher thread (TBD: for now)

    bmqu::AtomicValidatorGuard guard(validator.get());
    if (!guard.isValid()) {
        // The session was destroyed before we received the response (see
        // implementation notes at top of this file for explanation).
        BALL_LOG_INFO << "The session was destroyed before the response to: "
                      << request;
        return;  // RETURN
    }

    if (d_shutdownInProgress) {
        return;  // RETURN
    }

    if (status.category() != bmqp_ctrlmsg::StatusCategory::E_SUCCESS) {
        // Failed to qualify domain..
        BALL_LOG_WARN << "#CLIENT_OPENQUEUE_FAILURE "
                      << d_dispatcherClient_p->description()
                      << ": Error while qualifying domain: [reason: " << status
                      << ", request: " << request << "]";

        // Send an error from the client dispatcher thread
        dispatchErrorCallback(errorCallback,
                              status.category(),
                              status.message(),
                              status.code());

        return;  // RETURN
    }

    // Successfully qualified domain, now open the queue on the domain;
    // replacing the queue URI with the resolved domain.
    bmqp_ctrlmsg::ControlMessage ctrlMessage(request);
    bmqt::UriBuilder             uriBuilder(uri);
    bmqt::Uri                    qualifiedUri;
    uriBuilder.setQualifiedDomain(resolvedDomain);
    int rc = uriBuilder.uri(&qualifiedUri);
    BSLS_ASSERT_SAFE(rc == 0);
    if (rc != 0) {
        BALL_LOG_WARN << "#CLIENT_OPENQUEUE_FAILURE "
                      << d_dispatcherClient_p->description()
                      << ": Error while building qualifed URI from request: "
                      << request << ", builder rc: " << rc
                      << ", qualified domain [" << resolvedDomain << "].";

        // Send an error from the client dispatcher thread
        dispatchErrorCallback(errorCallback,
                              bmqp_ctrlmsg::StatusCategory::E_REFUSED,
                              "Error while building qualified URI.",
                              0);
        return;  // RETURN
    }

    ctrlMessage.choice().openQueue().handleParameters().uri() =
        qualifiedUri.asString();

    d_domainFactory_p->createDomain(
        qualifiedUri.qualifiedDomain(),
        bdlf::BindUtil::bind(&QueueSessionManager::onDomainOpenCb,
                             this,
                             bdlf::PlaceHolders::_1,  // status
                             bdlf::PlaceHolders::_2,  // domain
                             successCallback,
                             errorCallback,
                             qualifiedUri,
                             ctrlMessage,
                             validator));
}

void QueueSessionManager::onDomainOpenCb(
    const bmqp_ctrlmsg::Status&         status,
    mqbi::Domain*                       domain,
    const GetHandleCallback&            successCallback,
    const ErrorCallback&                errorCallback,
    const bmqt::Uri&                    uri,
    const bmqp_ctrlmsg::ControlMessage& request,
    const bmqu::AtomicValidatorSp&      validator)
{
    // executed by the *ANY* thread (TBD: for now)

    // Preconditions
    BSLS_ASSERT_SAFE(request.choice().isOpenQueueValue());

    bmqu::AtomicValidatorGuard guard(validator.get());
    if (!guard.isValid()) {
        // The session was destroyed before we received the response (see
        // implementation notes at top of this file for explanation).
        BALL_LOG_INFO << "The session was destroyed before the response to: "
                      << request;
        return;  // RETURN
    }

    if (d_shutdownInProgress) {
        return;  // RETURN
    }

    if (status.category() != bmqp_ctrlmsg::StatusCategory::E_SUCCESS) {
        // Failed to open domain
        BALL_LOG_WARN << "#CLIENT_OPENQUEUE_FAILURE "
                      << d_dispatcherClient_p->description()
                      << ": Error while opening domain: [reason: " << status
                      << ", request: " << request << "]";

        // Send an error from the client dispatcher thread.
        dispatchErrorCallback(errorCallback,
                              status.category(),
                              status.message(),
                              status.code());
        return;  // RETURN
    }

    domain->openQueue(
        uri,
        d_requesterContext_sp,
        request.choice().openQueue().handleParameters(),
        bdlf::BindUtil::bind(&QueueSessionManager::onQueueOpenCb,
                             this,
                             bdlf::PlaceHolders::_1,  // status
                             bdlf::PlaceHolders::_2,  // queueHandle
                             bdlf::PlaceHolders::_3,  // openQueueResponse
                             bdlf::PlaceHolders::_4,  // confirmationCookie
                             successCallback,
                             request,
                             validator));
}

void QueueSessionManager::onQueueOpenCb(
    const bmqp_ctrlmsg::Status&              status,
    mqbi::QueueHandle*                       queueHandle,
    const bmqp_ctrlmsg::OpenQueueResponse&   openQueueResponse,
    const mqbi::OpenQueueConfirmationCookie& confirmationCookie,
    const GetHandleCallback&                 responseCallback,
    const bmqp_ctrlmsg::ControlMessage&      request,
    const bmqu::AtomicValidatorSp&           validator)
{
    // executed by *ANY* thread

<<<<<<< HEAD
=======
    // First step in this routine is to update the cookie with the queue handle
    // if 'confirmationCookie' is valid.  If this open-queue request has
    // succeeded, this client session object should eventually set
    // 'confirmationCookie' to 0 (see 'onQueueOpenCbDispatched').

    if (confirmationCookie) {
        confirmationCookie->d_handle = queueHandle;
    }

>>>>>>> b3c2c64c
    bmqu::AtomicValidatorGuard guard(validator.get());
    if (!guard.isValid()) {
        // The session was destroyed before we received the response (see
        // implementation notes at top of this file for explanation).
        BALL_LOG_INFO << "The session was destroyed before the response: "
                      << openQueueResponse;
        return;  // RETURN
    }

    if (d_shutdownInProgress) {
        return;  // RETURN
    }

    d_dispatcherClient_p->dispatcher()->execute(
        bdlf::BindUtil::bind(&QueueSessionManager::onQueueOpenCbDispatched,
                             this,
                             status,
                             queueHandle,
                             openQueueResponse,
                             confirmationCookie,
                             responseCallback,
                             request),
        d_dispatcherClient_p);
}

void QueueSessionManager::onQueueOpenCbDispatched(
    const bmqp_ctrlmsg::Status&              status,
    mqbi::QueueHandle*                       queueHandle,
    const bmqp_ctrlmsg::OpenQueueResponse&   openQueueResponse,
    const mqbi::OpenQueueConfirmationCookie& confirmationCookie,
    const GetHandleCallback&                 responseCallback,
    const bmqp_ctrlmsg::ControlMessage&      request)
{
    // executed by the *CLIENT* dispatcher thread

    // PRECONDITIONS
    BSLS_ASSERT_SAFE(d_dispatcherClient_p->dispatcher()->inDispatcherThread(
        d_dispatcherClient_p));
    BSLS_ASSERT_SAFE(request.choice().isOpenQueueValue());

    if (d_shutdownInProgress) {
        return;  // RETURN
    }

    const bmqp_ctrlmsg::QueueHandleParameters& handleParams =
        request.choice().openQueue().handleParameters();
    const bmqp::QueueId queueId =
        bmqp::QueueUtil::createQueueIdFromHandleParameters(handleParams);
    const char* apppId = bmqp::QueueUtil::extractAppId(handleParams);

    if (status.category() == bmqp_ctrlmsg::StatusCategory::E_SUCCESS) {
        BSLS_ASSERT_SAFE(queueHandle);
        BSLS_ASSERT_SAFE(confirmationCookie->d_handle);
        // in case of success, the cookie must be a valid shared_ptr

        // Update the cookie to point to a null queue handle, which indicates
        // that requester (this client session) has successfully received and
        // processed the open-queue response.
        confirmationCookie->d_handle = 0;

        // Success, configure the handle and the session
        bsl::pair<QueueStateMap::iterator, bool> ins = d_queues.emplace(
            bsl::make_pair(queueId.id(), QueueState()));
        QueueState& qs = ins.first->second;

        if (ins.second) {
            // First time we use this queue
            qs.d_handle_p = queueHandle;
        }
        else {
            // We've used this queue before.  Search for the subId in the
            // associated map of substream information.  If it is found, do
            // nothing; otherwise, insert it into the map of substream
            // information.
            BSLS_ASSERT_SAFE(queueHandle == ins.first->second.d_handle_p);
        }

        QueueState::StreamsMap::iterator subQueueInfo =
            qs.d_subQueueInfosMap.insert(apppId, queueId.subId(), queueId);

        if (!subQueueInfo->value().d_stats && confirmationCookie->d_stats) {
            subQueueInfo->value().d_stats = confirmationCookie->d_stats;

            const bsl::string& domain = queueHandle->queue()->domain()->name();
            const bsl::string& cluster =
                queueHandle->queue()->domain()->cluster()->name();
            // TBD: There is a race in below snippet.  A queue handle's
            //      parameters must be read/written only from queue-dispatcher
            //      thread, but here they are being read from client-dispatcher
            //      thread.  Since this is used only for stats, it is left
            //      'broken' for now.
            const bsls::Types::Int64 queueFlags =
                queueHandle->handleParameters().flags();

            createQueueStatsDatum(subQueueInfo->value().d_stats->statContext(),
                                  domain,
                                  cluster,
                                  queueFlags);
        }
    }

    responseCallback(status, queueHandle, openQueueResponse);
}

void QueueSessionManager::onHandleReleased(
    const bsl::shared_ptr<mqbi::QueueHandle>& handle,
    const mqbi::QueueHandleReleaseResult&     result,
    const CloseHandleCallback&                successCallback,
    const ErrorCallback&                      errorCallback,
    const bmqp_ctrlmsg::ControlMessage&       request,
    const bmqu::AtomicValidatorSp&            validator)
{
    // executed by the *QUEUE* dispatcher thread

    bmqu::AtomicValidatorGuard guard(validator.get());
    if (!guard.isValid()) {
        // The session was destroyed before we received the response (see
        // implementation notes at top of this file for explanation).

        if (handle) {
            // Make sure 'clearClientDispatched' has finished _before_ 'handle'
            // destruction
            BSLS_ASSERT_SAFE(handle->queue());

            handle->queue()->dispatcher()->execute(
                bdlf::BindUtil::bind(&handleHolderDummy, handle),
                handle->queue());
        }

        BALL_LOG_INFO << "The session was destroyed before the response to: "
                      << request;
        return;  // RETURN
    }

    // If 'closeQueue' request failed to be processed for any reason (at this
    // node or at upstream node), this callback will be invoked with a null
    // 'handle'.  We explicitly check for that before an assertion which uses
    // 'handle'.
    if (handle) {
        BSLS_ASSERT_SAFE(
            d_dispatcherClient_p->dispatcher()->inDispatcherThread(
                handle->queue()));
    }

    // NOTE: We don't check 'd_shutdownInProgress' and always enqueue execution
    //       of 'onHandleReleasedDispatched to the dispatcher.  This is valid,
    //       because we successfully acquired the 'validator', so we have
    //       guarantees that we are *before* the 'teardown' method (since the
    //       very first thing it does is invalidate the guard), so it is always
    //       fine to enqueue that method (it will itself check
    //       'd_shutdownInProgress').
    //
    //       Refer to the comments inside 'onHandleReleasedDispatched' for the
    //       reason why this is needed.

    d_dispatcherClient_p->dispatcher()->execute(
        bdlf::BindUtil::bind(&QueueSessionManager::onHandleReleasedDispatched,
                             this,
                             handle,
                             result,
                             successCallback,
                             errorCallback,
                             request),
        d_dispatcherClient_p);
}

void QueueSessionManager::onHandleReleasedDispatched(
    const bsl::shared_ptr<mqbi::QueueHandle>& handle,
    const mqbi::QueueHandleReleaseResult&     result,
    const CloseHandleCallback&                successCallback,
    const ErrorCallback&                      errorCallback,
    const bmqp_ctrlmsg::ControlMessage&       request)
{
    // executed by the *CLIENT* dispatcher thread

    // PRECONDITIONS
    BSLS_ASSERT_SAFE(d_dispatcherClient_p->dispatcher()->inDispatcherThread(
        d_dispatcherClient_p));

    // If 'closeQueue' request failed to be processed for any reason (at this
    // node or at upstream node), this callback will be invoked with a null
    // 'handle'.  We explicitly check for that.
    if (!handle) {
        BALL_LOG_ERROR << "#CLIENT_CLOSEQUEUE_FAILURE "
                       << d_dispatcherClient_p->description()
                       << ": Failed to release handle for request: "
                       << request;

        errorCallback(bmqp_ctrlmsg::StatusCategory::E_UNKNOWN,
                      "Failed to release handle.",
                      0);
        return;  // RETURN
    }

    const bmqp::QueueId queueId =
        bmqp::QueueUtil::createQueueIdFromHandleParameters(
            request.choice().closeQueue().handleParameters());

    QueueStateMap::iterator it = d_queues.find(queueId.id());
    if (it == d_queues.end()) {
        BALL_LOG_ERROR << "#CLIENT_UNKNOWN_QUEUE "
                       << d_dispatcherClient_p->description()
                       << ": Failed to release handle with '"
                       << handle->queue()->uri().asString() << "' [reason: id "
                       << queueId << " not found]";

        errorCallback(bmqp_ctrlmsg::StatusCategory::E_UNKNOWN,
                      "No queue with specified Id",
                      0);
        return;  // RETURN
    }

    // Delete the handle if fully released
    if (result.hasNoHandleClients()) {
        d_queues.erase(it);
        // That deletes all subQueues as well.
        BALL_LOG_INFO << d_dispatcherClient_p->description()
                      << ": Deleted handle "
                      << "[queue: '" << handle->queue()->uri().asString()
                      << "', id: " << queueId << "]";

        // Since 'isDeleted' flag is true, it means that the specified 'handle'
        // is the last reference to the queue handle, which will go out of
        // scope at the end of this function.  However, there could still be
        // some PUT events in the queue-dispatcher thread if the client
        // violated the contract by posting messages after closing the queue.
        // So that those PUT events are processed correctly (they will be
        // rejected by the queue), we need to keep the handle alive, and the
        // way to do that is to simply enqueue an event to the queue's
        // dispatcher thread, with the 'handle' as a bound argument.

        d_dispatcherClient_p->dispatcher()->execute(
            bdlf::BindUtil::bind(&handleHolderDummy, handle),
            handle->queue(),
            mqbi::DispatcherEventType::e_DISPATCHER);
    }
    else if (result.hasNoQueueStreamConsumers() &&
             result.hasNoQueueStreamProducers()) {
        QueueState::StreamsMap::const_iterator sqiIter =
            it->second.d_subQueueInfosMap.findBySubId(queueId.subId());
        BSLS_ASSERT_SAFE(sqiIter != it->second.d_subQueueInfosMap.end());
        BSLS_ASSERT_SAFE(sqiIter->value().d_queueId == queueId);
        it->second.d_subQueueInfosMap.erase(sqiIter);

        BALL_LOG_INFO << d_dispatcherClient_p->description()
                      << ": Deleted subStream [queue: '"
                      << handle->queue()->uri().asString()
                      << "', queueId: " << queueId << "]";
    }

    successCallback(handle);
}

void QueueSessionManager::dispatchErrorCallback(
    const ErrorCallback&                errorCallback,
    bmqp_ctrlmsg::StatusCategory::Value failureCategory,
    const bsl::string&                  errorDescription,
    const int                           code)
{
    // Send an error,
    // we need to enqueue to send from the client dispatcher thread
    d_dispatcherClient_p->dispatcher()->execute(
        bdlf::BindUtil::bind(errorCallback,
                             failureCategory,
                             errorDescription,
                             code),
        d_dispatcherClient_p);
}

QueueSessionManager::QueueSessionManager(
    mqbi::DispatcherClient*                    dispatcherClient,
    const bmqp_ctrlmsg::ClientIdentity&        clientIdentity,
    const bsl::shared_ptr<bmqst::StatContext>& statContext,
    mqbi::DomainFactory*                       domainFactory,
    bslma::Allocator*                          allocator)
: d_dispatcherClient_p(dispatcherClient)
, d_domainFactory_p(domainFactory)
, d_shutdownInProgress(false)
, d_validator_sp(new(*allocator) bmqu::AtomicValidator(), allocator)
, d_requesterContext_sp(new(*allocator)
                            mqbi::QueueHandleRequesterContext(allocator),
                        allocator)
{
    // PRECONDITIONS
    BSLS_ASSERT_SAFE(d_dispatcherClient_p != 0);
    BSLS_ASSERT_SAFE(statContext);
    BSLS_ASSERT_SAFE(d_domainFactory_p != 0);

    d_requesterContext_sp->setClient(dispatcherClient)
        .setIdentity(clientIdentity)
        .setDescription(dispatcherClient->description())
        .setIsClusterMember(false)
        .setRequesterId(
            mqbi::QueueHandleRequesterContext ::generateUniqueRequesterId())
        .setStatContext(statContext);
}

QueueSessionManager::~QueueSessionManager()
{
    // executed by ONE of the *QUEUE* dispatcher threads

    // PRECONDITIONS
    BSLS_ASSERT_SAFE(d_shutdownInProgress);
}

void QueueSessionManager::processOpenQueue(
    const bmqp_ctrlmsg::ControlMessage& request,
    const GetHandleCallback&            successCallback,
    const ErrorCallback&                errorCallback)
{
    // executed by the *CLIENT* dispatcher thread

    // PRECONDITIONS
    BSLS_ASSERT_SAFE(d_dispatcherClient_p->dispatcher()->inDispatcherThread(
        d_dispatcherClient_p));
    BSLS_ASSERT_SAFE(request.choice().isOpenQueueValue());

    if (d_shutdownInProgress) {
        return;  // RETURN
    }

    bmqt::Uri                                  uri;
    bsl::string                                error;
    const bmqp_ctrlmsg::QueueHandleParameters& handleParams =
        request.choice().openQueue().handleParameters();

    int rc = bmqt::UriParser::parse(&uri, &error, handleParams.uri());
    if (rc != 0) {
        // Invalid URI (should not happen since the SDK validates the URI
        // before sending the request..)
        BALL_LOG_ERROR << "#CLIENT_OPENQUEUE_FAILURE "
                       << d_dispatcherClient_p->description()
                       << ": Error while opening queue: invalid URI [uri: '"
                       << handleParams.uri() << "' , error: '" << error
                       << "']";

        errorCallback(bmqp_ctrlmsg::StatusCategory::E_REFUSED, error, 0);
        return;  // RETURN
    }

    if (bmqp::QueueUtil::isEmpty(handleParams)) {
        errorCallback(bmqp_ctrlmsg::StatusCategory::E_INVALID_ARGUMENT,
                      "At least one of ([read|write]) Count must be >0",
                      0);
        return;  // RETURN
    }

    const bool isExpectingReader = handleParams.readCount() > 0;
    if (bmqt::QueueFlagsUtil::isReader(handleParams.flags()) !=
        isExpectingReader) {
        errorCallback(bmqp_ctrlmsg::StatusCategory::E_INVALID_ARGUMENT,
                      "Read flag and readCount must both be set accordingly",
                      0);
        return;  // RETURN
    }

    const bool isExpectingWriter = handleParams.writeCount() > 0;
    if (bmqt::QueueFlagsUtil::isWriter(handleParams.flags()) !=
        isExpectingWriter) {
        errorCallback(bmqp_ctrlmsg::StatusCategory::E_INVALID_ARGUMENT,
                      "Write flag and writeCount must both be set accordingly",
                      0);
        return;  // RETURN
    }

    if (handleParams.qId() >= bmqp::QueueId::k_RESERVED_QUEUE_ID) {
        errorCallback(bmqp_ctrlmsg::StatusCategory::E_INVALID_ARGUMENT,
                      "qId must not be set from the reserved queue ids range",
                      0);
        return;  // RETURN
    }

    const bool isWriter = bmqt::QueueFlagsUtil::isWriter(handleParams.flags());
    if (isWriter && !bmqp::QueueUtil::isDefaultSubstream(handleParams)) {
        errorCallback(bmqp_ctrlmsg::StatusCategory::E_INVALID_ARGUMENT,
                      "AppId should not be specified in the URI if queue is "
                      "opened in write mode",
                      0);
        return;  // RETURN
    }

    // On the first hop, "resolve" the domain, i.e., check if the domain is
    // redirected, and, if yes, use the new name; otherwise go straight to
    // opening the domain.
    if (d_requesterContext_sp->isFirstHop()) {
        d_domainFactory_p->qualifyDomain(
            uri.qualifiedDomain(),
            bdlf::BindUtil::bind(&QueueSessionManager::onDomainQualifiedCb,
                                 this,
                                 bdlf::PlaceHolders::_1,  // status
                                 bdlf::PlaceHolders::_2,  // domain
                                 successCallback,
                                 errorCallback,
                                 uri,
                                 request,
                                 d_validator_sp));
    }
    else {
        // Query the domain manager
        d_domainFactory_p->createDomain(
            uri.qualifiedDomain(),
            bdlf::BindUtil::bind(&QueueSessionManager::onDomainOpenCb,
                                 this,
                                 bdlf::PlaceHolders::_1,  // status
                                 bdlf::PlaceHolders::_2,  // domain
                                 successCallback,
                                 errorCallback,
                                 uri,
                                 request,
                                 d_validator_sp));
    }
}

void QueueSessionManager::processCloseQueue(
    const bmqp_ctrlmsg::ControlMessage& request,
    const CloseHandleCallback&          successCallback,
    const ErrorCallback&                errorCallback)
{
    // executed by the *CLIENT* dispatcher thread

    // PRECONDITIONS
    BSLS_ASSERT_SAFE(d_dispatcherClient_p->dispatcher()->inDispatcherThread(
        d_dispatcherClient_p));
    BSLS_ASSERT_SAFE(request.choice().isCloseQueueValue());

    if (d_shutdownInProgress) {
        return;  // RETURN
    }

    // Copy because we need to replace the URI by the `resolved` URI.
    bmqp_ctrlmsg::CloseQueue req = request.choice().closeQueue();

    if (bmqp::QueueUtil::isEmpty(req.handleParameters())) {
        errorCallback(bmqp_ctrlmsg::StatusCategory::E_INVALID_ARGUMENT,
                      "At least one of [read|write|admin]Count must be > 0",
                      0);
        return;  // RETURN
    }

    const bmqp::QueueId queueId =
        bmqp::QueueUtil::createQueueIdFromHandleParameters(
            req.handleParameters());

    QueueStateMap::iterator it = d_queues.find(queueId.id());
    if (it == d_queues.end()) {
        // Failure to find queue.
        BALL_LOG_WARN << "#CLIENT_UNKNOWN_QUEUE "
                      << d_dispatcherClient_p->description()
                      << ": Requested to close a queue with unknown Id ("
                      << queueId << ").";
        errorCallback(bmqp_ctrlmsg::StatusCategory::E_UNKNOWN,
                      "No queue with specified Id",
                      0);
        return;  // RETURN
    }

    QueueState& queueState = it->second;
    if (queueState.d_hasReceivedFinalCloseQueue) {
        // Duplicate closeQueue request?  A closeQueue request with 'isFinal'
        // flag set to true was already received previously for this queue from
        // this client.
        BALL_LOG_WARN << "#CLIENT_IMPROPER_BEHAVIOR "
                      << d_dispatcherClient_p->description()
                      << ": Requested to close a queue with Id (" << queueId
                      << "), for which a final 'closeQueue' request was "
                      << "already received";
        errorCallback(bmqp_ctrlmsg::StatusCategory::E_UNKNOWN,
                      "Duplicate closeQueue request",
                      0);
        return;  // RETURN
    }

    QueueState::StreamsMap::iterator subQInfoIter =
        queueState.d_subQueueInfosMap.findBySubIdSafe(queueId.subId());
    if (subQInfoIter == queueState.d_subQueueInfosMap.end()) {
        // Failure to find subStream of the queue.
        BALL_LOG_WARN << "#CLIENT_UNKNOWN_QUEUE "
                      << d_dispatcherClient_p->description()
                      << ": Requested to close a queue with unknown subId"
                      << " (" << queueId << ").";
        errorCallback(bmqp_ctrlmsg::StatusCategory::E_UNKNOWN,
                      "No subStream of the queue with specified subId",
                      0);
        return;  // RETURN
    }

    mqbi::QueueHandle* handle = queueState.d_handle_p;

    queueState.d_hasReceivedFinalCloseQueue = req.isFinal();

    // Replace specified URI with the resolved URI, and then release the
    // handle.
    req.handleParameters().uri() = handle->queue()->uri().asString();
    handle->release(
        req.handleParameters(),
        req.isFinal(),
        bdlf::BindUtil::bind(&QueueSessionManager::onHandleReleased,
                             this,
                             bdlf::PlaceHolders::_1,  // handle
                             bdlf::PlaceHolders::_2,  // isDeleted
                             successCallback,
                             errorCallback,
                             request,
                             d_validator_sp));
}

void QueueSessionManager::tearDown()
{
    d_validator_sp->invalidate();
    d_shutdownInProgress = true;
}

}  // close package namespace
}  // close enterprise namespace<|MERGE_RESOLUTION|>--- conflicted
+++ resolved
@@ -231,18 +231,6 @@
 {
     // executed by *ANY* thread
 
-<<<<<<< HEAD
-=======
-    // First step in this routine is to update the cookie with the queue handle
-    // if 'confirmationCookie' is valid.  If this open-queue request has
-    // succeeded, this client session object should eventually set
-    // 'confirmationCookie' to 0 (see 'onQueueOpenCbDispatched').
-
-    if (confirmationCookie) {
-        confirmationCookie->d_handle = queueHandle;
-    }
-
->>>>>>> b3c2c64c
     bmqu::AtomicValidatorGuard guard(validator.get());
     if (!guard.isValid()) {
         // The session was destroyed before we received the response (see
