// Copyright 2018-2023 Bloomberg Finance L.P.
// SPDX-License-Identifier: Apache-2.0
//
// Licensed under the Apache License, Version 2.0 (the "License");
// you may not use this file except in compliance with the License.
// You may obtain a copy of the License at
//
//     http://www.apache.org/licenses/LICENSE-2.0
//
// Unless required by applicable law or agreed to in writing, software
// distributed under the License is distributed on an "AS IS" BASIS,
// WITHOUT WARRANTIES OR CONDITIONS OF ANY KIND, either express or implied.
// See the License for the specific language governing permissions and
// limitations under the License.

// mqbstat_clusterstats.h                                             -*-C++-*-
#ifndef INCLUDED_MQBSTAT_CLUSTERSTATS
#define INCLUDED_MQBSTAT_CLUSTERSTATS

//@PURPOSE: Provide mechanism to keep track of Cluster statistics.
//
//@CLASSES:
//  mqbstat::ClusterStats:     Mechanism to maintain stats of a cluster
//  mqbstat::ClusterNodeStats: Mechanism to maintain stats of a cluster node
//  mqbstat::ClusterStatsUtil: Utilities to initialize statistics
//
//@DESCRIPTION: 'mqbstat::ClusterStats' provides a mechanism to keep track of
// cluster level statistics.  'mqbstat::ClusterNodeStats' provides a mechanism
// to keep track of cluster node statistics.  'mqbstat::ClusterstatsUtil' is a
// utility namespace exposing methods to initialize the stat contexts.

// BMQ
#include <bmqst_statcontext.h>
#include <bmqt_uri.h>

// MQB

// BDE
#include <bsl_memory.h>
#include <bsl_ostream.h>
#include <bsl_string.h>
#include <bsl_vector.h>
#include <bsla_annotations.h>
#include <bslma_allocator.h>
#include <bslma_managedptr.h>
#include <bslma_usesbslmaallocator.h>
#include <bslmf_nestedtraitdeclaration.h>
#include <bsls_cpp11.h>
#include <bsls_types.h>

namespace BloombergLP {

namespace mqbstat {

// ==================
// class ClusterStats
// ==================

/// Mechanism to keep track of individual overall statistics of a cluster
class ClusterStats {
  public:
    // TYPES

    /// Enum representing the various types of events for which statistics
    /// are monitored.
    struct PartitionEventType {
        // TYPES
        enum Enum {
            /// Time in nanoseconds it took for the rollover operation.
            e_PARTITION_ROLLOVER
        };
    };

    /// Enum representing the various type of stats that can be obtained
    /// from this object.
    struct Stat {
        // TYPES
        enum Enum {
            // ClusterStats: those metrics make sense only from the 'cluster
            //               level' stat context
            e_CLUSTER_STATUS,
            e_ROLE,
            e_LEADER_STATUS,
            /// Time in nanoseconds it took for replication of a new entry in
            /// CSL file. Average observed during the report interval.
            e_CSL_REPLICATION_TIME_NS_AVG,
            /// Time in nanoseconds it took for replication of a new entry in
            /// CSL file. Maximum observed during the report interval.
            e_CSL_REPLICATION_TIME_NS_MAX,
            /// Last observed offset bytes in the newest log of the CSL.
            e_CSL_LOG_OFFSET_BYTES,
            /// Amount of bytes written to the csl file.
            e_CSL_WRITE_BYTES,
            /// Configured maximum size of the CSL file.
            e_CSL_CFG_BYTES,
            /// Configured maximum size of the data file.
            e_PARTITION_CFG_DATA_BYTES,
            /// Configured maximum size of the journal file.
            e_PARTITION_CFG_JOURNAL_BYTES,

            // PartitionStats: those metrics make sense only from the
            //                 'partition level' stat context

            /// Value from the 'PrimaryStatus::Enum' defining the primary
            /// status of this node for the partition.  Note that we report the
            /// highest observed value, so that if the node was primary at any
            /// time, even briefly, during the report interval, then it will be
            /// considered as primary for the whole interval.
            e_PARTITION_PRIMARY_STATUS,
            /// Time in nanoseconds it took for the rollover of the partition.
            /// Note that in case when more than one rollover operations
            /// happened during the report interval, then the maximum time is
            /// returned.
            e_PARTITION_ROLLOVER_TIME,
            /// Maximum observed outstanding bytes in the data file of the
            /// partition.
            e_PARTITION_DATA_CONTENT,
            /// Maximum observed outstanding bytes in the journal file of the
            /// partition.
            e_PARTITION_JOURNAL_CONTENT,
            /// Latest observed offset bytes in the data file of the partition.
            e_PARTITION_DATA_OFFSET,
            /// Latest observed offset bytes in the journal file of the
            /// partition.
            e_PARTITION_JOURNAL_OFFSET,
            /// Maximum observed utilization of the data file of the partition.
            e_PARTITION_DATA_UTILIZATION_MAX,
            /// Maximum observed utilization of the journal file of the
            /// partition.
            e_PARTITION_JOURNAL_UTILIZATION_MAX,
            /// Currently observed sequence number of the partition.
            e_PARTITION_SEQUENCE_NUMBER
        };
    };

    /// Enum representing the leader status (leader or follower) of a node.
    struct LeaderStatus {
        // TYPES
        enum Enum { e_FOLLOWER, e_LEADER };
    };

    /// Enum representing the primary status of a partition.  The values
    /// should remain in that order, so that we favor primary by returning
    /// the maximum observed value over the report interval.
    struct PrimaryStatus {
        // TYPES
        enum Enum { e_UNKNOWN, e_REPLICA, e_PRIMARY };
    };

    /// Enum representing the role (member or proxy) of a broker for a given
    /// cluster.
    struct Role {
        enum Enum { e_MEMBER = 1, e_PROXY };

        // CLASS METHODS

        /// Write the string representation of the specified enumeration
        /// `value` to the specified output `stream`, and return a reference
        /// to `stream`.  Optionally specify an initial indentation `level`,
        /// whose absolute value is incremented recursively for nested
        /// objects.  If `level` is specified, optionally specify
        /// `spacesPerLevel`, whose absolute value indicates the number of
        /// spaces per indentation level for this and all of its nested
        /// objects.  If `level` is negative, suppress indentation of the
        /// first line.  If `spacesPerLevel` is negative, format the entire
        /// output on one line, suppressing all but the initial indentation
        /// (as governed by `level`).  See `toAscii` for what constitutes
        /// the string representation of a `Role::Enum` value.
        static bsl::ostream& print(bsl::ostream& stream,
                                   Enum          value,
                                   int           level          = 0,
                                   int           spacesPerLevel = 4);

        /// Return the non-modifiable string representation corresponding to
        /// the specified enumeration `value`, if it exists, and a unique
        /// (error) string otherwise.  The string representation of `value`
        /// matches its corresponding enumerator name with the `e_` prefix
        /// elided.  Note that specifying a `value` that does not match any
        /// of the enumerators will result in a string representation that
        /// is distinct from any of those corresponding to the enumerators,
        /// but is otherwise unspecified.
        static const char* toAscii(Enum value);
    };

  private:
    // DATA

    /// StatContext for the cluster
    bslma::ManagedPtr<bmqst::StatContext> d_statContext_mp;

    /// StatContext for each partition in
    /// the cluster, indexed by the
    /// partition id.  Those statContext
    /// are created as children of the
    /// above 'd_StatContext_mp'.
    bsl::vector<bsl::shared_ptr<bmqst::StatContext> > d_partitionsStatContexts;

  private:
    // NOT IMPLEMENTED
    ClusterStats(const ClusterStats&) BSLS_CPP11_DELETED;

    /// Copy constructor and assignment operator are not implemented.
    ClusterStats& operator=(const ClusterStats&) BSLS_CPP11_DELETED;

  public:
    // TRAITS
    BSLMF_NESTED_TRAIT_DECLARATION(ClusterStats, bslma::UsesBslmaAllocator)

    // CLASS METHODS

    /// Get the value of the specified `stat` reported to the cluster
    /// represented by its associated specified `context` as the difference
    /// between the latest snapshot-ed value (i.e., `snapshotId == 0`) and
    /// the value that was recorded at the specified `snapshotId` snapshots
    /// ago.
    ///
    /// THREAD: This method can only be invoked from the `snapshot` thread.
    static bsls::Types::Int64 getValue(const bmqst::StatContext& context,
                                       int                       snapshotId,
                                       const Stat::Enum&         stat);

    // CREATORS

    /// Create a new object in an uninitialized state.
    ClusterStats(bslma::Allocator* allocator);

    // MANIPULATORS

    /// Initialize this object for the cluster with the specified `name`
    /// having the specified `partitionsCount` partitions, and register it
    /// as a subcontext of the specified `clusterStatContext` and using the
    /// specified `allocator`.
    void initialize(const bsl::string&  name,
                    int                 partitionsCount,
                    bmqst::StatContext* clusterStatContext,
                    bslma::Allocator*   allocator);

    /// Update statistics for the event of the specified `type` for the
    /// specified `partitionId` and with the specified `value` (depending on
    /// the `type`, `value` can represent the number of bytes, a counter,
    /// some nanoseconds elapsed, ...).
    void onPartitionEvent(PartitionEventType::Enum type,
                          int                      partitionId,
                          bsls::Types::Int64       value);

    /// Update the `cluster_status` field of the StatContext being referred
    /// to by this object to be the specified `value`.
    ClusterStats& setHealthStatus(bool value);

    /// Update the `cluster_role` field of the StatContext being referred
    /// to by this object to be the specified `value`.
    ClusterStats& setIsMember(bool value);

    /// Update the `upstream` field of the StatContext being referred
    /// to by this object to be the specified `value`.
    ClusterStats& setUpstream(const bsl::string& value);

    /// Update the `cluster_leader` field of the StatContext being referred
    /// to by this object to be the specified `value`.
    ClusterStats& setIsLeader(LeaderStatus::Enum value);

    /// Update the `partition.cfg_data_bytes` field to the specified
    /// `dataBytes`, the `partition.cfg_journal_bytes` field to the specified
    /// `journalBytes` and the `cluster_csl_cfg_bytes` field to the specified
    /// `cslBytes` in the StatContext being referred to by this object.
    ClusterStats& setPartitionCfgBytes(bsls::Types::Int64 dataBytes,
                                       bsls::Types::Int64 journalBytes,
                                       bsls::Types::Int64 cslBytes);

    /// Set the primary status of the specified `partitionId` to the
    /// specified `value`.
    ClusterStats& setNodeRoleForPartition(int                 partitionId,
                                          PrimaryStatus::Enum value);

    /// Set the csl replication time of the StatContext being referred
    /// to by this object to be the specified `value`.
    ClusterStats& setCslReplicationTime(bsls::Types::Int64 value);

    /// Set the csl offset bytes of the StatContext being referred to by this
    /// object to be the specified `value`.
    ClusterStats& setCslOffsetBytes(bsls::Types::Int64 value);

    /// Adjust the csl offset bytes of the StatContext being referred to by
    /// this object by the specified `delta`.
    ClusterStats& addCslOffsetBytes(bsls::Types::Int64 delta);

    /// Set the partition outstanding bytes of the specified data and
    /// journal files for the specified `partitionId` to the corresponding
<<<<<<< HEAD
    /// specified `dataBytes` and `journalBytes` values.
    ClusterStats&
    setPartitionOutstandingBytes(int                 partitionId,
                                 bsls::Types::Int64  dataBytes,
                                 bsls::Types::Int64  journalBytes,
                                 bsls::Types::Uint64 sequenceNumber);
=======
    /// specified `outstandingDataBytes`, `outstandingJournalBytes`,
    /// `offsetDataBytes` and `offsetJournalBytes` values.
    ClusterStats& setPartitionBytes(int                partitionId,
                                    bsls::Types::Int64 outstandingDataBytes,
                                    bsls::Types::Int64 outstandingJournalBytes,
                                    bsls::Types::Int64 offsetDataBytes,
                                    bsls::Types::Int64 offsetJournalBytes);
>>>>>>> 3a6ef473

    /// Return a pointer to the statcontext.
    bmqst::StatContext* statContext();
};

// ======================
// class ClusterNodeStats
// ======================

/// Mechanism to keep track of individual overall statistics of a cluster
/// node.
class ClusterNodeStats {
  public:
    // TYPES

    /// Enum representing the various type of events for which statistics
    /// are monitored.
    struct EventType {
        // TYPES
        enum Enum { e_PUT, e_PUSH, e_ACK, e_CONFIRM };
    };

    /// Enum representing the various type of stats that can be obtained
    /// from this object.
    struct Stat {
        // TYPES
        enum Enum {
            e_PUT_MESSAGES_DELTA,
            e_PUT_BYTES_DELTA,
            e_PUT_MESSAGES_ABS,
            e_PUT_BYTES_ABS,
            e_PUSH_MESSAGES_DELTA,
            e_PUSH_BYTES_DELTA,
            e_PUSH_MESSAGES_ABS,
            e_PUSH_BYTES_ABS,
            e_ACK_DELTA,
            e_ACK_ABS,
            e_CONFIRM_DELTA,
            e_CONFIRM_ABS
        };
    };

  private:
    // DATA

    /// StatContext
    bslma::ManagedPtr<bmqst::StatContext> d_statContext_mp;

    // PRIVATE TYPES

    /// Namespace for the constants of stat values that applies to the
    /// cluster node
    struct ClusterNodeStatsIndex {
        enum Enum {
            /// Value:      Number of ack messages delivered to the client
            e_STAT_ACK,
            /// Value:      Number of confirm messages delivered to the client
            e_STAT_CONFIRM,
            /// Value:      Accumulated bytes of all messages ever pushed to
            ///             the client
            /// Increments: Number of messages ever pushed to the client
            e_STAT_PUSH,
            /// Value:      Accumulated bytes of all messages ever received
            ///             from the client
            /// Increments: Number of messages ever received from the client
            e_STAT_PUT
        };
    };

  private:
    // NOT IMPLEMENTED
    ClusterNodeStats(const ClusterNodeStats&) BSLS_CPP11_DELETED;

    /// Copy constructor and assignment operator are not implemented.
    ClusterNodeStats& operator=(const ClusterNodeStats&) BSLS_CPP11_DELETED;

  public:
    // CLASS METHODS

    /// Get the value of the specified `stat` reported to the cluster node
    /// represented by its associated specified `context` as the difference
    /// between the latest snapshot-ed value (i.e., `snapshotId == 0`) and
    /// the value that was recorded at the specified `snapshotId` snapshots
    /// ago.
    ///
    /// THREAD: This method can only be invoked from the `snapshot` thread.
    static bsls::Types::Int64 getValue(const bmqst::StatContext& context,
                                       int                       snapshotId,
                                       const Stat::Enum&         stat);

    // CREATORS

    /// Create a new object in an uninitialized state.
    ClusterNodeStats();

    // MANIPULATORS

    /// Initialize this object for the queue with the specified `uri`, and
    /// register it as a subcontext of the specified
    /// `clusterNodesStatContext`, using the specified `allocator`.
    void initialize(const bmqt::Uri&    uri,
                    bmqst::StatContext* clusterNodesStatContext,
                    bslma::Allocator*   allocator);

    /// Update statistics for the event of the specified `type` and with the
    /// specified `value` (depending on the `type`, `value` can represent
    /// the number of bytes, a counter, ...
    template <EventType::Enum type>
    void onEvent(bsls::Types::Int64 value);

    /// Return a pointer to the statcontext.
    bmqst::StatContext* statContext();
};

// =======================
// struct ClusterStatsUtil
// =======================

/// Utility namespace of methods to initialize cluster stats.
struct ClusterStatsUtil {
    // CLASS METHODS

    /// Initialize the statistics for the cluster stat context, keeping the
    /// specified `historySize` of history.  Return the created top level
    /// stat context to use for all cluster level statistics.  Use the
    /// specified `allocator` for all stat context and stat values.
    static bsl::shared_ptr<bmqst::StatContext>
    initializeStatContextCluster(int historySize, bslma::Allocator* allocator);

    /// Initialize the statistics for the cluster nodes keeping the
    /// specified `historySize` of history: return the created top level
    /// stat context to use as parent of all domains statistics.  Use the
    /// specified `allocator` for all stat context and stat values.
    static bsl::shared_ptr<bmqst::StatContext>
    initializeStatContextClusterNodes(int               historySize,
                                      bslma::Allocator* allocator);
};

// ============================================================================
//                             INLINE DEFINITIONS
// ============================================================================

// ------------------
// class ClusterStats
// ------------------

inline bmqst::StatContext* ClusterStats::statContext()
{
    return d_statContext_mp.get();
}

// ----------------------
// class ClusterNodeStats
// ----------------------

inline bmqst::StatContext* ClusterNodeStats::statContext()
{
    return d_statContext_mp.get();
}

template <>
inline void ClusterNodeStats::onEvent<ClusterNodeStats::EventType::e_ACK>(
    BSLA_UNUSED bsls::Types::Int64 value)
{
    d_statContext_mp->adjustValue(ClusterNodeStatsIndex::e_STAT_ACK, 1);
}

template <>
inline void ClusterNodeStats::onEvent<ClusterNodeStats::EventType::e_CONFIRM>(
    BSLA_UNUSED bsls::Types::Int64 value)
{
    d_statContext_mp->adjustValue(ClusterNodeStatsIndex::e_STAT_CONFIRM, 1);
}

template <>
inline void ClusterNodeStats::onEvent<ClusterNodeStats::EventType::e_PUSH>(
    bsls::Types::Int64 value)
{
    d_statContext_mp->adjustValue(ClusterNodeStatsIndex::e_STAT_PUSH, value);
}

template <>
inline void ClusterNodeStats::onEvent<ClusterNodeStats::EventType::e_PUT>(
    bsls::Types::Int64 value)
{
    d_statContext_mp->adjustValue(ClusterNodeStatsIndex::e_STAT_PUT, value);
}

}  // close package namespace
}  // close enterprise namespace

#endif<|MERGE_RESOLUTION|>--- conflicted
+++ resolved
@@ -286,22 +286,14 @@
 
     /// Set the partition outstanding bytes of the specified data and
     /// journal files for the specified `partitionId` to the corresponding
-<<<<<<< HEAD
-    /// specified `dataBytes` and `journalBytes` values.
-    ClusterStats&
-    setPartitionOutstandingBytes(int                 partitionId,
-                                 bsls::Types::Int64  dataBytes,
-                                 bsls::Types::Int64  journalBytes,
-                                 bsls::Types::Uint64 sequenceNumber);
-=======
     /// specified `outstandingDataBytes`, `outstandingJournalBytes`,
-    /// `offsetDataBytes` and `offsetJournalBytes` values.
-    ClusterStats& setPartitionBytes(int                partitionId,
-                                    bsls::Types::Int64 outstandingDataBytes,
-                                    bsls::Types::Int64 outstandingJournalBytes,
-                                    bsls::Types::Int64 offsetDataBytes,
-                                    bsls::Types::Int64 offsetJournalBytes);
->>>>>>> 3a6ef473
+    /// `offsetDataBytes`, `offsetJournalBytes` and `sequenceNumber` values.
+    ClusterStats& setPartitionBytes(int                 partitionId,
+                                    bsls::Types::Int64  outstandingDataBytes,
+                                    bsls::Types::Int64  outstandingJournalBytes,
+                                    bsls::Types::Int64  offsetDataBytes,
+                                    bsls::Types::Int64  offsetJournalBytes,
+                                    bsls::Types::Uint64 sequenceNumber);
 
     /// Return a pointer to the statcontext.
     bmqst::StatContext* statContext();
