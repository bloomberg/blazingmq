// Copyright 2020-2023 Bloomberg Finance L.P.
// SPDX-License-Identifier: Apache-2.0
//
// Licensed under the Apache License, Version 2.0 (the "License");
// you may not use this file except in compliance with the License.
// You may obtain a copy of the License at
//
//     http://www.apache.org/licenses/LICENSE-2.0
//
// Unless required by applicable law or agreed to in writing, software
// distributed under the License is distributed on an "AS IS" BASIS,
// WITHOUT WARRANTIES OR CONDITIONS OF ANY KIND, either express or implied.
// See the License for the specific language governing permissions and
// limitations under the License.

// mqbc_storagemanager.h                                              -*-C++-*-
#ifndef INCLUDED_MQBC_STORAGEMANAGER
#define INCLUDED_MQBC_STORAGEMANAGER

/// @file mqbc_storagemanager.h
///
/// @brief Provide an implementation for storage manager, in charge of BMQ
///        storage.
///
/// The @bbref{mqbc::StorageManager} class is a concrete implementation of the
/// @bbref{mqbi::StorageManager} base protocol to manage lifecycle and data for
/// all the partitions being managed by this node as allocated by the
/// @bbref{mqbi::ClusterStateManager} component.
///
/// Thread Safety                                 {#mqbc_storagemanager_thread}
/// =============
///
/// Thread safe.

// MQB
#include <mqbc_clusterdata.h>
#include <mqbc_clusterstate.h>
#include <mqbc_partitionfsm.h>
#include <mqbc_partitionfsmobserver.h>
#include <mqbc_partitionstatetable.h>
#include <mqbc_storageutil.h>
#include <mqbcfg_messages.h>
#include <mqbi_dispatcher.h>
#include <mqbi_storagemanager.h>
#include <mqbs_datastore.h>
#include <mqbs_filestore.h>
#include <mqbu_storagekey.h>

// BMQ
#include <bmqp_ctrlmsg_messages.h>
#include <bmqt_uri.h>

// BDE
#include <ball_log.h>
#include <bdlmt_eventscheduler.h>
#include <bsl_functional.h>
#include <bsl_memory.h>
#include <bsl_new.h>
#include <bsl_ostream.h>
#include <bsl_string.h>
#include <bsl_unordered_map.h>
#include <bsl_utility.h>
#include <bsl_vector.h>
#include <bslma_allocator.h>
#include <bslma_managedptr.h>
#include <bslma_usesbslmaallocator.h>
#include <bslmf_nestedtraitdeclaration.h>
#include <bslmt_latch.h>
#include <bslmt_mutex.h>
#include <bsls_atomic.h>
#include <bsls_keyword.h>
#include <bsls_timeinterval.h>
#include <bsls_types.h>

namespace BloombergLP {

// FORWARD DECLARATION
namespace mqbi {
class Cluster;
}
namespace mqbnet {
class ClusterNode;
}
namespace mqbs {
class ReplicatedStorage;
}

namespace mqbc {

// FORWARD DECLARATION
class PartitionFSMObserver;
class RecoveryManager;
class StorageManagerIterator;

// ====================
// class StorageManager
// ====================

/// Provide a storage manager which wraps over all operations to be performed
/// on storage partitions. Every operation including and not limited to change
/// in partition node ownership and syncing partition info should be routed via
/// this component.
class StorageManager BSLS_KEYWORD_FINAL
: public mqbi::StorageManager,
  public PartitionStateTableActions<PartitionFSM::PartitionFSMArgsSp>,
  public PartitionFSMObserver {
  private:
    // CLASS-SCOPE CATEGORY
    BALL_LOG_SET_CLASS_CATEGORY("MQBC.STORAGEMANAGER");

    // FRIENDS
    friend class StorageManagerIterator;

  private:
    // PRIVATE TYPES
    typedef StorageUtil::FileStores FileStores;

    typedef mqbi::StorageManager_PartitionInfo PartitionInfo;
    typedef bsl::vector<PartitionInfo>         PartitionInfoVec;

    typedef bsl::vector<bsl::shared_ptr<PartitionFSM> > PartitionFSMVec;

    typedef bsl::function<void(int)> RecoveryStatusCb;

    typedef ClusterData::MultiRequestManagerType       MultiRequestManagerType;
    typedef MultiRequestManagerType::RequestContextSp  RequestContextSp;
    typedef MultiRequestManagerType::NodeResponsePairs NodeResponsePairs;
    typedef MultiRequestManagerType::NodeResponsePairsConstIter
        NodeResponsePairsCIter;

    typedef ClusterData::RequestManagerType RequestManagerType;

    typedef bdlmt::EventScheduler::RecurringEventHandle RecurringEventHandle;

    typedef bsl::vector<bdlmt::EventSchedulerEventHandle> EventHandles;

    typedef bsl::vector<PartitionFSMEventData>                 EventData;
    typedef bsl::vector<PartitionFSMEventData>::const_iterator EventDataCIter;

    typedef PartitionFSMEventData::PartitionSeqNumDataRange
        PartitionSeqNumDataRange;

    typedef bslma::ManagedPtr<RecoveryManager> RecoveryManagerMp;

    typedef bsl::vector<mqbnet::ClusterNode*> ClusterNodeVec;
    typedef ClusterNodeVec::const_iterator    ClusterNodeVecCIter;

    typedef mqbs::DataStore::QueueKeyInfoMap QueueKeyInfoMap;
    typedef bsl::vector<QueueKeyInfoMap>     QueueKeyInfoMapVec;

    typedef ClusterState::DomainStatesCIter      DomainStatesCIter;
    typedef ClusterState::UriToQueueInfoMapCIter UriToQueueInfoMapCIter;

    typedef ClusterStateQueueInfo::AppInfosCIter AppInfosCIter;

    /// Vector of pairs of buffered primary status advisories and their source
    typedef bsl::vector<
        bsl::pair<bmqp_ctrlmsg::PrimaryStatusAdvisory, mqbnet::ClusterNode*> >
        PrimaryStatusAdvisoryInfos;
    typedef PrimaryStatusAdvisoryInfos::const_iterator
        PrimaryStatusAdvisoryInfosCIter;

    typedef bsl::vector<PrimaryStatusAdvisoryInfos>
        PrimaryStatusAdvisoryInfosVec;

    /// VST representing node's sequence number, first sync point after
    /// rollover sequence number and flag of whether recovery data is in sync.
    class NodeSeqNumContext {
      public:
        // DATA

        /// Node's latest sequence number.
        bmqp_ctrlmsg::PartitionSequenceNumber d_seqNum;

        /// Sequence number of node's first sync point after rollover.
        bmqp_ctrlmsg::PartitionSequenceNumber
            d_firstSyncPointAfterRolloverSeqNum;

        /// Flag of whether recovery data is already sent to that node.
        /// It, however, does not mean that the node is already healed.
        bool d_isRecoveryDataSent;

        // CREATORS
        NodeSeqNumContext();

        explicit NodeSeqNumContext(
            const bmqp_ctrlmsg::PartitionSequenceNumber d_seqNum,
            const bmqp_ctrlmsg::PartitionSequenceNumber
                 d_firstSyncPointAfterRolloverSeqNum,
            bool isRecoveryDataSent);
    };

  public:
    // TYPES
    typedef PartitionFSM::PartitionFSMArgsSp PartitionFSMArgsSp;

    /// Pool of shared pointers to Blobs
    typedef StorageUtil::BlobSpPool BlobSpPool;

    typedef bsl::unordered_map<mqbnet::ClusterNode*, NodeSeqNumContext>
                                               NodeToSeqNumCtxMap;
    typedef NodeToSeqNumCtxMap::iterator       NodeToSeqNumCtxMapIter;
    typedef NodeToSeqNumCtxMap::const_iterator NodeToSeqNumCtxMapCIter;
    typedef bsl::vector<NodeToSeqNumCtxMap>    NodeToSeqNumCtxMapPartitionVec;

    typedef StorageUtil::DomainQueueMessagesCountMaps
        DomainQueueMessagesCountMaps;

  private:
    // DATA

    /// Allocator to use.
    bslma::Allocator* d_allocator_p;

    /// Allocator store to spawn new allocators for sub-components.
    bmqma::CountingAllocatorStore d_allocators;

    /// Whether this StorageMgr has started.
    bsls::AtomicBool d_isStarted;

    /// List of event handles for the watchdog, indexed by partitionId.
    ///
    /// THREAD: Except during the ctor, the i-th index of this data member
    ///         **must** be accessed in the associated Queue dispatcher thread
    ///         for the i-th partitionId.
    EventHandles d_watchDogEventHandles;

    /// Timeout interval for the watchdog.
    const bsls::TimeInterval d_watchDogTimeoutInterval;

    /// Flag to denote if a low disk space warning was issued.  This flag is
    /// used *only* for logging purposes (see `storageMonitorCb` impl).
    ///
    /// THREAD: Except during the ctor, this data member **must** be accessed
    ///         in the event scheduler's dispatcher thread.
    bool d_lowDiskspaceWarning;

    /// Mutex to protect access to `d_unrecognizedDomains` and its elements.
    bslmt::Mutex d_unrecognizedDomainsLock;

    /// List of `DomainQueueMessagesMap`, indexed by `partitionId`.
    ///
    /// Each `DomainQueueMessagesMap` is a map of `[unrecognized domain name ->
    /// queue messages info]` found during storage recovery either due to
    /// genuine domain migration or misconfiguration.
    ///
    /// THREAD: Protected by `d_unrecognizedDomainsLock`.
    DomainQueueMessagesCountMaps d_unrecognizedDomains;

    /// Domain factory to use.
    mqbi::DomainFactory* d_domainFactory_p;

    /// Dispatcher to use.
    mqbi::Dispatcher* d_dispatcher_p;

    /// Associated cluster object.
    mqbi::Cluster* d_cluster_p;

    /// Associated non-persistent cluster data for this node.
    ///
    /// THREAD: This data member is safe to be accessed in the cluster
    ///         dispatcher thread.  However, we do access from other threads,
    ///         and please be vigilant when doing so.
    ClusterData* d_clusterData_p;

    /// Associated persistent cluster data for this node.
    ///
    /// THREAD: **Must** be accessed in the cluster dispatcher thread.
    const mqbc::ClusterState& d_clusterState;

    /// Cluster config to use.
    const mqbcfg::ClusterDefinition& d_clusterConfig;

    /// List of all partitions, indexed by `partitionId`.
    ///
    /// THREAD: The i-th index of this data member is safe to be accessed in
    ///         the associated Queue dispatcher thread for the i-th
    ///         partitionId.  However, we do access from other threads, and
    ///         please be vigilant when doing so.
    FileStores d_fileStores;

    /// Thread pool used for any standalone work that can be offloaded to
    /// non-partition-dispatcher threads.  It is used by the partitions owned
    /// by this object.
    bdlmt::FixedThreadPool d_miscWorkThreadPool;

    const RecoveryStatusCb d_recoveryStatusCb;

    const PartitionPrimaryStatusCb d_partitionPrimaryStatusCb;

    /// Mutex to protect access to `d_storages` and its elements.  See comments
    /// for `d_storages`.
    mutable bslmt::Mutex d_storagesLock;

    /// Vector of `(CanonicalQueueUri -> ReplicatedStorage)` maps.  Vector is
    /// indexed by partitionId.  The maps contains *both* in-memory and
    /// file-backed storages.  Note that `d_storagesLock` must be held while
    /// accessing this container and any of its elements (`URI->Storage` maps),
    /// because they are accessed from partitions' dispatcher threads, as well
    /// as cluster dispatcher thread.
    ///
    /// THREAD: Protected by `d_storagesLock`.
    StorageSpMapVec d_storages;

    /// Vector of `PartitionInfo` indexed by partitionId.
    ///
    /// THREAD: Except during the ctor, the i-th index of this data member
    ///         **must** be accessed in the associated Queue dispatcher thread
    ///         for the i-th partitionId.
    PartitionInfoVec d_partitionInfoVec;

    /// Vector of `PartitionFSM` indexed by partitionId.
    ///
    /// THREAD: Except during the ctor, the i-th index of this data member
    ///         **must** be accessed in the associated Queue dispatcher thread
    ///         for the i-th partitionId.
    PartitionFSMVec d_partitionFSMVec;

    /// Vector, indexed by partitionId, of vectors of pairs of buffered primary
    /// status advisories and their source.
    ///
    /// THREAD: Except during the ctor, the i-th index of this data member
    ///         **must** be accessed in the associated Queue dispatcher thread
    ///         for the i-th partitionId.
    PrimaryStatusAdvisoryInfosVec d_bufferedPrimaryStatusAdvisoryInfosVec;

    /// Number of partitions whose recovery has been fully completed.  This
    /// variable needs to be atomic because it's touched from the dispatcher
    /// threads of all partitions.
    bsls::AtomicInt d_numPartitionsRecoveredFully;

    /// Number of partitions which has completed recovery of file-backed queues
    /// and their virtual storages.  This variable needs to be atomic because
    /// it's touched from the dispatcher threads of all partitions.
    bsls::AtomicInt d_numPartitionsRecoveredQueues;

    /// Vector of partition recovery start times indexed by partitionId.
    ///
    /// THREAD: Except during the ctor, the i-th index of this data member
    ///         **must** be accessed in the associated Queue dispatcher thread
    ///         for the i-th partitionId.
    bsl::vector<bsls::Types::Int64> d_recoveryStartTimes;

    /// Vector of `NodeToSeqNumCtxMap` indexed by partitionId.
    ///
    /// THREAD: Except during the ctor, the i-th index of this data member
    ///         **must** be accessed in the associated Queue dispatcher thread
    ///         for the i-th partitionId.
    NodeToSeqNumCtxMapPartitionVec d_nodeToSeqNumCtxMapVec;

    // /// Quorum config to use for Sequence numbers being collected by self if
    // /// primary while getting the latest view of the partitions owned by
    // self const unsigned int d_seqNumQuorum;

    /// Vector of number of replica data responses received, indexed by
    /// partitionId.
    ///
    /// THREAD: Except during the ctor, the i-th index of this data member
    ///         **must** be accessed in the associated Queue dispatcher thread
    ///         for the i-th partitionId.
    bsl::vector<unsigned int> d_numReplicaDataResponsesReceivedVec;

    /// Whether `d_queueKeyInfoMapVec` has been initialized.
    bsls::AtomicBool d_isQueueKeyInfoMapVecInitialized;

    /// Mapping from queue key to queue info indexed by partitionId, populated
    /// from cluster state at startup.  This is used to validate against
    /// `FileStore` on-disk content when recovering messages, and to create
    /// domains and file-backed storages during `recoveredQueuesCb`.
    ///
    /// THREAD: This data member **must** be initialized in the cluster
    ///         dispatcher thread, where `d_isQueueKeyInfoMapVecInitialized`
    ///         will be set to `true`.  Afterwards, it **must not** be modified
    ///         again, and hence is safe to read from any thread.
    QueueKeyInfoMapVec d_queueKeyInfoMapVec;

    /// The bare minimum space required for storage manager to be able to
    /// successfully load all partitions.
    const bsls::Types::Uint64 d_minimumRequiredDiskSpace;

    /// Handle for recurring events for monitoring storage.
    RecurringEventHandle d_storageMonitorEventHandle;

    /// Handle for recurring events for GC'ing expired messages.
    RecurringEventHandle d_gcMessagesEventHandle;

    /// Recovery manager.
    RecoveryManagerMp d_recoveryManager_mp;

    /// Replication factor used to configure `FileStores`.
    ///
    /// THREAD: **Must** be accessed in the cluster dispatcher thread.
    int d_replicationFactor;

  private:
    // NOT IMPLEMENTED
    StorageManager(const StorageManager&) BSLS_KEYWORD_DELETED;
    StorageManager& operator=(const StorageManager&) BSLS_KEYWORD_DELETED;

  private:
    // PRIVATE MANIPULATORS

    /// Return the dispatcher of the associated cluster.
    mqbi::Dispatcher* dispatcher();

    /// Callback to start the recovery for the specified `partitionId`.
    ///
    /// THREAD: This method is invoked in the associated Queue dispatcher
    ///         thread for the specified `partitionId`.
    void startRecoveryCb(int partitionId);

    /// Gracefully shut down the partition associated with the specified
    /// `partitionId` and arrive on the specified `latch` when
    /// shut down is complete.
    ///
    /// THREAD: Executed by the dispatcher thread associated with the
    ///         specified `partitionId`.
    void shutdownCb(int partitionId, bslmt::Latch* latch);

    /// Callback executed when the partition having the specified
    /// `partitionId` has performed recovery and recovered file-backed
    /// queues and their virtual storages in the specified
    /// `queueKeyInfoMap`.
    ///
    /// THREAD: Executed by the dispatcher thread of the partition.
    void recoveredQueuesCb(int                    partitionId,
                           const QueueKeyInfoMap& queueKeyInfoMap);

    /// Process the watchdog trigger event for the specified `partitionId`,
    /// indicating unhealthiness in the Partition FSM.
    ///
    /// THREAD: Executed by the scheduler thread.
    void onWatchDog(int partitionId);

    /// Process the watchdog trigger event for the specified `partitionId`,
    /// indicating unhealthiness in the Partition FSM.
    ///
    /// THREAD: This method is invoked in the associated cluster's
    ///         dispatcher thread.
    void onWatchDogDispatched(int partitionId);

    /// Callback to generate an event for the associated PartitionFSM after
    /// done sending data chunks of the specified `range` related to the
    /// specified `requestId` for the specified `partitionId` to the
    /// specified `destination`, resulting in the specified `status`.
    ///
    /// THREAD: This method is invoked in the associated Queue dispatcher
    ///         thread for the specified `partitionId`.
    void onPartitionDoneSendDataChunksCb(int partitionId,
                                         int requestId,
                                         const PartitionSeqNumDataRange& range,
                                         mqbnet::ClusterNode* destination,
                                         int                  status);

    /// Callback invoked when the recovery for the specified `paritionId` is
    /// complete.
    ///
    /// THREAD: This method is invoked in the associated Queue dispatcher
    ///         thread for the specified `partitionId`.
    void onPartitionRecovery(int partitionId);

    /// Dispatch the event to *QUEUE DISPATCHER* thread associated with
    /// the partitionId as per the specified `eventDataVec` with the
    /// specified `event` using the specified `fs`.
    void dispatchEventToPartition(mqbs::FileStore*          fs,
                                  PartitionFSM::Event::Enum event,
                                  const EventData&          eventDataVec);

    /// Set the primary status of the specified `partitionId` to the specified
    /// `value`.
    ///
    /// THREAD: This method is invoked in the associated Queue dispatcher
    ///         thread for the specified `partitionId`.
    void setPrimaryStatusForPartitionDispatched(
        int                                partitionId,
        bmqp_ctrlmsg::PrimaryStatus::Value value);

    /// Apply DETECT_SelfPrimary event to PartitionFSM using the specified
    /// `partitionId`, `primaryNode`, `primaryLeaseId`.
    void processPrimaryDetect(int                  partitionId,
                              mqbnet::ClusterNode* primaryNode,
                              unsigned int         primaryLeaseId);

    /// Apply DETECT_SelfReplica event to StorageFSM using the specified
    /// `partitionId`, `primaryNode` and `primaryLeaseId`.
    void processReplicaDetect(int                  partitionId,
                              mqbnet::ClusterNode* primaryNode,
                              unsigned int         primaryLeaseId);

    /// Process replica data request of type PULL received from the specified
    /// `source` with the specified `message`.
    void
    processReplicaDataRequestPull(const bmqp_ctrlmsg::ControlMessage& message,
                                  mqbnet::ClusterNode*                source);

    /// Process replica data request of type PUSH received from the specified
    /// `source` with the specified `message`.
    void
    processReplicaDataRequestPush(const bmqp_ctrlmsg::ControlMessage& message,
                                  mqbnet::ClusterNode*                source);

    /// Process replica data request of type DROP received from the specified
    /// `source` with the specified `message`.
    void
    processReplicaDataRequestDrop(const bmqp_ctrlmsg::ControlMessage& message,
                                  mqbnet::ClusterNode*                source);

    /// Process the PrimaryStateResponse contained in the specified
    /// `context` from the specified `responder`.
    ///
    /// THREAD: This method is invoked in the associated cluster's
    ///         dispatcher thread.
    void processPrimaryStateResponseDispatched(
        const RequestManagerType::RequestSp& context,
        mqbnet::ClusterNode*                 responder);

    /// Process the PrimaryStateResponse contained in the specified
    /// `context` from the specified `responder`.
    ///
    /// THREAD: This method is invoked in the associated cluster's
    ///         dispatcher thread or scheduler thread.
    void
    processPrimaryStateResponse(const RequestManagerType::RequestSp& context,
                                mqbnet::ClusterNode* responder);

    /// Process the ReplicaStateResponse contained in the specified
    /// `requestContext`.
    ///
    /// THREAD: This method is invoked in the associated cluster's
    ///         dispatcher thread.
    void processReplicaStateResponseDispatched(
        const RequestContextSp& requestContext);

    /// Process the ReplicaStateResponse contained in the specified
    /// `requestContext`.
    ///
    /// THREAD: This method is invoked in the associated cluster's
    ///         dispatcher thread or scheduler thread.
    void processReplicaStateResponse(const RequestContextSp& requestContext);

    /// Process the ReplicaDataResponse contained in the specified
    /// `requestContext` from the specified `responder`.
    ///
    /// THREAD: This method is invoked in the associated cluster's
    ///         dispatcher thread.
    void processReplicaDataResponseDispatched(
        const RequestManagerType::RequestSp& context,
        mqbnet::ClusterNode*                 responder);

    /// Process the ReplicaDataResponse contained in the specified
    /// `requestContext` from the specified `responder`.
    ///
    /// THREAD: This method is invoked in the associated cluster's
    ///         dispatcher thread or scheduler thread.
    void
    processReplicaDataResponse(const RequestManagerType::RequestSp& context,
                               mqbnet::ClusterNode*                 responder);

    /// THREAD: Executed by the dispatcher thread for the specified
    ///         `partitionId`.
    void bufferPrimaryStatusAdvisoryDispatched(
        const bmqp_ctrlmsg::PrimaryStatusAdvisory& advisory,
        mqbnet::ClusterNode*                       source);

    /// THREAD: Executed by the dispatcher thread for the specified
    ///         `partitionId`.
    void processShutdownEventDispatched(int partitionId);

    /// Explicitly call `flush` on all FileStores to enforce their GC.
    void forceFlushFileStores();

    //   (virtual: mqbc::PartitionStateTableActions)
    void
    do_startWatchDog(const PartitionFSMArgsSp& args) BSLS_KEYWORD_OVERRIDE;

    void do_stopWatchDog(const PartitionFSMArgsSp& args) BSLS_KEYWORD_OVERRIDE;

    void do_openRecoveryFileSet(const PartitionFSMArgsSp& args)
        BSLS_KEYWORD_OVERRIDE;

    void do_closeRecoveryFileSet(const PartitionFSMArgsSp& args)
        BSLS_KEYWORD_OVERRIDE;

    void do_storeSelfSeq(const PartitionFSMArgsSp& args) BSLS_KEYWORD_OVERRIDE;

    void
    do_storePrimarySeq(const PartitionFSMArgsSp& args) BSLS_KEYWORD_OVERRIDE;

    void
    do_storeReplicaSeq(const PartitionFSMArgsSp& args) BSLS_KEYWORD_OVERRIDE;

    void do_storePartitionInfo(const PartitionFSMArgsSp& args)
        BSLS_KEYWORD_OVERRIDE;

    void do_clearPartitionInfo(const PartitionFSMArgsSp& args)
        BSLS_KEYWORD_OVERRIDE;

    void do_replicaStateRequest(const PartitionFSMArgsSp& args)
        BSLS_KEYWORD_OVERRIDE;

    void do_replicaStateResponse(const PartitionFSMArgsSp& args)
        BSLS_KEYWORD_OVERRIDE;

    void do_failureReplicaStateResponse(const PartitionFSMArgsSp& args)
        BSLS_KEYWORD_OVERRIDE;

    void do_logFailureReplicaStateResponse(const PartitionFSMArgsSp& args)
        BSLS_KEYWORD_OVERRIDE;

    void do_logFailurePrimaryStateResponse(const PartitionFSMArgsSp& args)
        BSLS_KEYWORD_OVERRIDE;

    void do_primaryStateRequest(const PartitionFSMArgsSp& args)
        BSLS_KEYWORD_OVERRIDE;

    void do_primaryStateResponse(const PartitionFSMArgsSp& args)
        BSLS_KEYWORD_OVERRIDE;

    void do_failurePrimaryStateResponse(const PartitionFSMArgsSp& args)
        BSLS_KEYWORD_OVERRIDE;

    void do_replicaDataRequestPush(const PartitionFSMArgsSp& args)
        BSLS_KEYWORD_OVERRIDE;

    void do_replicaDataResponsePush(const PartitionFSMArgsSp& args)
        BSLS_KEYWORD_OVERRIDE;

    void do_replicaDataRequestDrop(const PartitionFSMArgsSp& args)
        BSLS_KEYWORD_OVERRIDE;

    void do_replicaDataResponseDrop(const PartitionFSMArgsSp& args)
        BSLS_KEYWORD_OVERRIDE;

    void do_replicaDataRequestPull(const PartitionFSMArgsSp& args)
        BSLS_KEYWORD_OVERRIDE;

    void do_replicaDataResponsePull(const PartitionFSMArgsSp& args)
        BSLS_KEYWORD_OVERRIDE;

    void do_failureReplicaDataResponsePull(const PartitionFSMArgsSp& args)
        BSLS_KEYWORD_OVERRIDE;

    void do_failureReplicaDataResponsePush(const PartitionFSMArgsSp& args)
        BSLS_KEYWORD_OVERRIDE;

    void
    do_bufferLiveData(const PartitionFSMArgsSp& args) BSLS_KEYWORD_OVERRIDE;

    void do_processBufferedLiveData(const PartitionFSMArgsSp& args)
        BSLS_KEYWORD_OVERRIDE;

    void do_clearBufferedLiveData(const PartitionFSMArgsSp& args)
        BSLS_KEYWORD_OVERRIDE;

    void do_processBufferedPrimaryStatusAdvisories(
        const PartitionFSMArgsSp& args) BSLS_KEYWORD_OVERRIDE;

    void
    do_processLiveData(const PartitionFSMArgsSp& args) BSLS_KEYWORD_OVERRIDE;

    void
    do_cleanupMetadata(const PartitionFSMArgsSp& args) BSLS_KEYWORD_OVERRIDE;

    void do_startSendDataChunks(const PartitionFSMArgsSp& args)
        BSLS_KEYWORD_OVERRIDE;

    void do_setExpectedDataChunkRange(const PartitionFSMArgsSp& args)
        BSLS_KEYWORD_OVERRIDE;

    void do_resetReceiveDataCtx(const PartitionFSMArgsSp& args)
        BSLS_KEYWORD_OVERRIDE;

    void do_attemptOpenStorage(const PartitionFSMArgsSp& args)
        BSLS_KEYWORD_OVERRIDE;

    void
    do_updateStorage(const PartitionFSMArgsSp& args) BSLS_KEYWORD_OVERRIDE;

    void
    do_removeStorage(const PartitionFSMArgsSp& args) BSLS_KEYWORD_OVERRIDE;

    void do_incrementNumRplcaDataRspn(const PartitionFSMArgsSp& args)
        BSLS_KEYWORD_OVERRIDE;

    void do_checkQuorumRplcaDataRspn(const PartitionFSMArgsSp& args)
        BSLS_KEYWORD_OVERRIDE;

    void do_reapplyEvent(const PartitionFSMArgsSp& args) BSLS_KEYWORD_OVERRIDE;

    void
    do_checkQuorumSeq(const PartitionFSMArgsSp& args) BSLS_KEYWORD_OVERRIDE;

    void
    do_findHighestSeq(const PartitionFSMArgsSp& args) BSLS_KEYWORD_OVERRIDE;

    void do_flagFailedReplicaSeq(const PartitionFSMArgsSp& args)
        BSLS_KEYWORD_OVERRIDE;

    void do_transitionToActivePrimary(const PartitionFSMArgsSp& args)
        BSLS_KEYWORD_OVERRIDE;

    void do_reapplyDetectSelfPrimary(const PartitionFSMArgsSp& args)
        BSLS_KEYWORD_OVERRIDE;

    void do_reapplyDetectSelfReplica(const PartitionFSMArgsSp& args)
        BSLS_KEYWORD_OVERRIDE;

    void do_unsupportedPrimaryDowngrade(const PartitionFSMArgsSp& args)
        BSLS_KEYWORD_OVERRIDE;

    // PRIVATE ACCESSORS

    /// Return true if all partitions are fully healed and have an active
    /// active primary, false otherwise.
    ///
    /// THREAD: Executed by the Queue's dispatcher thread.
    bool allPartitionsAvailable() const;

<<<<<<< HEAD
    /// Return the sequence number quorum to be used for this cluster.
    size_t getSeqNumQuorum() const;
=======
    /// Return own the first sync point after rollover sequence number.
    const bmqp_ctrlmsg::PartitionSequenceNumber
    getSelfFirstSyncPointAfterRolloverSequenceNumber(int partitionId) const;
>>>>>>> ca63e124

  public:
    // TRAITS
    BSLMF_NESTED_TRAIT_DECLARATION(StorageManager, bslma::UsesBslmaAllocator)

    // CREATORS

    /// Create a new `StorageManager` using the specified `clusterConfig`
    /// which is associated with the specified `cluster` which uses the
    /// non-persistent data in the specified `clusterData` and the
    /// persistent data in the specified `clusterState`, using the
    /// specified `domainFactory`, `fsmObserver`, `dispatcher`,
    /// `watchDogTimeoutDuration`, `recoveryStatusCb`,
    /// `partitionPrimaryStatusCb`  and `allocator`.
    StorageManager(const mqbcfg::ClusterDefinition& clusterConfig,
                   mqbi::Cluster*                   cluster,
                   mqbc::ClusterData*               clusterData,
                   const mqbc::ClusterState&        clusterState,
                   mqbi::DomainFactory*             domainFactory,
                   mqbi::Dispatcher*                dispatcher,
                   bsls::Types::Int64               watchDogTimeoutDuration,
                   const RecoveryStatusCb&          recoveryStatusCb,
                   const PartitionPrimaryStatusCb&  partitionPrimaryStatusCb,
                   bslma::Allocator*                allocator);

    /// Destroy this instance. Behavior is undefined unless this instance is
    /// stopped.
    ~StorageManager() BSLS_KEYWORD_OVERRIDE;

    // MANIPULATORS
    //   (virtual: mqbc::PartitionFSMObserver)
    void onTransitionToPrimaryHealed(int partitionId,
                                     PartitionStateTableState::Enum oldState)
        BSLS_KEYWORD_OVERRIDE;

    /// Called by PartitionFSM when corresponding state transition from the
    /// specified `oldState` happens for the specified `paritionId`.
    ///
    /// THREAD: Executed by the dispatcher thread for the specified
    ///         `partitionId`.
    void onTransitionToReplicaHealed(
        int                                  partitionId,
        mqbc::PartitionStateTableState::Enum oldState) BSLS_KEYWORD_OVERRIDE;

    // MANIPULATORS

    /// Start this storage manager.  Return 0 on success, or a non-zero rc
    /// otherwise, populating the specified `errorDescription` with a
    /// description of the error.
    ///
    /// THREAD: Executed by the cluster's dispatcher thread.
    int start(bsl::ostream& errorDescription) BSLS_KEYWORD_OVERRIDE;

    /// Stop this storage manager.
    ///
    /// THREAD: Executed by the cluster's dispatcher thread.
    void stop() BSLS_KEYWORD_OVERRIDE;

    /// Initialize the queue key info map based on information in the specified
    /// `clusterState`.  Note that this method should only be called once;
    /// subsequent calls will be ignored.
    void initializeQueueKeyInfoMap(const mqbc::ClusterState& clusterState)
        BSLS_KEYWORD_OVERRIDE;

    /// Register a queue with the specified `uri`, `queueKey` and
    /// `partitionId`, having the spcified `appIdKeyPairs`, and belonging to
    /// the specified `domain`.  Load into the specified `storage` the
    /// associated queue storage created.
    ///
    /// THREAD: Executed by the Client's dispatcher thread.
    void registerQueue(const bmqt::Uri&        uri,
                       const mqbu::StorageKey& queueKey,
                       int                     partitionId,
                       const AppInfos&         appIdKeyPairs,
                       mqbi::Domain*           domain) BSLS_KEYWORD_OVERRIDE;

    /// Synchronously unregister the queue with the specified `uri` from the
    /// specified `partitionId`.
    ///
    /// THREAD: Executed by the Client's dispatcher thread.
    void unregisterQueue(const bmqt::Uri& uri,
                         int              partitionId) BSLS_KEYWORD_OVERRIDE;

    /// Configure the fanout queue having specified `uri` and `queueKey`,
    /// assigned to the specified `partitionId` to have the specified
    /// `addedIdKeyPairs` appId/appKey pairs added and `removedIdKeyPairs`
    /// appId/appKey pairs removed.  Return zero on success, and non-zero
    /// value otherwise.  Behavior is undefined unless this function is
    /// invoked at the primary node.  Behavior is also undefined unless the
    /// queue is configured in fanout mode.
    ///
    /// THREAD: Executed by the Queue's dispatcher thread.
    int updateQueuePrimary(const bmqt::Uri& uri,
                           int              partitionId,
                           const AppInfos&  addedIdKeyPairs,
                           const AppInfos&  removedIdKeyPairs)
        BSLS_KEYWORD_OVERRIDE;

    void registerQueueReplica(int                     partitionId,
                              const bmqt::Uri&        uri,
                              const mqbu::StorageKey& queueKey,
                              const AppInfos&         appIdKeyPairs,
                              mqbi::Domain* domain = 0) BSLS_KEYWORD_OVERRIDE;

    void unregisterQueueReplica(int                     partitionId,
                                const bmqt::Uri&        uri,
                                const mqbu::StorageKey& queueKey,
                                const mqbu::StorageKey& appKey)
        BSLS_KEYWORD_OVERRIDE;

    void updateQueueReplica(int                     partitionId,
                            const bmqt::Uri&        uri,
                            const mqbu::StorageKey& queueKey,
                            const AppInfos&         appIdKeyPairs,
                            mqbi::Domain* domain = 0) BSLS_KEYWORD_OVERRIDE;

    /// Reset the queue instance associated with the file-backed storage for
    /// the specified `uri` mapped to the specified `partitionId` to the
    /// specified `queue` value.  The specified `queue_sp` keeps the queue
    /// until the reset is complete.
    void resetQueue(const bmqt::Uri&                    uri,
                    int                                 partitionId,
                    const bsl::shared_ptr<mqbi::Queue>& queue_sp)
        BSLS_KEYWORD_OVERRIDE;

    /// Behavior is undefined unless the specified 'partitionId' is in range
    /// and the specified 'primaryNode' is not null.
    ///
    /// THREAD: Executed in cluster dispatcher thread.
    void
    setPrimaryForPartition(int                  partitionId,
                           mqbnet::ClusterNode* primaryNode,
                           unsigned int primaryLeaseId) BSLS_KEYWORD_OVERRIDE;

    /// Behavior is undefined unless the specified 'partitionId' is in range
    /// and the specified 'primaryNode' is not null.
    ///
    /// THREAD: Executed in cluster dispatcher thread.
    void clearPrimaryForPartition(int                  partitionId,
                                  mqbnet::ClusterNode* primary)
        BSLS_KEYWORD_OVERRIDE;

    /// Set the primary status of the specified 'partitionId' to the specified
    /// 'value'.
    ///
    /// THREAD: Executed in cluster dispatcher thread.
    void setPrimaryStatusForPartition(int partitionId,
                                      bmqp_ctrlmsg::PrimaryStatus::Value value)
        BSLS_KEYWORD_OVERRIDE;

    /// Process primary state request received from the specified `source`
    /// with the specified `message`.
    void processPrimaryStateRequest(
        const bmqp_ctrlmsg::ControlMessage& message,
        mqbnet::ClusterNode*                source) BSLS_KEYWORD_OVERRIDE;

    /// Process replica state request received from the specified `source`
    /// with the specified `message`.
    void processReplicaStateRequest(
        const bmqp_ctrlmsg::ControlMessage& message,
        mqbnet::ClusterNode*                source) BSLS_KEYWORD_OVERRIDE;

    /// Process replica data request received from the specified `source`
    /// with the specified `message`.
    void processReplicaDataRequest(const bmqp_ctrlmsg::ControlMessage& message,
                                   mqbnet::ClusterNode*                source)
        BSLS_KEYWORD_OVERRIDE;

    int configureStorage(bsl::ostream&                   errorDescription,
                         bsl::shared_ptr<mqbi::Storage>* out,
                         const bmqt::Uri&                uri,
                         const mqbu::StorageKey&         queueKey,
                         int                             partitionId,
                         const bsls::Types::Int64        messageTtl,
                         const int                       maxDeliveryAttempts,
                         const mqbconfm::StorageDefinition& storageDef)
        BSLS_KEYWORD_OVERRIDE;

    /// Executed in cluster dispatcher thread.
    void processStorageEvent(const mqbi::DispatcherStorageEvent& event)
        BSLS_KEYWORD_OVERRIDE;

    /// Executed by any thread.
    void processStorageSyncRequest(const bmqp_ctrlmsg::ControlMessage& message,
                                   mqbnet::ClusterNode*                source)
        BSLS_KEYWORD_OVERRIDE;

    /// Executed by any thread.
    void processPartitionSyncStateRequest(
        const bmqp_ctrlmsg::ControlMessage& message,
        mqbnet::ClusterNode*                source) BSLS_KEYWORD_OVERRIDE;

    /// Executed by any thread.
    void processPartitionSyncDataRequest(
        const bmqp_ctrlmsg::ControlMessage& message,
        mqbnet::ClusterNode*                source) BSLS_KEYWORD_OVERRIDE;

    /// Executed by any thread.
    void processPartitionSyncDataRequestStatus(
        const bmqp_ctrlmsg::ControlMessage& message,
        mqbnet::ClusterNode*                source) BSLS_KEYWORD_OVERRIDE;

    /// Executed in cluster dispatcher thread.
    void processRecoveryEvent(const mqbi::DispatcherRecoveryEvent& event)
        BSLS_KEYWORD_OVERRIDE;

    /// Executed in IO thread.
    void
    processReceiptEvent(const bmqp::Event&   event,
                        mqbnet::ClusterNode* source) BSLS_KEYWORD_OVERRIDE;

    /// Executed by any thread.
    void bufferPrimaryStatusAdvisory(
        const bmqp_ctrlmsg::PrimaryStatusAdvisory& advisory,
        mqbnet::ClusterNode* source) BSLS_KEYWORD_OVERRIDE;

    /// Executed in cluster dispatcher thread.
    void processPrimaryStatusAdvisory(
        const bmqp_ctrlmsg::PrimaryStatusAdvisory& advisory,
        mqbnet::ClusterNode* source) BSLS_KEYWORD_OVERRIDE;

    /// Executed in cluster dispatcher thread.
    void processReplicaStatusAdvisory(int                  partitionId,
                                      mqbnet::ClusterNode* source,
                                      bmqp_ctrlmsg::NodeStatus::Value status)
        BSLS_KEYWORD_OVERRIDE;

    /// Executed by any thread.
    void processShutdownEvent() BSLS_KEYWORD_OVERRIDE;

    /// Invoke the specified `functor` with each queue associated to the
    /// partition identified by the specified `partitionId` if that
    /// partition has been successfully opened.  The behavior is undefined
    /// unless invoked from the queue thread corresponding to `partitionId`.
    void
    applyForEachQueue(int                 partitionId,
                      const QueueFunctor& functor) const BSLS_KEYWORD_OVERRIDE;

    /// Process the specified `command`, and load the result to the
    /// specified `result`.  Return 0 if the command was successfully
    /// processed, or a non-zero value otherwise.  This function can be
    /// invoked from any thread, and will block until the potentially
    /// asynchronous operation is complete.
    int processCommand(mqbcmd::StorageResult*        result,
                       const mqbcmd::StorageCommand& command)
        BSLS_KEYWORD_OVERRIDE;

    /// GC the queues from unrecognized domains, if any.
    void gcUnrecognizedDomainQueues() BSLS_KEYWORD_OVERRIDE;

    /// Purge the queues on a given domain.
    int
    purgeQueueOnDomain(mqbcmd::StorageResult* result,
                       const bsl::string& domainName) BSLS_KEYWORD_OVERRIDE;

    /// Return partition corresponding to the specified `partitionId`.  The
    /// behavior is undefined if `partitionId` does not represent a valid
    /// partition id. Note, this modifiable reference to partition is only
    /// meant to be used for unit testing purposes.
    mqbs::FileStore& fileStore(int partitionId);

    // ACCESSORS

    /// Return the processor handle in charge of the specified
    /// `partitionId`.  The behavior is undefined if `partitionId` does not
    /// represent a valid partition id.
    ///
    /// THREAD: Executed by any thread. It is safe because process handle is
    ///         set at ctor and never modified afterwards.
    mqbi::Dispatcher::ProcessorHandle
    processorForPartition(int partitionId) const BSLS_KEYWORD_OVERRIDE;

    /// Return true if the queue having specified `uri` and assigned to the
    /// specified `partitionId` has no messages, false in any other case.
    /// Behavior is undefined unless this routine is invoked from cluster
    /// dispatcher thread.
    bool isStorageEmpty(const bmqt::Uri& uri,
                        int partitionId) const BSLS_KEYWORD_OVERRIDE;

    /// Return partition corresponding to the specified `partitionId`.  The
    /// behavior is undefined if `partitionId` does not represent a valid
    /// partition id.
    const mqbs::FileStore&
    fileStore(int partitionId) const BSLS_KEYWORD_OVERRIDE;

    /// Return a StorageManagerIterator for the specified `partitionId`.
    bslma::ManagedPtr<mqbi::StorageManagerIterator>
    getIterator(int partitionId) const BSLS_KEYWORD_OVERRIDE;

    /// Return the health state of the specified `partitionId`.
    PartitionFSM::State::Enum partitionHealthState(int partitionId) const;

    /// Return the mapping from node in the cluster to their sequence number
    /// context for the specified 'partitionId'.
    const NodeToSeqNumCtxMap& nodeToSeqNumCtxMap(int partitionId) const;
};

// ============================
// class StorageManagerIterator
// ============================

/// Provide thread safe iteration through all the storages of a partition in
/// the storage manager.  The order of the iteration is implementation
/// defined.  An iterator is *valid* if it is associated with a storage in
/// the manager, otherwise it is *invalid*.  Thread-safe iteration is
/// provided by locking the manager during the iterator's construction and
/// unlocking it at the iterator's destruction.  This guarantees that during
/// the life time of an iterator, the manager can't be modified.
class StorageManagerIterator : public mqbi::StorageManagerIterator {
  private:
    // PRIVATE TYPES
    typedef StorageManager::StorageSpMap          StorageSpMap;
    typedef StorageManager::StorageSpMapConstIter StorageMapConstIter;

  private:
    // DATA
    const StorageManager* d_manager_p;

    const StorageSpMap* d_map_p;

    StorageMapConstIter d_iterator;

  private:
    // NOT IMPLEMENTED
    StorageManagerIterator(const StorageManagerIterator&) BSLS_KEYWORD_DELETED;
    StorageManagerIterator&
    operator=(const StorageManagerIterator&) BSLS_KEYWORD_DELETED;

  public:
    // CREATORS

    /// Create an iterator for the specified `partitionId` in the specified
    /// storage `manager` and associated it with the first storage of the
    /// `partitionId`.  If the `manager` is empty then the iterator is
    /// initialized to be invalid.  The `manager` is locked for the duration
    /// of iterator's life time.  The behavior is undefined unless
    /// `partitionId` is valid and `manager` is not null.
    StorageManagerIterator(int partitionId, const StorageManager* manager);

    /// Destroy this iterator and unlock the storage manager associated with
    /// it.
    ~StorageManagerIterator() BSLS_KEYWORD_OVERRIDE;

    // MANIPULATORS

    /// Advance this iterator to refer to the next storage of the associated
    /// partition; if there is no next storage in the associated partition,
    /// then this iterator becomes *invalid*.  The behavior is undefined
    /// unless this iterator is valid.  Note that the order of the iteration
    /// is not specified.
    void operator++() BSLS_KEYWORD_OVERRIDE;

    // ACCESSORS

    /// Return non-zero if the iterator is *valid*, and 0 otherwise.
    operator const void*() const BSLS_KEYWORD_OVERRIDE;

    /// Return a reference offering non-modifiable access to the queue URI
    /// being pointed by this iterator.  The behavior is undefined unless
    /// the iterator is *valid*.
    const bmqt::Uri& uri() const BSLS_KEYWORD_OVERRIDE;

    /// Return a reference offering non-modifiable access to the storage
    /// being pointed by this iterator.  The behavior is undefined unless
    /// the iterator is *valid*. Note that since iterator is not a first
    /// class object, its okay to pass a raw pointer.
    const mqbs::ReplicatedStorage* storage() const BSLS_KEYWORD_OVERRIDE;
};

// ============================================================================
//                            INLINE DEFINITIONS
// ============================================================================

// ----------------------------
// class StorageManagerIterator
// ----------------------------

// CREATORS
inline StorageManagerIterator::StorageManagerIterator(
    int                   partitionId,
    const StorageManager* manager)
: d_manager_p(manager)
, d_map_p(0)
, d_iterator()
{
    // PRECONDITIONS
    BSLS_ASSERT_SAFE(d_manager_p);
    BSLS_ASSERT_SAFE(0 <= partitionId);

    d_map_p = &(d_manager_p->d_storages[partitionId]);
    BSLS_ASSERT_SAFE(d_map_p);

    d_manager_p->d_storagesLock.lock();  // LOCK
    d_iterator = d_map_p->begin();
}

// MANIPULATORS
inline void StorageManagerIterator::operator++()
{
    ++d_iterator;
}

// ACCESSORS
inline StorageManagerIterator::operator const void*() const
{
    return (d_iterator == d_map_p->end())
               ? 0
               : const_cast<StorageManagerIterator*>(this);
}

inline const bmqt::Uri& StorageManagerIterator::uri() const
{
    // PRECONDITIONS
    BSLS_ASSERT_SAFE(*this);
    return d_iterator->first;
}

inline const mqbs::ReplicatedStorage* StorageManagerIterator::storage() const
{
    // PRECONDITIONS
    BSLS_ASSERT_SAFE(*this);
    return (d_iterator->second).get();
}

// --------------------
// class StorageManager
// --------------------

// PRIVATE MANIPULATORS
inline mqbi::Dispatcher* StorageManager::dispatcher()
{
    return d_clusterData_p->dispatcherClientData().dispatcher();
}

// ACCESSORS
inline mqbi::Dispatcher::ProcessorHandle
StorageManager::processorForPartition(int partitionId) const
{
    // executed by *ANY* thread

    // PRECONDITIONS
    BSLS_ASSERT_SAFE(0 <= partitionId &&
                     partitionId < static_cast<int>(d_fileStores.size()));

    return d_fileStores[partitionId]->processorId();
}

inline bslma::ManagedPtr<mqbi::StorageManagerIterator>
StorageManager::getIterator(int partitionId) const
{
    bslma::ManagedPtr<mqbi::StorageManagerIterator> mp(
        new (*d_allocator_p) StorageManagerIterator(partitionId, this),
        d_allocator_p);

    return mp;
}

inline PartitionFSM::State::Enum
StorageManager::partitionHealthState(int partitionId) const
{
    return d_partitionFSMVec[partitionId]->state();
}

inline const StorageManager::NodeToSeqNumCtxMap&
StorageManager::nodeToSeqNumCtxMap(int partitionId) const
{
    return d_nodeToSeqNumCtxMapVec[partitionId];
}

<<<<<<< HEAD
inline size_t StorageManager::getSeqNumQuorum() const
{
    return d_clusterData_p->quorumManager().quorum();
=======
// =======================================
// class StorageManager::NodeSeqNumContext
// =======================================

// CREATORS
inline StorageManager::NodeSeqNumContext::NodeSeqNumContext()
: d_seqNum()
, d_firstSyncPointAfterRolloverSeqNum()
, d_isRecoveryDataSent(false)
{
    // NOTHING
}

inline StorageManager::NodeSeqNumContext::NodeSeqNumContext(
    const bmqp_ctrlmsg::PartitionSequenceNumber seqNum,
    const bmqp_ctrlmsg::PartitionSequenceNumber
         firstSyncPointAfterRolloverSeqNum,
    bool isInSync)
: d_seqNum(seqNum)
, d_firstSyncPointAfterRolloverSeqNum(firstSyncPointAfterRolloverSeqNum)
, d_isRecoveryDataSent(isInSync)
{
    // NOTHING
>>>>>>> ca63e124
}

}  // close package namespace
}  // close enterprise namespace

#endif<|MERGE_RESOLUTION|>--- conflicted
+++ resolved
@@ -716,14 +716,12 @@
     /// THREAD: Executed by the Queue's dispatcher thread.
     bool allPartitionsAvailable() const;
 
-<<<<<<< HEAD
     /// Return the sequence number quorum to be used for this cluster.
     size_t getSeqNumQuorum() const;
-=======
+
     /// Return own the first sync point after rollover sequence number.
     const bmqp_ctrlmsg::PartitionSequenceNumber
     getSelfFirstSyncPointAfterRolloverSequenceNumber(int partitionId) const;
->>>>>>> ca63e124
 
   public:
     // TRAITS
@@ -1193,11 +1191,11 @@
     return d_nodeToSeqNumCtxMapVec[partitionId];
 }
 
-<<<<<<< HEAD
 inline size_t StorageManager::getSeqNumQuorum() const
 {
     return d_clusterData_p->quorumManager().quorum();
-=======
+}
+
 // =======================================
 // class StorageManager::NodeSeqNumContext
 // =======================================
@@ -1221,7 +1219,6 @@
 , d_isRecoveryDataSent(isInSync)
 {
     // NOTHING
->>>>>>> ca63e124
 }
 
 }  // close package namespace
