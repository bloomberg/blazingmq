// Copyright 2021-2023 Bloomberg Finance L.P.
// SPDX-License-Identifier: Apache-2.0
//
// Licensed under the Apache License, Version 2.0 (the "License");
// you may not use this file except in compliance with the License.
// You may obtain a copy of the License at
//
//     http://www.apache.org/licenses/LICENSE-2.0
//
// Unless required by applicable law or agreed to in writing, software
// distributed under the License is distributed on an "AS IS" BASIS,
// WITHOUT WARRANTIES OR CONDITIONS OF ANY KIND, either express or implied.
// See the License for the specific language governing permissions and
// limitations under the License.

// mqbc_recoveryutil.cpp                                              -*-C++-*-
#include <mqbc_recoveryutil.h>

#include <mqbscm_version.h>
// MQB
#include <mqbc_clusterutil.h>
#include <mqbs_datafileiterator.h>
#include <mqbs_filestoreprotocolutil.h>
#include <mqbs_filestoreset.h>
#include <mqbs_filestoreutil.h>
#include <mqbs_filesystemutil.h>
#include <mqbs_offsetptr.h>

#include <bmqu_memoutstream.h>

// BDE
#include <bsl_string.h>
#include <bsla_annotations.h>
#include <bsls_assert.h>

namespace BloombergLP {
namespace mqbc {

// ===================
// struct RecoveryUtil
// ===================
int RecoveryUtil::loadFileDescriptors(mqbs::MappedFileDescriptor* journalFd,
                                      mqbs::MappedFileDescriptor* dataFd,
                                      const mqbs::FileStoreSet&   fileSet,
                                      mqbs::MappedFileDescriptor* qlistFd)
{
    // PRECONDITIONS
    BSLS_ASSERT_SAFE(journalFd);
    BSLS_ASSERT_SAFE(dataFd);

    enum {
        rc_SUCCESS            = 0,
        rc_FAIL_OPEN_FILE_SET = -1,
        rc_INVALID_FILE_SET   = -2
    };

    bmqu::MemOutStream errorDesc;
    int                rc = mqbs::FileStoreUtil::openFileSetReadMode(errorDesc,
                                                      fileSet,
                                                      journalFd,
                                                      dataFd,
                                                      qlistFd);
    if (rc != 0) {
        BALL_LOG_WARN << "File set: " << fileSet
                      << " failed to open. Reason: " << errorDesc.str()
                      << ", rc: " << rc;
        return rc * 10 + rc_FAIL_OPEN_FILE_SET;  // RETURN
    }

    rc = mqbs::FileStoreUtil::validateFileSet(
        *journalFd,
        *dataFd,
        qlistFd ? *qlistFd : mqbs::MappedFileDescriptor());
    if (rc != 0) {
        // Close this set
        BALL_LOG_ERROR << "File set: " << fileSet
                       << " validation failed, rc: " << rc;
        mqbs::FileSystemUtil::close(journalFd);
        mqbs::FileSystemUtil::close(dataFd);
        if (qlistFd) {
            mqbs::FileSystemUtil::close(qlistFd);
        }
        return rc * 10 + rc_INVALID_FILE_SET;  // RETURN
    }

    return rc_SUCCESS;
}

void RecoveryUtil::validateArgs(
    BSLA_MAYBE_UNUSED const bmqp_ctrlmsg::PartitionSequenceNumber& beginSeqNum,
    BSLA_MAYBE_UNUSED const bmqp_ctrlmsg::PartitionSequenceNumber& endSeqNum,
    BSLA_MAYBE_UNUSED mqbnet::ClusterNode* destination)
{
    // PRECONDITIONS
    BSLS_ASSERT_SAFE(beginSeqNum < endSeqNum);
    BSLS_ASSERT_SAFE(0 < endSeqNum.primaryLeaseId());
    BSLS_ASSERT_SAFE(0 < endSeqNum.sequenceNumber());  // TBD: Is this ok?
    BSLS_ASSERT_SAFE(destination);
}

int RecoveryUtil::bootstrapCurrentSeqNum(
    bmqp_ctrlmsg::PartitionSequenceNumber*       currentSeqNum,
    mqbs::JournalFileIterator&                   journalIt,
    const bmqp_ctrlmsg::PartitionSequenceNumber& beginSeqNum)
{
    // PRECONDITIONS
    BSLS_ASSERT_SAFE(currentSeqNum);

<<<<<<< HEAD
    // TODO: need to advance, revise after PR 878 merged
    const int rc = journalIt.nextRecord();
    if (rc == 0) {
        return -1;  // RETURN
    }
    else if (rc < 0) {
        return rc * 10 - 1;  // RETURN
    }
    BSLS_ASSERT_SAFE(rc == 1);  // Has next record

    const mqbs::RecordHeader& recordHeader = journalIt.recordHeader();
    currentSeqNum->primaryLeaseId()        = recordHeader.primaryLeaseId();
    currentSeqNum->sequenceNumber()        = recordHeader.sequenceNumber();
    // Skip JOURNAL records until 'beginSeqNum' is reached.

    BALL_LOG_WARN << "!!! bootstrapCurrentSeqNum beginSeqNum: " << beginSeqNum <<  " currentSeqNum: " << *currentSeqNum;
    BALL_LOG_WARN << recordHeader; // << " header " << journalIt.header();

    // If the first seqNum is higher or equal, use it.
    // TODO: check *currentSeqNum > beginSeqNum ???
    if (beginSeqNum.primaryLeaseId() == 0 && beginSeqNum.sequenceNumber() == 0) {
        BALL_LOG_WARN << "bootstrapCurrentSeqNum Use the first seqnum: " << *currentSeqNum;
        return 0;  // RETURN        
    }

    // while (1 == journalIt.nextRecord()) {
    //     BALL_LOG_WARN << "Offset " << journalIt.recordOffset() << " header: " << journalIt.recordHeader();
    // }

    while (*currentSeqNum < beginSeqNum && 1 == journalIt.nextRecord()) {
        const mqbs::RecordHeader& recHeader = journalIt.recordHeader();
        currentSeqNum->primaryLeaseId()     = recHeader.primaryLeaseId();
        currentSeqNum->sequenceNumber()     = recHeader.sequenceNumber();
        BALL_LOG_WARN << "primaryLeaseId: " << currentSeqNum->primaryLeaseId() << " sequenceNumber: " << currentSeqNum->sequenceNumber();
    }

    if (*currentSeqNum != beginSeqNum) {
        BALL_LOG_WARN << "ERROR -1 !!!!";
        // We reached the end of JOURNAL, but couldn't reach the beginning
        // sequence number 'beginSeqNum'.
        return -1;  // RETURN
    }
    return 0;
=======
    // Skip JOURNAL records until the record after 'beginSeqNum' is reached.
    // This assumes initial 'journalIt.nextRecord()' call has been done.
    int hadFound = false;

    do {
        const mqbs::RecordHeader& recordHeader = journalIt.recordHeader();
        currentSeqNum->primaryLeaseId()        = recordHeader.primaryLeaseId();
        currentSeqNum->sequenceNumber()        = recordHeader.sequenceNumber();

        if (beginSeqNum.primaryLeaseId() == 0 &&
            beginSeqNum.sequenceNumber() == 0) {
            // This is a special case.  There is never such record in journals,
            // so we stop at the very beginning
            return 0;  // RETURN
        }
        if (hadFound) {
            return 0;  // RETURN
        }
        if (*currentSeqNum == beginSeqNum) {
            // Need to iterate once more to the next record
            hadFound = true;
        }
        else if (*currentSeqNum > beginSeqNum) {
            // Past the 'beginSeqNum'.
            return -1;  // RETURN
        }
    } while (1 == journalIt.nextRecord());

    // We reached the end of JOURNAL, but couldn't reach the beginning
    // sequence number 'beginSeqNum'.
    return -1;
>>>>>>> 64ed1266
}

int RecoveryUtil::incrementCurrentSeqNum(
    bmqp_ctrlmsg::PartitionSequenceNumber* currentSeqNum,
    mqbs::JournalFileIterator&             journalIt)
{
    // PRECONDITIONS
    BSLS_ASSERT_SAFE(currentSeqNum);

    enum {
        rc_END_OF_JOURNAL           = 1,
        rc_SUCCESS                  = 0,
        rc_JOURNAL_ITERATOR_FAILURE = -1
    };

    const int rc = journalIt.nextRecord();
    if (rc == 0) {
        return rc_END_OF_JOURNAL;  // RETURN
    }
    else if (rc < 0) {
        return rc * 10 + rc_JOURNAL_ITERATOR_FAILURE;  // RETURN
    }
    BSLS_ASSERT_SAFE(rc == 1);  // Has next record

    BSLS_ASSERT_SAFE(mqbs::RecordType::e_UNDEFINED != journalIt.recordType());

    const mqbs::RecordHeader& recHeader = journalIt.recordHeader();

    currentSeqNum->primaryLeaseId() = recHeader.primaryLeaseId();
    currentSeqNum->sequenceNumber() = recHeader.sequenceNumber();

<<<<<<< HEAD
    if (*currentSeqNum > endSeqNum) {
        // 'currentSeqNum' can not be greater than 'endSeqNum'; it can be
        // smaller or equal.

        BALL_LOG_ERROR
            << clusterDescription << " Partition [" << partitionId
            << "]: incorrect sequence number encountered while attempting "
            << "to replay partition to peer: " << *currentSeqNum
            << ". Sequence number cannot be greater than: " << endSeqNum
            << ". Journal offset: " << journalIt.recordOffset()
            << ", record type: " << journalIt.recordType()
            << ". Peer: " << destination.nodeDescription() << ".";
        return rc_INVALID_SEQ_NUM;  // RETURN
    }

=======
>>>>>>> 64ed1266
    return rc_SUCCESS;
}

void RecoveryUtil::processJournalRecord(
    bmqp::StorageMessageType::Enum*   storageMsgType,
    char**                            payloadRecordBase,
    int*                              payloadRecordLen,
    const mqbs::JournalFileIterator&  journalIt,
    const mqbs::MappedFileDescriptor& dataFd,
    bool                              qlistAware,
    const mqbs::MappedFileDescriptor& qlistFd)
{
    // PRECONDITIONS
    BSLS_ASSERT_SAFE(storageMsgType);
    BSLS_ASSERT_SAFE(payloadRecordBase);
    BSLS_ASSERT_SAFE(payloadRecordLen);
    BSLS_ASSERT_SAFE(qlistAware == qlistFd.isValid());

    if (mqbs::RecordType::e_JOURNAL_OP == journalIt.recordType()) {
        *storageMsgType = bmqp::StorageMessageType::e_JOURNAL_OP;
    }
    else if (mqbs::RecordType::e_QUEUE_OP == journalIt.recordType()) {
        const mqbs::QueueOpRecord& rec = journalIt.asQueueOpRecord();

        BSLS_ASSERT_SAFE(mqbs::QueueOpType::e_UNDEFINED != rec.type());

        // We dont fetch queue related records from qlistFd.
        if (!qlistAware) {
            if (mqbs::QueueOpType::e_CREATION == rec.type() ||
                mqbs::QueueOpType::e_ADDITION == rec.type()) {
                *storageMsgType = bmqp::StorageMessageType::e_QLIST;
            }
            else {
                *storageMsgType = bmqp::StorageMessageType::e_QUEUE_OP;
            }
            return;  // RETURN
        }

        if (mqbs::QueueOpType::e_CREATION == rec.type() ||
            mqbs::QueueOpType::e_ADDITION == rec.type()) {
            bsls::Types::Uint64 qlistOffset =
                static_cast<bsls::Types::Uint64>(
                    rec.queueUriRecordOffsetWords()) *
                bmqp::Protocol::k_WORD_SIZE;

            *payloadRecordBase = qlistFd.block().base() + qlistOffset;

            mqbs::OffsetPtr<const mqbs::QueueRecordHeader> qrHeader(
                qlistFd.block(),
                qlistOffset);
            *payloadRecordLen = qrHeader->queueRecordWords() *
                                bmqp::Protocol::k_WORD_SIZE;
            *storageMsgType = bmqp::StorageMessageType::e_QLIST;
        }
        else {
            *storageMsgType = bmqp::StorageMessageType::e_QUEUE_OP;
        }
    }
    else if (mqbs::RecordType::e_MESSAGE == journalIt.recordType()) {
        const mqbs::MessageRecord& rec = journalIt.asMessageRecord();

        bsls::Types::Uint64 dataOffset = static_cast<bsls::Types::Uint64>(
                                             rec.messageOffsetDwords()) *
                                         bmqp::Protocol::k_DWORD_SIZE;

        *payloadRecordBase = dataFd.block().base() + dataOffset;

        mqbs::OffsetPtr<const mqbs::DataHeader> dataHeader(dataFd.block(),
                                                           dataOffset);

        *payloadRecordLen = dataHeader->messageWords() *
                            bmqp::Protocol::k_WORD_SIZE;
        *storageMsgType = bmqp::StorageMessageType::e_DATA;
    }
    else if (mqbs::RecordType::e_CONFIRM == journalIt.recordType()) {
        *storageMsgType = bmqp::StorageMessageType::e_CONFIRM;
    }
    else {
        BSLS_ASSERT_SAFE(mqbs::RecordType::e_DELETION ==
                         journalIt.recordType());
        *storageMsgType = bmqp::StorageMessageType::e_DELETION;
    }
}

}  // close package namespace
}  // close enterprise namespace<|MERGE_RESOLUTION|>--- conflicted
+++ resolved
@@ -106,51 +106,6 @@
     // PRECONDITIONS
     BSLS_ASSERT_SAFE(currentSeqNum);
 
-<<<<<<< HEAD
-    // TODO: need to advance, revise after PR 878 merged
-    const int rc = journalIt.nextRecord();
-    if (rc == 0) {
-        return -1;  // RETURN
-    }
-    else if (rc < 0) {
-        return rc * 10 - 1;  // RETURN
-    }
-    BSLS_ASSERT_SAFE(rc == 1);  // Has next record
-
-    const mqbs::RecordHeader& recordHeader = journalIt.recordHeader();
-    currentSeqNum->primaryLeaseId()        = recordHeader.primaryLeaseId();
-    currentSeqNum->sequenceNumber()        = recordHeader.sequenceNumber();
-    // Skip JOURNAL records until 'beginSeqNum' is reached.
-
-    BALL_LOG_WARN << "!!! bootstrapCurrentSeqNum beginSeqNum: " << beginSeqNum <<  " currentSeqNum: " << *currentSeqNum;
-    BALL_LOG_WARN << recordHeader; // << " header " << journalIt.header();
-
-    // If the first seqNum is higher or equal, use it.
-    // TODO: check *currentSeqNum > beginSeqNum ???
-    if (beginSeqNum.primaryLeaseId() == 0 && beginSeqNum.sequenceNumber() == 0) {
-        BALL_LOG_WARN << "bootstrapCurrentSeqNum Use the first seqnum: " << *currentSeqNum;
-        return 0;  // RETURN        
-    }
-
-    // while (1 == journalIt.nextRecord()) {
-    //     BALL_LOG_WARN << "Offset " << journalIt.recordOffset() << " header: " << journalIt.recordHeader();
-    // }
-
-    while (*currentSeqNum < beginSeqNum && 1 == journalIt.nextRecord()) {
-        const mqbs::RecordHeader& recHeader = journalIt.recordHeader();
-        currentSeqNum->primaryLeaseId()     = recHeader.primaryLeaseId();
-        currentSeqNum->sequenceNumber()     = recHeader.sequenceNumber();
-        BALL_LOG_WARN << "primaryLeaseId: " << currentSeqNum->primaryLeaseId() << " sequenceNumber: " << currentSeqNum->sequenceNumber();
-    }
-
-    if (*currentSeqNum != beginSeqNum) {
-        BALL_LOG_WARN << "ERROR -1 !!!!";
-        // We reached the end of JOURNAL, but couldn't reach the beginning
-        // sequence number 'beginSeqNum'.
-        return -1;  // RETURN
-    }
-    return 0;
-=======
     // Skip JOURNAL records until the record after 'beginSeqNum' is reached.
     // This assumes initial 'journalIt.nextRecord()' call has been done.
     int hadFound = false;
@@ -182,7 +137,6 @@
     // We reached the end of JOURNAL, but couldn't reach the beginning
     // sequence number 'beginSeqNum'.
     return -1;
->>>>>>> 64ed1266
 }
 
 int RecoveryUtil::incrementCurrentSeqNum(
@@ -214,24 +168,6 @@
     currentSeqNum->primaryLeaseId() = recHeader.primaryLeaseId();
     currentSeqNum->sequenceNumber() = recHeader.sequenceNumber();
 
-<<<<<<< HEAD
-    if (*currentSeqNum > endSeqNum) {
-        // 'currentSeqNum' can not be greater than 'endSeqNum'; it can be
-        // smaller or equal.
-
-        BALL_LOG_ERROR
-            << clusterDescription << " Partition [" << partitionId
-            << "]: incorrect sequence number encountered while attempting "
-            << "to replay partition to peer: " << *currentSeqNum
-            << ". Sequence number cannot be greater than: " << endSeqNum
-            << ". Journal offset: " << journalIt.recordOffset()
-            << ", record type: " << journalIt.recordType()
-            << ". Peer: " << destination.nodeDescription() << ".";
-        return rc_INVALID_SEQ_NUM;  // RETURN
-    }
-
-=======
->>>>>>> 64ed1266
     return rc_SUCCESS;
 }
 
