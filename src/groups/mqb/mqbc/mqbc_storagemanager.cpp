--- conflicted
+++ resolved
@@ -1646,12 +1646,9 @@
                                [d_clusterData_p->membership().selfNode()]
                                    .d_seqNum;
 
-<<<<<<< HEAD
     // Get own first sync point sequence number
     response.firstSyncPointSequenceNumber() = getSelfFirstSyncPointSequenceNumber(partitionId);
 
-=======
->>>>>>> b6028b29
     BSLS_ASSERT_SAFE(eventData.source());
     BSLS_ASSERT_SAFE(eventData.source()->nodeId() ==
                      d_partitionInfoVec[partitionId].primary()->nodeId());
@@ -1699,10 +1696,6 @@
     response.code()                = mqbi::ClusterErrorCode::e_NOT_REPLICA;
     response.message()             = "Not a replica";
 
-<<<<<<< HEAD
-
-=======
->>>>>>> b6028b29
     d_clusterData_p->messageTransmitter().sendMessageSafe(controlMsg,
                                                           eventData.source());
 
@@ -1859,11 +1852,7 @@
     const int                    partitionId = eventData.partitionId();
     BSLS_ASSERT_SAFE(0 <= partitionId &&
                      partitionId < static_cast<int>(d_fileStores.size()));
-<<<<<<< HEAD
-    BSLS_ASSERT_SAFE(eventData.source());                     
-=======
     BSLS_ASSERT_SAFE(eventData.source());
->>>>>>> b6028b29
 
     bmqp_ctrlmsg::ControlMessage controlMsg;
     controlMsg.rId() = eventData.requestId();
@@ -1912,11 +1901,7 @@
 
     const PartitionFSMEventData& eventData   = eventDataVec[0];
     const int                    partitionId = eventData.partitionId();
-<<<<<<< HEAD
-    BSLS_ASSERT_SAFE(eventData.source());    
-=======
     BSLS_ASSERT_SAFE(eventData.source());
->>>>>>> b6028b29
 
     BSLS_ASSERT_SAFE(0 <= partitionId &&
                      partitionId < static_cast<int>(d_fileStores.size()));
@@ -2095,11 +2080,7 @@
 
     BSLS_ASSERT_SAFE(destNode);
     BSLS_ASSERT_SAFE(destNode->nodeId() ==
-<<<<<<< HEAD
-                     d_partitionInfoVec[partitionId].primary()->nodeId());    
-=======
                      d_partitionInfoVec[partitionId].primary()->nodeId());
->>>>>>> b6028b29
 
     bmqp_ctrlmsg::ControlMessage controlMsg;
     if (eventData.requestId() >= 0) {
@@ -2129,14 +2110,8 @@
                                                           partitionId);
     }
 
-<<<<<<< HEAD
-
-    d_clusterData_p->messageTransmitter().sendMessageSafe(controlMsg,
-                                                          destNode);    
-=======
     d_clusterData_p->messageTransmitter().sendMessageSafe(controlMsg,
                                                           destNode);
->>>>>>> b6028b29
 
     BALL_LOG_INFO << d_clusterData_p->identity().description()
                   << " Partition [" << partitionId << "]: " << "Sent response "
@@ -2478,11 +2453,7 @@
 
     BSLS_ASSERT_SAFE(destNode);
     BSLS_ASSERT_SAFE(destNode->nodeId() ==
-<<<<<<< HEAD
-                     d_partitionInfoVec[partitionId].primary()->nodeId());    
-=======
                      d_partitionInfoVec[partitionId].primary()->nodeId());
->>>>>>> b6028b29
     // TODO Continue verifying here
 
     bmqp_ctrlmsg::ControlMessage controlMsg;
