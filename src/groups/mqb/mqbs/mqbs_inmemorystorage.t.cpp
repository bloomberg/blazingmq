--- conflicted
+++ resolved
@@ -99,7 +99,7 @@
 const int  k_PARTITION_ID       = 1;
 const int  k_PROXY_PARTITION_ID = mqbs::DataStore::k_INVALID_PARTITION_ID;
 const char k_HEX_QUEUE[]        = "ABCDEF1234";
-<<<<<<< HEAD
+
 const bsls::Types::Int64 k_DEFAULT_MSG          = 20;
 const bsls::Types::Int64 k_DEFAULT_BYTES        = 2048;
 const double             k_MSG_WATERMARK_RATIO  = 0.8;
@@ -108,14 +108,7 @@
 const char               k_APP_ID1[]            = "app1";
 const char               k_APP_ID2[]            = "app2";
 const char               k_APP_ID3[]            = "app3";
-=======
-const bsls::Types::Int64 k_DEFAULT_MSG   = 20;
-const bsls::Types::Int64 k_DEFAULT_BYTES = 2048;
-const char               k_URI_STR[]     = "bmq://mydomain/testqueue";
-const char               k_APP_ID1[]     = "ABCDEF1111";
-const char               k_APP_ID2[]     = "ABCDEF2222";
-const char               k_APP_ID3[]     = "ABCDEF3333";
->>>>>>> 7d0ecf39
+
 const mqbu::StorageKey   k_QUEUE_KEY(mqbu::StorageKey::HexRepresentation(),
                                    k_HEX_QUEUE);
 const mqbu::StorageKey   k_APP_KEY1(mqbu::StorageKey::HexRepresentation(),
@@ -247,21 +240,12 @@
         limits.bytes()                  = byteCapacity;
         limits.bytesWatermarkRatio()    = byteWatermarkRatio;
 
-<<<<<<< HEAD
-        mwcu::MemOutStream errDescription(s_allocator_p);
+        bmqu::MemOutStream errDescription(s_allocator_p);
         return d_replicatedStorage_mp->configure(errDescription,
                                                  config,
                                                  limits,
                                                  messageTtl,
                                                  0);  // maxDeliveryAttempts
-=======
-        bmqu::MemOutStream errDescription(s_allocator_p);
-        return d_inMemoryStorage_mp->configure(errDescription,
-                                               config,
-                                               limits,
-                                               messageTtl,
-                                               0);  // maxDeliveryAttempts
->>>>>>> 7d0ecf39
     }
 
     mqbs::ReplicatedStorage& storage()
@@ -351,22 +335,10 @@
         recordItRef = insertRc.first;
     }
 
-<<<<<<< HEAD
   private:
     // NOT IMPLEMENTED
     Tester(const Tester&) BSLS_KEYWORD_DELETED;
     Tester& operator=(const Tester&) BSLS_KEYWORD_DELETED;
-=======
-/// Fixture instantiating a tester of `mqbs::InMemoryStorage` having not yet
-/// configured the storage with a storage configuration.
-struct BasicTest : bmqtst::Test {
-    // PUBLIC DATA
-    Tester d_tester;
-
-    // CREATORS
-    BasicTest();
-    ~BasicTest() BSLS_KEYWORD_OVERRIDE;
->>>>>>> 7d0ecf39
 };
 
 // ===========
@@ -404,61 +376,6 @@
     // NOTHING
 }
 
-<<<<<<< HEAD
-=======
-// =============
-// struct GCTest
-// =============
-
-/// Fixture instantiating a tester of `mqbs::InMemoryStorage` instantiated
-/// with parameterized `TTL` and having already configured the storage with
-/// an InMemoryStorage configuration.
-struct GCTest : bmqtst::Test {
-    // PUBLIC DATA
-    bsls::ObjectBuffer<Tester> d_testerBuffer;
-
-    // CREATORS
-    GCTest();
-    ~GCTest() BSLS_KEYWORD_OVERRIDE;
-
-    // MANIPULATORS
-    void configure(bsls::Types::Int64 ttlSeconds);
-
-    Tester& tester();
-};
-
-// -------------
-// struct GCTest
-// -------------
-// CREATORS
-GCTest::GCTest()
-: d_testerBuffer()
-{
-    // NOTHING
-}
-
-GCTest::~GCTest()
-{
-    d_testerBuffer.object().~Tester();
-}
-
-// MANIPULATORS
-void GCTest::configure(bsls::Types::Int64 ttlSeconds)
-{
-    new (d_testerBuffer.buffer()) Tester(k_URI_STR,
-                                         k_QUEUE_KEY,
-                                         k_PARTITION_ID,
-                                         ttlSeconds,
-                                         s_allocator_p,
-                                         true);  // toConfigure
-}
-
-Tester& GCTest::tester()
-{
-    return d_testerBuffer.object();
-}
-
->>>>>>> 7d0ecf39
 }  // close unnamed namespace
 
 // ============================================================================
@@ -585,10 +502,6 @@
 {
     bmqtst::TestHelper::printTestName("PUT - WITH NO VIRTUAL STORAGES");
 
-<<<<<<< HEAD
-=======
-    bmqu::MemOutStream             errDescription(s_allocator_p);
->>>>>>> 7d0ecf39
     bsl::vector<bmqt::MessageGUID> guids(s_allocator_p);
 
     const int k_MSG_COUNT = 10;
@@ -626,10 +539,6 @@
 {
     bmqtst::TestHelper::printTestName("GET MESSAGE SIZE");
 
-<<<<<<< HEAD
-=======
-    bmqu::MemOutStream             errDescription(s_allocator_p);
->>>>>>> 7d0ecf39
     bsl::vector<bmqt::MessageGUID> guids(s_allocator_p);
 
     const int k_MSG_COUNT = 10;
@@ -668,10 +577,6 @@
 {
     bmqtst::TestHelper::printTestName("GET - WITH NO VIRTUAL STORAGES");
 
-<<<<<<< HEAD
-=======
-    bmqu::MemOutStream             errDescription(s_allocator_p);
->>>>>>> 7d0ecf39
     bsl::vector<bmqt::MessageGUID> guids(s_allocator_p);
 
     const int k_MSG_COUNT = 5;
@@ -759,10 +664,6 @@
 
     const int k_MSG_COUNT = 10;
 
-<<<<<<< HEAD
-=======
-    bmqu::MemOutStream             errDescription(s_allocator_p);
->>>>>>> 7d0ecf39
     bsl::vector<bmqt::MessageGUID> guids(s_allocator_p);
 
     // Check 'put' - To physical storage (StorageKeys = NULL)
@@ -1079,11 +980,7 @@
 //   in a 'mqbs::InMemoryStorage'.
 // ------------------------------------------------------------------------
 {
-<<<<<<< HEAD
-    mwctst::TestHelper::printTestName("Get - with Virtual Storage Test");
-=======
-    bmqtst::TestHelper::printTestName("Get- with Virtual Storage Test");
->>>>>>> 7d0ecf39
+    bmqtst::TestHelper::printTestName("Get - with Virtual Storage Test");
 
     bmqu::MemOutStream errDescription(s_allocator_p);
 
@@ -1224,11 +1121,6 @@
 {
     bmqtst::TestHelper::printTestName("Iterator- No virtual storages Test");
 
-<<<<<<< HEAD
-=======
-    bmqu::MemOutStream errDescription(s_allocator_p);
-
->>>>>>> 7d0ecf39
     const int k_MSG_COUNT = 10;
 
     bsl::vector<bmqt::MessageGUID> guids(s_allocator_p);
@@ -1402,11 +1294,6 @@
 {
     bmqtst::TestHelper::printTestName("Capacity Meter- Limit Messages");
 
-<<<<<<< HEAD
-=======
-    bmqu::MemOutStream errDescription(s_allocator_p);
-
->>>>>>> 7d0ecf39
     bsl::vector<bmqt::MessageGUID> guids(s_allocator_p);
 
     // Put to physical storage: StorageKeys NULL
@@ -1449,21 +1336,13 @@
 {
     bmqtst::TestHelper::printTestName("Capacity Meter - Limit Bytes");
 
-<<<<<<< HEAD
-=======
-    bmqu::MemOutStream errDescription(s_allocator_p);
-
->>>>>>> 7d0ecf39
     const bsls::Types::Int64 k_MSG_LIMIT   = 30;
     const bsls::Types::Int64 k_BYTES_LIMIT = 80;
 
     Tester tester(s_allocator_p, k_PARTITION_ID);
 
-<<<<<<< HEAD
     BSLS_ASSERT_OPT(tester.configure(k_MSG_LIMIT, k_BYTES_LIMIT) == 0);
 
-=======
->>>>>>> 7d0ecf39
     bsl::vector<bmqt::MessageGUID> guids(s_allocator_p);
 
     // Insert Max messages possible in 80bytes
@@ -1505,16 +1384,12 @@
 
     Tester tester(s_allocator_p, k_PARTITION_ID);
 
-<<<<<<< HEAD
     BSLS_ASSERT_OPT(tester.configure(k_DEFAULT_MSG,
                                      k_DEFAULT_BYTES,
                                      k_MSG_WATERMARK_RATIO,
                                      k_BYTE_WATERMARK_RATIO,
                                      k_TTL) == 0);
 
-=======
-    bmqu::MemOutStream             errDescription(s_allocator_p);
->>>>>>> 7d0ecf39
     bsl::vector<bmqt::MessageGUID> guids(s_allocator_p);
 
     int k_MSG_COUNT = 10;
