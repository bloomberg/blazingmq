// Copyright 2015-2023 Bloomberg Finance L.P.
// SPDX-License-Identifier: Apache-2.0
//
// Licensed under the Apache License, Version 2.0 (the "License");
// you may not use this file except in compliance with the License.
// You may obtain a copy of the License at
//
//     http://www.apache.org/licenses/LICENSE-2.0
//
// Unless required by applicable law or agreed to in writing, software
// distributed under the License is distributed on an "AS IS" BASIS,
// WITHOUT WARRANTIES OR CONDITIONS OF ANY KIND, either express or implied.
// See the License for the specific language governing permissions and
// limitations under the License.

// mqbs_filebackedstorage.cpp                                         -*-C++-*-
#include <mqbs_filebackedstorage.h>

#include <mqbscm_version.h>
/// IMPLEMENTATION NOTES
///--------------------
//
// FileBackedStorage needs to maintain a map of guid->list(handles) because
// when a message is deleted by GUID, its MessageRecord, ConfirmRecord(s) &
// DeletionRecord need to be explicitly removed from mqbs::FileStore.d_records.
// Each GUID represents multiple records in the file store.

// MQB
#include <mqbi_domain.h>
#include <mqbi_queue.h>
#include <mqbi_queueengine.h>
#include <mqbstat_queuestats.h>

// BMQ
#include <bmqp_protocolutil.h>

#include <bmqma_countingallocatorstore.h>
#include <bmqsys_time.h>
#include <bmqtsk_alarmlog.h>
#include <bmqu_printutil.h>

// BDE
#include <bdlt_currenttime.h>
#include <bdlt_epochutil.h>
#include <bsl_algorithm.h>
#include <bsl_cstring.h>
#include <bsl_iostream.h>
#include <bsl_utility.h>
#include <bslma_allocator.h>
#include <bsls_annotation.h>

namespace BloombergLP {
namespace mqbs {

namespace {

const int k_GC_MESSAGES_BATCH_SIZE = 1000;  // how many to process in one run

}
// -----------------------
// class FileBackedStorage
// -----------------------

// PRIVATE MANIPULATORS
void FileBackedStorage::purgeCommon(const mqbu::StorageKey& appKey)
{
    // This method is common to both primary and replica nodes, when a queue or
    // a specified virtual storage is purged.  QueueEngine should not be
    // manipulated in this routine.  If 'appKey' is null, entire storage needs
    // to be purged, otherwise only the virtual storage associated with the
    // specified 'appKey'.

    d_virtualStorageCatalog.removeAll(appKey);

    if (appKey.isNull()) {
        // Remove all records from the physical storage as well.

        for (RecordHandleMapConstIter it = d_handles.begin();
             it != d_handles.end();
             ++it) {
            const RecordHandlesArray& array = it->second.d_array;
            for (unsigned int i = 0; i < array.size(); ++i) {
                d_store_p->removeRecordRaw(array[i]);
            }
        }

        d_handles.clear();

        // Update stats
        d_capacityMeter.clear();

<<<<<<< HEAD
        if (queue()) {
            queue()
                ->stats()
                ->onEvent<mqbstat::QueueStatsDomain::EventType::e_PURGE>(

                    0);
            queue()
                ->stats()
                ->onEvent<
                    mqbstat::QueueStatsDomain::EventType::e_UPDATE_HISTORY>(

                    d_handles.historySize());
        }
=======
        d_queueStats_sp->onEvent(mqbstat::QueueStatsDomain::EventType::e_PURGE,
                                 0);
        d_queueStats_sp->onEvent(
            mqbstat::QueueStatsDomain::EventType::e_UPDATE_HISTORY,
            d_handles.historySize());
>>>>>>> 171d7cc1
    }
}

// CREATORS
FileBackedStorage::FileBackedStorage(
    DataStore*                     dataStore,
    const bmqt::Uri&               queueUri,
    const mqbu::StorageKey&        queueKey,
    mqbi::Domain*                  domain,
    bslma::Allocator*              allocator,
    bmqma::CountingAllocatorStore* allocatorStore)
: d_allocator_p(allocator)
, d_store_p(dataStore)
, d_queueKey(queueKey)
, d_config()
, d_queueUri(queueUri, allocator)
, d_virtualStorageCatalog(
      this,
      allocatorStore ? allocatorStore->get("VirtualHandles") : d_allocator_p)
, d_ttlSeconds(domain->config().messageTtl())
, d_capacityMeter(
      "queue [" + queueUri.asString() + "]",
      domain->capacityMeter(),
      allocator,
      bdlf::BindUtil::bind(&FileBackedStorage::logAppsSubscriptionInfoCb,
                           this,
                           bdlf::PlaceHolders::_1)  // stream
      )
, d_handles(bsls::TimeInterval()
                .addMilliseconds(domain->config().deduplicationTimeMs())
                .totalNanoseconds(),
            allocatorStore ? allocatorStore->get("Handles") : d_allocator_p)
, d_queueOpRecordHandles(allocator)
, d_isEmpty(1)
, d_hasReceipts(!domain->config().consistency().isStrongValue())
, d_currentlyAutoConfirming()
, d_autoConfirms(d_allocator_p)
, d_queueStats_sp()
{
    BSLS_ASSERT(d_store_p);

    // Note that the specified 'parentCapacityMeter' (and thus
    // 'd_capacityMeter.parent()') can be zero, so we can't assert on it being
    // non zero.  This is possible when a node comes up, recovers a queue,
    // creates a 'mqbblp::Domain' instance and passes that domain's capacity
    // meter to the queue's 'FileBackedStorage' instance.  Since the queue has
    // migrated, the domain instance will have a 'mqbblp::ClusterProxy'
    // instance associated with it (instead of a 'mqbblp::Cluster' instance),
    // and domain instance will return a zero capacity meter when queries to be
    // passed to the 'FileBackedStorage' instance.

    d_virtualStorageCatalog.setDefaultRda(
        domain->config().maxDeliveryAttempts());

    d_queueStats_sp.createInplace(d_allocator_p, d_allocator_p);
    d_queueStats_sp->initialize(queueUri, domain);
}

FileBackedStorage::~FileBackedStorage()
{
    // NOTHING
}

mqbi::StorageResult::Enum
FileBackedStorage::get(bsl::shared_ptr<bdlbb::Blob>*   appData,
                       bsl::shared_ptr<bdlbb::Blob>*   options,
                       mqbi::StorageMessageAttributes* attributes,
                       const bmqt::MessageGUID&        msgGUID) const
{
    RecordHandleMap::const_iterator it = d_handles.find(msgGUID);
    if (it == d_handles.end()) {
        return mqbi::StorageResult::e_GUID_NOT_FOUND;  // RETURN
    }

    const RecordHandlesArray& handles = it->second.d_array;
    BSLS_ASSERT(!handles.empty());

    d_store_p->loadMessageRaw(appData, options, attributes, handles[0]);

    if (handles[0].primaryLeaseId() < d_store_p->primaryLeaseId()) {
        // Consider this the past that needs translation
        bmqp::SchemaLearner& learner = queue()->schemaLearner();

        attributes->setMessagePropertiesInfo(learner.multiplex(
            learner.createContext(handles[0].primaryLeaseId()),
            attributes->messagePropertiesInfo()));

    }  // else this record does not need the translation

    return mqbi::StorageResult::e_SUCCESS;
}

mqbi::StorageResult::Enum
FileBackedStorage::get(mqbi::StorageMessageAttributes* attributes,
                       const bmqt::MessageGUID&        msgGUID) const
{
    BSLS_ASSERT_SAFE(queue());

    RecordHandleMap::const_iterator it = d_handles.find(msgGUID);
    if (it == d_handles.end()) {
        return mqbi::StorageResult::e_GUID_NOT_FOUND;  // RETURN
    }

    const RecordHandlesArray& handles = it->second.d_array;
    BSLS_ASSERT(!handles.empty());
    d_store_p->loadMessageAttributesRaw(attributes, handles[0]);

    if (handles[0].primaryLeaseId() < d_store_p->primaryLeaseId()) {
        // Consider this the past that needs translation
        bmqp::SchemaLearner& learner = queue()->schemaLearner();

        attributes->setMessagePropertiesInfo(learner.multiplex(
            learner.createContext(handles[0].primaryLeaseId()),
            attributes->messagePropertiesInfo()));

    }  // else this record does not need the translation

    return mqbi::StorageResult::e_SUCCESS;
}

bool FileBackedStorage::hasReceipt(const bmqt::MessageGUID& msgGUID) const
{
    if (d_hasReceipts) {
        // Weak consistency
        return true;  // RETURN
    }

    RecordHandleMap::const_iterator it = d_handles.find(msgGUID);
    if (it == d_handles.end()) {
        return false;  // RETURN
    }

    const RecordHandlesArray& handles = it->second.d_array;
    BSLS_ASSERT(!handles.empty());
    return d_store_p->hasReceipt(handles[0]);
}

int FileBackedStorage::configure(
    BSLS_ANNOTATION_UNUSED bsl::ostream& errorDescription,
    const mqbconfm::Storage&             config,
    const mqbconfm::Limits&              limits,
    const bsls::Types::Int64             messageTtl,
    int                                  maxDeliveryAttempts)
{
    d_config = config;
    d_capacityMeter.setLimits(limits.messages(), limits.bytes())
        .setWatermarkThresholds(limits.messagesWatermarkRatio(),
                                limits.bytesWatermarkRatio());
    d_ttlSeconds = messageTtl;

    d_virtualStorageCatalog.setDefaultRda(maxDeliveryAttempts);

    return 0;
}

void FileBackedStorage::setConsistency(const mqbconfm::Consistency& value)
{
    // PRECONDITIONS
    BSLS_ASSERT_SAFE(value.isEventualValue() || value.isStrongValue());

    d_hasReceipts = value.isEventualValue();
}

void FileBackedStorage::setQueue(mqbi::Queue* queue)
{
    d_virtualStorageCatalog.setQueue(queue);

    // Update queue stats if a queue has been associated with the storage.
    if (queue) {
        queue->setStats(d_queueStats_sp);

        const bsls::Types::Int64 numMessage = numMessages(
            mqbu::StorageKey::k_NULL_KEY);
        const bsls::Types::Int64 numByte = numBytes(
            mqbu::StorageKey::k_NULL_KEY);

        BALL_LOG_INFO << "Associated queue [" << queue->uri() << "] with key ["
                      << queueKey() << "] and Partition ["
                      << queue->partitionId() << "] with its storage having "
                      << bmqu::PrintUtil::prettyNumber(numMessage)
                      << " messages and "
                      << bmqu::PrintUtil::prettyNumber(numByte)
                      << " bytes of outstanding data.";
    }
}

void FileBackedStorage::close()
{
    // NOTHING
}

mqbi::StorageResult::Enum
FileBackedStorage::put(mqbi::StorageMessageAttributes*     attributes,
                       const bmqt::MessageGUID&            msgGUID,
                       const bsl::shared_ptr<bdlbb::Blob>& appData,
                       const bsl::shared_ptr<bdlbb::Blob>& options)
{
    const int msgSize = appData->length();

    // Store the specified message in the 'physical' as well as *all*
    // virtual storages.

    if (d_handles.isInHistory(msgGUID)) {
        return mqbi::StorageResult::e_DUPLICATE;
    }

    // Verify if we have enough capacity.
    mqbu::CapacityMeter::CommitResult capacity =
        d_capacityMeter.commitUnreserved(1, msgSize);

    if (BSLS_PERFORMANCEHINT_PREDICT_UNLIKELY(
            capacity != mqbu::CapacityMeter::e_SUCCESS)) {
        BSLS_PERFORMANCEHINT_UNLIKELY_HINT;

        return (capacity == mqbu::CapacityMeter::e_LIMIT_MESSAGES
                    ? mqbi::StorageResult::e_LIMIT_MESSAGES
                    : mqbi::StorageResult::e_LIMIT_BYTES);  // RETURN
    }

    // Update
    DataStoreRecordHandle handle;
    int                   rc = d_store_p->writeMessageRecord(attributes,
                                           &handle,
                                           msgGUID,
                                           appData,
                                           options,
                                           d_queueKey);
    if (BSLS_PERFORMANCEHINT_PREDICT_UNLIKELY(rc != 0)) {
        BSLS_PERFORMANCEHINT_UNLIKELY_HINT;

        // Rollback reserved capacity.
        d_capacityMeter.remove(1, msgSize);
        return mqbi::StorageResult::e_WRITE_FAILURE;  // RETURN
    }

    InsertRc irc = d_handles.insert(bsl::make_pair(msgGUID, Item()),
                                    attributes->arrivalTimepoint());

    irc.first->second.d_array.push_back(handle);
    irc.first->second.d_refCount = attributes->refCount();

    // Looks like extra lookup in
    // VirtualStorageIterator::loadMessageAndAttributes() can be avoided
    // if we keep `irc` (like we keep 'DataStoreRecordHandle').

    if (d_autoConfirms.empty()) {
        d_virtualStorageCatalog.put(msgGUID, msgSize);
    }
    else {
        VirtualStorage::DataStreamMessage* dataStreamMessage = 0;
        d_virtualStorageCatalog.put(msgGUID, msgSize, &dataStreamMessage);

        // Move auto confirms to the data record
        for (AutoConfirms::const_iterator it = d_autoConfirms.begin();
             it != d_autoConfirms.end();
             ++it) {
            irc.first->second.d_array.push_back(it->d_confirmRecordHandle);
            d_virtualStorageCatalog.autoConfirm(dataStreamMessage,
                                                it->d_appKey);
        }
        d_autoConfirms.clear();
    }
    d_currentlyAutoConfirming = bmqt::MessageGUID();

    BSLS_ASSERT_SAFE(queue());
    queue()
        ->stats()
        ->onEvent<mqbstat::QueueStatsDomain::EventType::e_ADD_MESSAGE>(

            msgSize);

    d_isEmpty.storeRelaxed(0);

    return mqbi::StorageResult::e_SUCCESS;  // RETURN
}

bslma::ManagedPtr<mqbi::StorageIterator>
FileBackedStorage::getIterator(const mqbu::StorageKey& appKey)
{
    return d_virtualStorageCatalog.getIterator(appKey);
}

mqbi::StorageResult::Enum
FileBackedStorage::getIterator(bslma::ManagedPtr<mqbi::StorageIterator>* out,
                               const mqbu::StorageKey&  appKey,
                               const bmqt::MessageGUID& msgGUID)
{
    return d_virtualStorageCatalog.getIterator(out, appKey, msgGUID);
}

mqbi::StorageResult::Enum
FileBackedStorage::confirm(const bmqt::MessageGUID& msgGUID,
                           const mqbu::StorageKey&  appKey,
                           bsls::Types::Int64       timestamp,
                           bool                     onReject)
{
    // PRECONDITIONS
    BSLS_ASSERT_SAFE(!appKey.isNull());

    RecordHandleMap::iterator it = d_handles.find(msgGUID);
    if (it == d_handles.end()) {
        return mqbi::StorageResult::e_GUID_NOT_FOUND;  // RETURN
    }

    const mqbi::StorageResult::Enum rc =
        d_virtualStorageCatalog.confirm(msgGUID, appKey);
    if (mqbi::StorageResult::e_SUCCESS != rc) {
        return rc;  // RETURN
    }

    RecordHandlesArray& handles = it->second.d_array;
    BSLS_ASSERT_SAFE(!handles.empty());

    if (0 == --it->second.d_refCount) {
        // Outstanding refCount for this message is zero now.
        // In this case we intentionally skip recording the last CONFIRM
        // due to optimization of journal file usage

        return mqbi::StorageResult::e_ZERO_REFERENCES;  // RETURN
    }

    DataStoreRecordHandle handle;
    const int             writeResult = d_store_p->writeConfirmRecord(
        &handle,
        msgGUID,
        d_queueKey,
        appKey,
        timestamp,
        onReject ? ConfirmReason::e_REJECTED : ConfirmReason::e_CONFIRMED);
    if (0 != writeResult) {
        // If 'appKey' isn't null, we have already removed 'msgGUID' from the
        // virtual storage of 'appKey'.  This is ok, because if above 'write'
        // has failed, its game over for this node anyways.

        return mqbi::StorageResult::e_WRITE_FAILURE;  // RETURN
    }

    handles.push_back(handle);

    return mqbi::StorageResult::e_NON_ZERO_REFERENCES;
}

mqbi::StorageResult::Enum
FileBackedStorage::releaseRef(const bmqt::MessageGUID& guid)
{
    RecordHandleMapIter it = d_handles.find(guid);
    if (it == d_handles.end()) {
        return mqbi::StorageResult::e_GUID_NOT_FOUND;
    }

    if (0 == it->second.d_refCount) {
        // Outstanding refCount for this message is already zero.

        return mqbi::StorageResult::e_INVALID_OPERATION;
    }

    const RecordHandlesArray& handles = it->second.d_array;
    BSLS_ASSERT_SAFE(!handles.empty());

    if (0 == --it->second.d_refCount) {
        // This appKey was the last outstanding client for this message.
        // Message can now be deleted.

        int msgLen = static_cast<int>(d_store_p->getMessageLenRaw(handles[0]));

        int rc = d_store_p->writeDeletionRecord(
            guid,
            d_queueKey,
            DeletionRecordFlag::e_NONE,
            bdlt::EpochUtil::convertToTimeT64(bdlt::CurrentTime::utc()));

        if (0 != rc) {
            BMQTSK_ALARMLOG_ALARM("FILE_IO")
                << "PartitionId [" << partitionId() << "] failed to write "
                << "DELETION record for GUID: " << guid << ", for queue '"
                << d_queueUri << "', queueKey '" << d_queueKey
                << "' while attempting to purge the message, rc: " << rc
                << BMQTSK_ALARMLOG_END;
        }

        // If a queue is associated, inform it about the message being
        // deleted, and update queue stats.
        // The same 'e_DEL_MESSAGE' is about 3 cases: TTL, no SC quorum,
        // and a purge.
        if (queue()) {
            queue()->queueEngine()->beforeMessageRemoved(guid);
<<<<<<< HEAD
            queue()
                ->stats()
                ->onEvent<mqbstat::QueueStatsDomain::EventType::e_DEL_MESSAGE>(

                    msgLen);
=======
>>>>>>> 171d7cc1
        }
        d_queueStats_sp->onEvent(
            mqbstat::QueueStatsDomain::EventType::e_DEL_MESSAGE,
            msgLen);

        // There is not really a need to remove the guid from all virtual
        // storages, because we can be here only if guid doesn't exist in
        // any virtual storage apart from 'vs' (because updated outstanding
        // refCount is zero).  So we just delete records associated with
        // the guid from the underlying (this) storage.

        for (unsigned int i = 0; i < handles.size(); ++i) {
            d_store_p->removeRecordRaw(handles[i]);
        }

        d_capacityMeter.remove(1, msgLen);
        d_handles.erase(it);

<<<<<<< HEAD
        if (queue()) {
            queue()
                ->stats()
                ->onEvent<
                    mqbstat::QueueStatsDomain::EventType::e_UPDATE_HISTORY>(

                    d_handles.historySize());
        }
=======
        d_queueStats_sp->onEvent(
            mqbstat::QueueStatsDomain::EventType::e_UPDATE_HISTORY,
            d_handles.historySize());
>>>>>>> 171d7cc1

        return mqbi::StorageResult::e_ZERO_REFERENCES;
    }
    else {
        return mqbi::StorageResult::e_NON_ZERO_REFERENCES;
    }
}

mqbi::StorageResult::Enum
FileBackedStorage::remove(const bmqt::MessageGUID& msgGUID, int* msgSize)
{
    RecordHandleMap::iterator it = d_handles.find(msgGUID);
    if (it == d_handles.end()) {
        return mqbi::StorageResult::e_GUID_NOT_FOUND;  // RETURN
    }

    d_virtualStorageCatalog.remove(msgGUID);

    const RecordHandlesArray& handles = it->second.d_array;
    BSLS_ASSERT_SAFE(!handles.empty());

    int msgLen = static_cast<int>(d_store_p->getMessageLenRaw(handles[0]));
    int rc     = d_store_p->writeDeletionRecord(
        msgGUID,
        d_queueKey,
        DeletionRecordFlag::e_NONE,
        bdlt::EpochUtil::convertToTimeT64(bdlt::CurrentTime::utc()));

    if (0 != rc) {
        return mqbi::StorageResult::e_WRITE_FAILURE;  // RETURN
    }

    // Delete all items pointed by all handles for this GUID.
    for (unsigned int i = 0; i < handles.size(); ++i) {
        d_store_p->removeRecordRaw(handles[i]);
    }

    // Erase entry from 'd_handles' now that all records for the GUID have been
    // deleted.
    d_handles.erase(it);

    // Update stats
    d_capacityMeter.remove(1, msgLen);

    BSLS_ASSERT_SAFE(queue());
    queue()
        ->stats()
        ->onEvent<mqbstat::QueueStatsDomain::EventType::e_DEL_MESSAGE>(

            msgLen);
    queue()
        ->stats()
        ->onEvent<mqbstat::QueueStatsDomain::EventType::e_UPDATE_HISTORY>(

            d_handles.historySize());

    if (msgSize) {
        *msgSize = msgLen;
    }

    if (d_handles.empty()) {
        d_isEmpty.storeRelaxed(1);
    }

    return mqbi::StorageResult::e_SUCCESS;
}

mqbi::StorageResult::Enum
FileBackedStorage::removeAll(const mqbu::StorageKey& appKey)
{
    bsl::string appId;
    if (!appKey.isNull()) {
        if (!d_virtualStorageCatalog.hasVirtualStorage(appKey, &appId)) {
            return mqbi::StorageResult::e_APPKEY_NOT_FOUND;  // RETURN
        }
    }

    DataStoreRecordHandle handle;
    int                   rc = d_store_p->writeQueuePurgeRecord(
        &handle,
        d_queueKey,
        appKey,
        bdlt::EpochUtil::convertToTimeT64(bdlt::CurrentTime::utc()));

    if (0 != rc) {
        return mqbi::StorageResult::e_WRITE_FAILURE;  // RETURN
    }

    d_queueOpRecordHandles.push_back(handle);

    if (appKey.isNull()) {
        purgeCommon(appKey);  // or 'mqbu::StorageKey::k_NULL_KEY'
        flushStorage();
        d_isEmpty.storeRelaxed(1);

        return mqbi::StorageResult::e_SUCCESS;  // RETURN
    }

    // A specific appKey is being purged.

    d_virtualStorageCatalog.removeAll(appKey);
    // This will call back 'releaseRef'

    flushStorage();

    if (d_handles.empty()) {
        d_isEmpty.storeRelaxed(1);
    }

<<<<<<< HEAD
    if (queue()) {
        queue()
            ->stats()
            ->onEvent<mqbstat::QueueStatsDomain::EventType::e_UPDATE_HISTORY>(

                d_handles.historySize());
    }
=======
    d_queueStats_sp->onEvent(
        mqbstat::QueueStatsDomain::EventType::e_UPDATE_HISTORY,
        d_handles.historySize());
>>>>>>> 171d7cc1

    return mqbi::StorageResult::e_SUCCESS;
}

void FileBackedStorage::flushStorage()
{
    d_store_p->flushStorage();
}

int FileBackedStorage::gcExpiredMessages(
    bsls::Types::Uint64* latestMsgTimestampEpoch,
    bsls::Types::Int64*  configuredTtlValue,
    bsls::Types::Uint64  secondsFromEpoch)
{
    BSLS_ASSERT_SAFE(d_store_p);
    BSLS_ASSERT_SAFE(latestMsgTimestampEpoch);
    BSLS_ASSERT_SAFE(configuredTtlValue);

    *configuredTtlValue      = d_ttlSeconds;
    *latestMsgTimestampEpoch = 0;

    int                numMsgsDeleted     = 0;
    int                numMsgsUnreceipted = 0;
    bsls::Types::Int64 now   = bmqsys::Time::highResolutionTimer();
    int                limit = k_GC_MESSAGES_BATCH_SIZE;
    bsls::Types::Int64 deduplicationTimeNs =
        queue() ? queue()->domain()->config().deduplicationTimeMs() *
                      bdlt::TimeUnitRatio::k_NANOSECONDS_PER_MILLISECOND
                : 0;

    for (RecordHandleMapIter next = d_handles.begin(), cit;
         next != d_handles.end() && --limit;) {
        cit = next++;

        const RecordHandlesArray& handles = cit->second.d_array;
        BSLS_ASSERT_SAFE(!handles.empty());

        const DataStoreRecordHandle& handle       = handles[0];
        DeletionRecordFlag::Enum     deletionFlag = DeletionRecordFlag::e_NONE;

        *latestMsgTimestampEpoch = handle.timestamp();
        if ((secondsFromEpoch - handle.timestamp()) <=
            static_cast<bsls::Types::Uint64>(d_ttlSeconds)) {
            // Current message hasn't expired and subsequent messages are only
            // "younger" (have a larger timestamp), so we can check if the SC
            // waiting for Receipts has exceeded the deduplicationTimeNs.

            // Expire if we have no quorum Receipts for longer time than
            // deduplicationTimeUs
            if (handle.hasReceipt() || deduplicationTimeNs == 0 ||
                (handle.timepoint() + deduplicationTimeNs) > now) {
                break;  // BREAK
            }
            ++numMsgsUnreceipted;
            deletionFlag = DeletionRecordFlag::e_NO_SC_QUORUM;
            // else do the same as for TTL expiration including calling
            // 'FileStore::removeRecordRaw' which will NACK if this is
            // unReceipted GUID
        }
        else {
            deletionFlag = DeletionRecordFlag::e_TTL_EXPIRATION;
        }

        int msgLen = static_cast<int>(d_store_p->getMessageLenRaw(handles[0]));
        int rc     = d_store_p->writeDeletionRecord(cit->first,
                                                d_queueKey,
                                                deletionFlag,
                                                secondsFromEpoch);
        if (0 != rc) {
            BMQTSK_ALARMLOG_ALARM("FILE_IO")
                << "Partition [" << partitionId() << "]"
                << " failed to write DELETION record for "
                << "GUID: " << cit->first << ", for queue '" << d_queueUri
                << "', queueKey '" << d_queueKey << "' while attempting to GC "
                << "the message due to TTL/ACK expiration, rc: " << rc
                << BMQTSK_ALARMLOG_END;
            // Do NOT remove the expired record without replicating Deletion.
            return numMsgsDeleted;  // RETURN
        }

        // If a queue is associated, inform it about the message being deleted,
        // and update queue stats.

        // The same 'e_DEL_MESSAGE' is about 3 cases: TTL, no SC quorum, purge.
        if (queue()) {
            queue()->queueEngine()->beforeMessageRemoved(cit->first);
<<<<<<< HEAD
            queue()
                ->stats()
                ->onEvent<mqbstat::QueueStatsDomain::EventType::e_DEL_MESSAGE>(

                    msgLen);
=======
>>>>>>> 171d7cc1
        }
        d_queueStats_sp->onEvent(
            mqbstat::QueueStatsDomain::EventType::e_DEL_MESSAGE,
            msgLen);

        // Remove message from all virtual storages.
        d_virtualStorageCatalog.gc(cit->first);

        // Delete all items pointed by all handles for this GUID (i.e., delete
        // message from the underlying storage).

        for (unsigned int i = 0; i < handles.size(); ++i) {
            d_store_p->removeRecordRaw(handles[i]);
        }

        d_capacityMeter.remove(1, msgLen);
        d_handles.erase(cit, now);
        ++numMsgsDeleted;
    }

    if (numMsgsDeleted > 0) {
        if (numMsgsDeleted > numMsgsUnreceipted) {
<<<<<<< HEAD
            queue()
                ->stats()
                ->onEvent<mqbstat::QueueStatsDomain::EventType::e_GC_MESSAGE>(

                    numMsgsDeleted - numMsgsUnreceipted);
        }
        if (numMsgsUnreceipted) {
            queue()
                ->stats()
                ->onEvent<
                    mqbstat::QueueStatsDomain::EventType::e_NO_SC_MESSAGE>(

                    numMsgsUnreceipted);
        }
        queue()
            ->stats()
            ->onEvent<mqbstat::QueueStatsDomain::EventType::e_UPDATE_HISTORY>(

                d_handles.historySize());
=======
            d_queueStats_sp->onEvent(
                mqbstat::QueueStatsDomain::EventType::e_GC_MESSAGE,
                numMsgsDeleted - numMsgsUnreceipted);
        }
        if (numMsgsUnreceipted) {
            d_queueStats_sp->onEvent(
                mqbstat::QueueStatsDomain::EventType::e_NO_SC_MESSAGE,
                numMsgsUnreceipted);
        }
        d_queueStats_sp->onEvent(
            mqbstat::QueueStatsDomain::EventType::e_UPDATE_HISTORY,
            d_handles.historySize());
>>>>>>> 171d7cc1
    }

    if (d_handles.empty()) {
        d_isEmpty.storeRelaxed(1);
    }

    return numMsgsDeleted;
}

bool FileBackedStorage::gcHistory()
{
    bool hasMoreToGc = d_handles.gc(bmqsys::Time::highResolutionTimer(),
                                    k_GC_MESSAGES_BATCH_SIZE);

<<<<<<< HEAD
    if (queue()) {
        queue()
            ->stats()
            ->onEvent<mqbstat::QueueStatsDomain::EventType::e_UPDATE_HISTORY>(

                d_handles.historySize());
    }
=======
    d_queueStats_sp->onEvent(
        mqbstat::QueueStatsDomain::EventType::e_UPDATE_HISTORY,
        d_handles.historySize());
>>>>>>> 171d7cc1

    return hasMoreToGc;
}

void FileBackedStorage::processMessageRecord(
    const bmqt::MessageGUID&     guid,
    unsigned int                 msgLen,
    unsigned int                 refCount,
    const DataStoreRecordHandle& handle)
{
    // PRECONDITIONS
    BSLS_ASSERT_SAFE(RecordType::e_MESSAGE == handle.type());

    RecordHandleMapIter it = d_handles.find(guid);
    if (d_handles.end() == it) {
        InsertRc irc = d_handles.insert(bsl::make_pair(guid, Item()),
                                        bmqsys::Time::highResolutionTimer());
        irc.first->second.d_array.push_back(handle);
        irc.first->second.d_refCount = refCount;

        if (d_autoConfirms.empty()) {
            d_virtualStorageCatalog.put(guid, msgLen);
        }
        else {
            if (!d_currentlyAutoConfirming.isUnset()) {
                if (d_currentlyAutoConfirming == guid) {
                    VirtualStorage::DataStreamMessage* dataStreamMessage = 0;
                    d_virtualStorageCatalog.put(guid,
                                                msgLen,
                                                &dataStreamMessage);

                    // Move auto confirms to the data record
                    for (AutoConfirms::const_iterator cit =
                             d_autoConfirms.begin();
                         cit != d_autoConfirms.end();
                         ++cit) {
                        irc.first->second.d_array.push_back(
                            cit->d_confirmRecordHandle);
                        d_virtualStorageCatalog.autoConfirm(dataStreamMessage,
                                                            cit->d_appKey);
                    }
                }
                else {
                    clearSelection();
                }
                d_currentlyAutoConfirming = bmqt::MessageGUID();
            }
            d_autoConfirms.clear();
        }
        d_currentlyAutoConfirming = bmqt::MessageGUID();

        // Update the messages & bytes monitors, and the stats.
        d_capacityMeter.forceCommit(1, msgLen);  // Return value ignored.

<<<<<<< HEAD
        if (queue()) {
            queue()
                ->stats()
                ->onEvent<mqbstat::QueueStatsDomain::EventType::e_ADD_MESSAGE>(

                    msgLen);
        }
=======
        d_queueStats_sp->onEvent(
            mqbstat::QueueStatsDomain::EventType::e_ADD_MESSAGE,
            msgLen);
>>>>>>> 171d7cc1

        d_isEmpty.storeRelaxed(0);
    }
    else {
        // Received a message record for a guid for which an entry already
        // exists.  This is an error.

        BMQTSK_ALARMLOG_ALARM("REPLICATION")
            << "Partition [" << partitionId() << "]"
            << " received MESSAGE record for GUID '" << guid << "' for queue '"
            << queueUri() << "', queueKey '" << queueKey()
            << "' for which an entry already exists. Ignoring this message."
            << BMQTSK_ALARMLOG_END;
    }
}

void FileBackedStorage::processConfirmRecord(
    const bmqt::MessageGUID&     guid,
    const mqbu::StorageKey&      appKey,
    ConfirmReason::Enum          reason,
    const DataStoreRecordHandle& handle)
{
    BSLS_ASSERT_SAFE(RecordType::e_CONFIRM == handle.type());

    if (reason == ConfirmReason::e_AUTO_CONFIRMED) {
        if (d_currentlyAutoConfirming != guid) {
            if (!d_currentlyAutoConfirming.isUnset()) {
                clearSelection();
            }
            d_currentlyAutoConfirming = guid;
        }

        d_autoConfirms.emplace_back(appKey, handle);
        return;  // RETURN
    }

    RecordHandleMapIter it = d_handles.find(guid);
    if (it == d_handles.end()) {
        BMQTSK_ALARMLOG_ALARM("REPLICATION")
            << "Partition [" << partitionId() << "]"
            << " received CONFIRM record for GUID '" << guid << "' for queue '"
            << queueUri() << "', queueKey '" << queueKey()
            << "' for which no entry exists. Ignoring this message."
            << BMQTSK_ALARMLOG_END;
        return;  // RETURN
    }

    if (0 == it->second.d_refCount) {
        // Outstanding refCount for this message is already zero at this node.
        BMQTSK_ALARMLOG_ALARM("REPLICATION")
            << "Partition [" << partitionId() << "]"
            << "' received CONFIRM record for GUID '" << guid
            << "' for queue '" << queueUri() << "', queueKey '" << queueKey()
            << "' for which refCount is already zero. Ignoring this message."
            << BMQTSK_ALARMLOG_END;
        return;  // RETURN
    }

    RecordHandlesArray& handles = it->second.d_array;
    BSLS_ASSERT_SAFE(!handles.empty());
    BSLS_ASSERT_SAFE(RecordType::e_MESSAGE == handles[0].type());

    handles.push_back(handle);
    --it->second.d_refCount;  // Update outstanding refCount

    if (!appKey.isNull()) {
        const mqbi::StorageResult::Enum rc =
            d_virtualStorageCatalog.confirm(guid, appKey);
        if (mqbi::StorageResult::e_SUCCESS != rc) {
            BALL_LOG_ERROR << "#STORAGE_INVALID_CONFIRM " << "Partition ["
                           << partitionId() << "]"
                           << "' attempting to confirm GUID '" << guid
                           << "' for appKey '" << appKey
                           << "' which does not exist in its virtual storage, "
                           << "rc: " << rc << ". Queue '" << queueUri()
                           << "', queueKey '" << queueKey()
                           << "'. Ignoring this message.";
            return;  // RETURN
        }
    }
}

void FileBackedStorage::processDeletionRecord(const bmqt::MessageGUID& guid)
{
    RecordHandleMapIter it = d_handles.find(guid);
    if (it == d_handles.end()) {
        BMQTSK_ALARMLOG_ALARM("REPLICATION")
            << "Partition [" << partitionId() << "]"
            << " received DELETION record for GUID '" << guid
            << "' for queue '" << queueUri() << "', queueKey '" << queueKey()
            << "' for which no entry exists. Ignoring this message."
            << BMQTSK_ALARMLOG_END;
        return;  // RETURN
    }

    // Delete all handles from underlying data store.  Update stats.  Note that
    // we pass 'silentMode=true' flag to 'CapacityMeter::remove'.  This routine
    // ('FileBackedStorage::processDeletionRecord()') is only called in
    // replica nodes, and if its a storage-only node, it will not have the
    // correct domain limits, and thus on everytime invocation of
    // 'CapacityMeter::remove', a 'low watermark reached' log at WARN level
    // will be printed.  Also note that 'appKey' should be null, but we don't
    // assert it here.

    // TBD: check that outstanding refCount maintained by self is zero?

    // Update stats.
    const RecordHandlesArray& handles = it->second.d_array;
    const unsigned int        msgLen = d_store_p->getMessageLenRaw(handles[0]);

    if (queue()) {
        queue()->queueEngine()->beforeMessageRemoved(guid);
<<<<<<< HEAD
        queue()
            ->stats()
            ->onEvent<mqbstat::QueueStatsDomain::EventType::e_DEL_MESSAGE>(

                msgLen);
=======
>>>>>>> 171d7cc1
    }
    d_queueStats_sp->onEvent(
        mqbstat::QueueStatsDomain::EventType::e_DEL_MESSAGE,
        msgLen);

    // Delete 'guid' from all virtual storages, if any.  Note that 'guid'
    // should have already been removed from each virtual storage when confirm
    // records were received earlier for each appKey, but we remove the guid
    // again, just in case.  When the code is mature enough, we could remove
    // this.
    d_virtualStorageCatalog.remove(guid);

    d_capacityMeter.remove(1, msgLen, true /* silent mode; don't log */);

    // Delete all existing handles.

    for (unsigned int i = 0; i < handles.size(); ++i) {
        d_store_p->removeRecordRaw(handles[i]);
    }

    // Finally erase entry from 'd_handles' now that all records for the GUID
    // have been deleted.

    d_handles.erase(it);

    if (d_handles.empty()) {
        d_isEmpty.storeRelaxed(1);
    }

<<<<<<< HEAD
    if (queue()) {
        queue()
            ->stats()
            ->onEvent<mqbstat::QueueStatsDomain::EventType::e_UPDATE_HISTORY>(

                d_handles.historySize());
    }
=======
    d_queueStats_sp->onEvent(
        mqbstat::QueueStatsDomain::EventType::e_UPDATE_HISTORY,
        d_handles.historySize());
>>>>>>> 171d7cc1
}

void FileBackedStorage::addQueueOpRecordHandle(
    const DataStoreRecordHandle& handle)
{
    BSLS_ASSERT_SAFE(handle.isValid());

#ifdef BSLS_ASSERT_SAFE_IS_ACTIVE
    if (!d_queueOpRecordHandles.empty()) {
        QueueOpRecord rec;
        d_store_p->loadQueueOpRecordRaw(&rec, d_queueOpRecordHandles[0]);
        BSLS_ASSERT_SAFE(QueueOpType::e_CREATION == rec.type());
    }
#endif

    d_queueOpRecordHandles.push_back(handle);
}

void FileBackedStorage::purge(const mqbu::StorageKey& appKey)
{
    purgeCommon(appKey);

    if (queue()) {
        bsl::string appId;
        if (appKey.isNull()) {
            appId = bmqp::ProtocolUtil::k_NULL_APP_ID;
        }
        else {
            const bool rc = d_virtualStorageCatalog.hasVirtualStorage(appKey,
                                                                      &appId);
            BSLS_ASSERT_SAFE(rc);
            static_cast<void>(rc);
        }

        queue()->queueEngine()->afterQueuePurged(appId, appKey);
    }
}

void FileBackedStorage::selectForAutoConfirming(
    const bmqt::MessageGUID& msgGUID)
{
    clearSelection();
    d_currentlyAutoConfirming = msgGUID;
}

mqbi::StorageResult::Enum
FileBackedStorage::autoConfirm(const mqbu::StorageKey& appKey,
                               bsls::Types::Uint64     timestamp)
{
    BSLS_ASSERT_SAFE(!appKey.isNull());
    BSLS_ASSERT_SAFE(!d_currentlyAutoConfirming.isUnset());

    DataStoreRecordHandle handle;
    int                   rc = d_store_p->writeConfirmRecord(&handle,
                                           d_currentlyAutoConfirming,
                                           d_queueKey,
                                           appKey,
                                           timestamp,
                                           ConfirmReason::e_AUTO_CONFIRMED);
    if (0 != rc) {
        return mqbi::StorageResult::e_WRITE_FAILURE;  // RETURN
    }
    d_autoConfirms.emplace_back(appKey, handle);

    return mqbi::StorageResult::e_SUCCESS;
}

void FileBackedStorage::setPrimary()
{
    d_queueStats_sp->onEvent(
        mqbstat::QueueStatsDomain::EventType::e_CHANGE_ROLE,
        mqbstat::QueueStatsDomain::Role::e_PRIMARY);
}

void FileBackedStorage::clearSelection()
{
    for (AutoConfirms::const_iterator it = d_autoConfirms.begin();
         it != d_autoConfirms.end();
         ++it) {
        d_store_p->removeRecordRaw(it->d_confirmRecordHandle);
    }
    d_autoConfirms.clear();

    d_currentlyAutoConfirming = bmqt::MessageGUID();
}

bsl::ostream&
FileBackedStorage::logAppsSubscriptionInfoCb(bsl::ostream& stream) const
{
    if (queue()) {
        mqbi::Storage::AppInfos appInfos(d_allocator_p);
        loadVirtualStorageDetails(&appInfos);

        for (mqbi::Storage::AppInfos::const_iterator cit = appInfos.begin();
             cit != appInfos.end();
             ++cit) {
            queue()->queueEngine()->logAppSubscriptionInfo(stream, cit->first);
        }
    }

    return stream;
}

}  // close package namespace
}  // close enterprise namespace<|MERGE_RESOLUTION|>--- conflicted
+++ resolved
@@ -89,27 +89,11 @@
         // Update stats
         d_capacityMeter.clear();
 
-<<<<<<< HEAD
-        if (queue()) {
-            queue()
-                ->stats()
-                ->onEvent<mqbstat::QueueStatsDomain::EventType::e_PURGE>(
-
-                    0);
-            queue()
-                ->stats()
-                ->onEvent<
-                    mqbstat::QueueStatsDomain::EventType::e_UPDATE_HISTORY>(
-
-                    d_handles.historySize());
-        }
-=======
-        d_queueStats_sp->onEvent(mqbstat::QueueStatsDomain::EventType::e_PURGE,
+        d_queueStats_sp->onEvent<mqbstat::QueueStatsDomain::EventType::e_PURGE>(
                                  0);
-        d_queueStats_sp->onEvent(
-            mqbstat::QueueStatsDomain::EventType::e_UPDATE_HISTORY,
+        d_queueStats_sp->onEvent<
+            mqbstat::QueueStatsDomain::EventType::e_UPDATE_HISTORY>(
             d_handles.historySize());
->>>>>>> 171d7cc1
     }
 }
 
@@ -496,17 +480,9 @@
         // and a purge.
         if (queue()) {
             queue()->queueEngine()->beforeMessageRemoved(guid);
-<<<<<<< HEAD
-            queue()
-                ->stats()
-                ->onEvent<mqbstat::QueueStatsDomain::EventType::e_DEL_MESSAGE>(
-
-                    msgLen);
-=======
->>>>>>> 171d7cc1
-        }
-        d_queueStats_sp->onEvent(
-            mqbstat::QueueStatsDomain::EventType::e_DEL_MESSAGE,
+        }
+        d_queueStats_sp->onEvent<
+            mqbstat::QueueStatsDomain::EventType::e_DEL_MESSAGE>(
             msgLen);
 
         // There is not really a need to remove the guid from all virtual
@@ -522,20 +498,9 @@
         d_capacityMeter.remove(1, msgLen);
         d_handles.erase(it);
 
-<<<<<<< HEAD
-        if (queue()) {
-            queue()
-                ->stats()
-                ->onEvent<
-                    mqbstat::QueueStatsDomain::EventType::e_UPDATE_HISTORY>(
-
-                    d_handles.historySize());
-        }
-=======
-        d_queueStats_sp->onEvent(
-            mqbstat::QueueStatsDomain::EventType::e_UPDATE_HISTORY,
+        d_queueStats_sp->onEvent<
+            mqbstat::QueueStatsDomain::EventType::e_UPDATE_HISTORY>(
             d_handles.historySize());
->>>>>>> 171d7cc1
 
         return mqbi::StorageResult::e_ZERO_REFERENCES;
     }
@@ -645,19 +610,9 @@
         d_isEmpty.storeRelaxed(1);
     }
 
-<<<<<<< HEAD
-    if (queue()) {
-        queue()
-            ->stats()
-            ->onEvent<mqbstat::QueueStatsDomain::EventType::e_UPDATE_HISTORY>(
-
-                d_handles.historySize());
-    }
-=======
-    d_queueStats_sp->onEvent(
-        mqbstat::QueueStatsDomain::EventType::e_UPDATE_HISTORY,
+    d_queueStats_sp->onEvent<
+        mqbstat::QueueStatsDomain::EventType::e_UPDATE_HISTORY>(
         d_handles.historySize());
->>>>>>> 171d7cc1
 
     return mqbi::StorageResult::e_SUCCESS;
 }
@@ -744,17 +699,9 @@
         // The same 'e_DEL_MESSAGE' is about 3 cases: TTL, no SC quorum, purge.
         if (queue()) {
             queue()->queueEngine()->beforeMessageRemoved(cit->first);
-<<<<<<< HEAD
-            queue()
-                ->stats()
-                ->onEvent<mqbstat::QueueStatsDomain::EventType::e_DEL_MESSAGE>(
-
-                    msgLen);
-=======
->>>>>>> 171d7cc1
-        }
-        d_queueStats_sp->onEvent(
-            mqbstat::QueueStatsDomain::EventType::e_DEL_MESSAGE,
+        }
+        d_queueStats_sp->onEvent<
+            mqbstat::QueueStatsDomain::EventType::e_DEL_MESSAGE>(
             msgLen);
 
         // Remove message from all virtual storages.
@@ -774,40 +721,19 @@
 
     if (numMsgsDeleted > 0) {
         if (numMsgsDeleted > numMsgsUnreceipted) {
-<<<<<<< HEAD
-            queue()
-                ->stats()
-                ->onEvent<mqbstat::QueueStatsDomain::EventType::e_GC_MESSAGE>(
-
-                    numMsgsDeleted - numMsgsUnreceipted);
+            d_queueStats_sp->onEvent<
+                mqbstat::QueueStatsDomain::EventType::e_GC_MESSAGE>(
+                numMsgsDeleted - numMsgsUnreceipted);
         }
         if (numMsgsUnreceipted) {
-            queue()
-                ->stats()
-                ->onEvent<
-                    mqbstat::QueueStatsDomain::EventType::e_NO_SC_MESSAGE>(
-
-                    numMsgsUnreceipted);
-        }
-        queue()
-            ->stats()
-            ->onEvent<mqbstat::QueueStatsDomain::EventType::e_UPDATE_HISTORY>(
-
-                d_handles.historySize());
-=======
-            d_queueStats_sp->onEvent(
-                mqbstat::QueueStatsDomain::EventType::e_GC_MESSAGE,
-                numMsgsDeleted - numMsgsUnreceipted);
-        }
-        if (numMsgsUnreceipted) {
-            d_queueStats_sp->onEvent(
-                mqbstat::QueueStatsDomain::EventType::e_NO_SC_MESSAGE,
+            d_queueStats_sp->onEvent<
+                mqbstat::QueueStatsDomain::EventType::e_NO_SC_MESSAGE>(
                 numMsgsUnreceipted);
         }
-        d_queueStats_sp->onEvent(
-            mqbstat::QueueStatsDomain::EventType::e_UPDATE_HISTORY,
+        d_queueStats_sp->onEvent<
+            mqbstat::QueueStatsDomain::EventType::e_UPDATE_HISTORY>(
             d_handles.historySize());
->>>>>>> 171d7cc1
+
     }
 
     if (d_handles.empty()) {
@@ -822,19 +748,9 @@
     bool hasMoreToGc = d_handles.gc(bmqsys::Time::highResolutionTimer(),
                                     k_GC_MESSAGES_BATCH_SIZE);
 
-<<<<<<< HEAD
-    if (queue()) {
-        queue()
-            ->stats()
-            ->onEvent<mqbstat::QueueStatsDomain::EventType::e_UPDATE_HISTORY>(
-
-                d_handles.historySize());
-    }
-=======
-    d_queueStats_sp->onEvent(
-        mqbstat::QueueStatsDomain::EventType::e_UPDATE_HISTORY,
+    d_queueStats_sp->onEvent<
+        mqbstat::QueueStatsDomain::EventType::e_UPDATE_HISTORY>(
         d_handles.historySize());
->>>>>>> 171d7cc1
 
     return hasMoreToGc;
 }
@@ -889,19 +805,9 @@
         // Update the messages & bytes monitors, and the stats.
         d_capacityMeter.forceCommit(1, msgLen);  // Return value ignored.
 
-<<<<<<< HEAD
-        if (queue()) {
-            queue()
-                ->stats()
-                ->onEvent<mqbstat::QueueStatsDomain::EventType::e_ADD_MESSAGE>(
-
-                    msgLen);
-        }
-=======
-        d_queueStats_sp->onEvent(
-            mqbstat::QueueStatsDomain::EventType::e_ADD_MESSAGE,
+        d_queueStats_sp->onEvent<
+            mqbstat::QueueStatsDomain::EventType::e_ADD_MESSAGE>(
             msgLen);
->>>>>>> 171d7cc1
 
         d_isEmpty.storeRelaxed(0);
     }
@@ -1014,17 +920,9 @@
 
     if (queue()) {
         queue()->queueEngine()->beforeMessageRemoved(guid);
-<<<<<<< HEAD
-        queue()
-            ->stats()
-            ->onEvent<mqbstat::QueueStatsDomain::EventType::e_DEL_MESSAGE>(
-
-                msgLen);
-=======
->>>>>>> 171d7cc1
-    }
-    d_queueStats_sp->onEvent(
-        mqbstat::QueueStatsDomain::EventType::e_DEL_MESSAGE,
+    }
+    d_queueStats_sp->onEvent<
+        mqbstat::QueueStatsDomain::EventType::e_DEL_MESSAGE>(
         msgLen);
 
     // Delete 'guid' from all virtual storages, if any.  Note that 'guid'
@@ -1051,19 +949,9 @@
         d_isEmpty.storeRelaxed(1);
     }
 
-<<<<<<< HEAD
-    if (queue()) {
-        queue()
-            ->stats()
-            ->onEvent<mqbstat::QueueStatsDomain::EventType::e_UPDATE_HISTORY>(
-
-                d_handles.historySize());
-    }
-=======
-    d_queueStats_sp->onEvent(
-        mqbstat::QueueStatsDomain::EventType::e_UPDATE_HISTORY,
+    d_queueStats_sp->onEvent<
+        mqbstat::QueueStatsDomain::EventType::e_UPDATE_HISTORY>(
         d_handles.historySize());
->>>>>>> 171d7cc1
 }
 
 void FileBackedStorage::addQueueOpRecordHandle(
