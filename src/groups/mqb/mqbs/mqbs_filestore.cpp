// Copyright 2015-2023 Bloomberg Finance L.P.
// SPDX-License-Identifier: Apache-2.0
//
// Licensed under the Apache License, Version 2.0 (the "License");
// you may not use this file except in compliance with the License.
// You may obtain a copy of the License at
//
//     http://www.apache.org/licenses/LICENSE-2.0
//
// Unless required by applicable law or agreed to in writing, software
// distributed under the License is distributed on an "AS IS" BASIS,
// WITHOUT WARRANTIES OR CONDITIONS OF ANY KIND, either express or implied.
// See the License for the specific language governing permissions and
// limitations under the License.

// mqbs_filestore.cpp                                                 -*-C++-*-
#include <ball_log.h>
#include <mqbs_filestore.h>

#include <mqbscm_version.h>
// MQB
#include <mqbcmd_humanprinter.h>
#include <mqbcmd_messages.h>
#include <mqbi_domain.h>
#include <mqbi_queue.h>
#include <mqbi_queueengine.h>
#include <mqbs_datafileiterator.h>
#include <mqbs_filebackedstorage.h>
#include <mqbs_filestoreprintutil.h>
#include <mqbs_filestoreprotocolutil.h>
#include <mqbs_filestoreset.h>
#include <mqbs_filestoreutil.h>
#include <mqbs_filesystemutil.h>
#include <mqbs_inmemorystorage.h>
#include <mqbs_journalfileiterator.h>
#include <mqbs_memoryblock.h>
#include <mqbs_offsetptr.h>
#include <mqbs_qlistfileiterator.h>
#include <mqbs_replicatedstorage.h>
#include <mqbs_storageutil.h>
#include <mqbstat_clusterstats.h>
#include <mqbu_exit.h>

// BMQ
#include <bmqp_crc32c.h>
#include <bmqp_event.h>
#include <bmqp_protocol.h>
#include <bmqp_protocolutil.h>
#include <bmqp_storagemessageiterator.h>
#include <bmqt_resultcode.h>

#include <bmqsys_statmonitorsnapshotrecorder.h>
#include <bmqsys_time.h>
#include <bmqtsk_alarmlog.h>
#include <bmqu_blobobjectproxy.h>
#include <bmqu_memoutstream.h>
#include <bmqu_outstreamformatsaver.h>
#include <bmqu_printutil.h>

// BDE
#include <bdlb_bigendian.h>
#include <bdlb_print.h>
#include <bdlb_string.h>
#include <bdlbb_blobutil.h>
#include <bdlf_bind.h>
#include <bdlf_placeholder.h>
#include <bdlma_localsequentialallocator.h>
#include <bdls_filesystemutil.h>
#include <bdlt_currenttime.h>
#include <bdlt_datetime.h>
#include <bdlt_epochutil.h>
#include <bdlt_timeunitratio.h>
#include <bsl_algorithm.h>
#include <bsl_c_errno.h>
#include <bsl_cstddef.h>
#include <bsl_cstring.h>
#include <bsl_iomanip.h>
#include <bsl_iostream.h>
#include <bsl_map.h>
#include <bsl_unordered_set.h>
#include <bsl_utility.h>
#include <bsla_annotations.h>
#include <bslim_printer.h>
#include <bsls_timeinterval.h>

// SYS
#include <bsl_ios.h>
#include <unistd.h>

namespace BloombergLP {
namespace mqbs {

namespace {

typedef bsl::pair<unsigned int, bsls::Types::Uint64> MessageByteCounter;

/// Soft limit, or threshold, percentage of space associated with
/// outstanding data in a partition, used as a threshold to generate an
/// alarm
const bsls::Types::Uint64 k_SPACE_USED_PERCENT_SOFT = 60;

/// Interval, in seconds, to perform a check of available space in the
/// partition.
const double k_PARTITION_AVAILABLESPACE_SECS = 20;

const int k_NAGLE_PACKET_COUNT = 100;

const int k_KEY_LEN = FileStoreProtocol::k_KEY_LENGTH;

const unsigned int k_REQUESTED_JOURNAL_SPACE =
    3 * FileStoreProtocol::k_JOURNAL_RECORD_SIZE;
// Above, 3 == 1 journal record being written +
//             1 journal sync point if rolling over +
//             1 journal sync point if self needs to issue another sync point
//             in 'setActivePrimary' with old values

/// Return a rounded (down) percentage value (range [0-100]) representing
/// the space in use on a file with the specified `capacity`, currently
/// having the specified `inUse` bytes used.
bsls::Types::Uint64 computePercentage(bsls::Types::Uint64 inUse,
                                      bsls::Types::Uint64 capacity)
{
    bsls::Types::Uint64 percent = 0;
    if (inUse <= capacity) {
        percent = (inUse * 100) / capacity;
    }

    return percent;
}

/// Print to the specified `out` a capture of used space in the partition
/// file represented by the specified `prefix` and having the specified
/// `inUse`, `capacity`, and `inUsePercent` metrics.
void printSpaceInUse(bsl::ostream&            out,
                     const bslstl::StringRef& prefix,
                     bsls::Types::Uint64      inUse,
                     bsls::Types::Uint64      capacity,
                     bsls::Types::Uint64      inUsePercent)
{
    out << prefix << ": "
        << bmqu::PrintUtil::prettyNumber(
               static_cast<bsls::Types::Int64>(inUse))
        << " / "
        << bmqu::PrintUtil::prettyNumber(
               static_cast<bsls::Types::Int64>(capacity))
        << ", [" << inUsePercent << "%]";
}

/// Print the specified top `numQueues` contributing queues to the specified
/// `event`, triggered by the specified `fileType` of the partition having
/// the specified `storageMap`, to the specified `os`.  Optionally specify
/// an initial indentation `level`, whose absolute value is incremented
/// recursively for nested objects. If `level` is specified, optionally
/// specify `spacesPerLevel`, whose absolute value indicates the number of
/// spaces per indentation level for this and all of its nested objects. If
/// `level` is negative, suppress indentation of the first line. If
/// `spacesPerLevel` is negative, format the entire output on one line,
/// suppressing all but the initial indentation (as governed by `level`).
void printTopContributingQueues(
    bsl::ostream&                             os,
    unsigned int                              numQueues,
    const bslstl::StringRef&                  event,
    FileType::Enum                            fileType,
    const StorageCollectionUtil::StoragesMap& storageMap,
    int                                       level          = 0,
    int                                       spacesPerLevel = 4)
{
    // No top contributing queues for QList files
    if (FileType::e_QLIST == fileType) {
        return;  // RETURN
    }

    bdlb::Print::newlineAndIndent(os, level, spacesPerLevel);
    os << "Top " << numQueues << " queues contributing to the " << event
       << ": ";

    StorageCollectionUtil::StorageList storages;
    StorageCollectionUtil::loadStorages(&storages, storageMap);
    if (FileType::e_JOURNAL == fileType) {
        // For journal files, these will be the queues with the top 'numQueues'
        // highest number of messages. Queues with 0 messages will be ignored.
        StorageCollectionUtil::filterStorages(
            &storages,
            StorageCollectionUtilFilterFactory::byMessageCount(1));
        StorageCollectionUtil::sortStorages(
            &storages,
            StorageCollectionUtilSortMetric::e_MESSAGE_COUNT);
    }
    else if (FileType::e_DATA == fileType) {
        // For data files, these will be the queues with the top 'numQueues'
        // highest number of bytes. Queues with 0 bytes will be ignored.
        StorageCollectionUtil::filterStorages(
            &storages,
            StorageCollectionUtilFilterFactory::byByteCount(1));
        StorageCollectionUtil::sortStorages(
            &storages,
            StorageCollectionUtilSortMetric::e_BYTE_COUNT);
    }

    mqbcmd::Result result;
    FileStorePrintUtil::loadQueuesStatus(storages,
                                         &result.makeStorageContent(),
                                         numQueues);
    mqbcmd::HumanPrinter::print(os, result, level + 1, spacesPerLevel);

    os << "\n";
}

bool compareByByte(const bsl::pair<mqbu::StorageKey, MessageByteCounter>& lhs,
                   const bsl::pair<mqbu::StorageKey, MessageByteCounter>& rhs)
{
    return lhs.second.second > rhs.second.second;
}

void printRecord(bsl::ostream& stream, const MemoryBlock& mBlock)
{
    OffsetPtr<const RecordHeader> recHeader(mBlock, 0);

    if (mqbs::RecordType::e_MESSAGE == recHeader->type()) {
        OffsetPtr<const MessageRecord> mesRec(mBlock, 0);
        mesRec->print(stream);
    }
    else if (mqbs::RecordType::e_CONFIRM == recHeader->type()) {
        OffsetPtr<const ConfirmRecord> confRec(mBlock, 0);
        confRec->print(stream);
    }
    else if (mqbs::RecordType::e_DELETION == recHeader->type()) {
        OffsetPtr<const DeletionRecord> delRec(mBlock, 0);
        delRec->print(stream);
    }
    else if (mqbs::RecordType::e_JOURNAL_OP == recHeader->type()) {
        OffsetPtr<const JournalOpRecord> jOpRec(mBlock, 0);
        jOpRec->print(stream);
    }
    else {
        BSLS_ASSERT_SAFE(mqbs::RecordType::e_QUEUE_OP == recHeader->type());
        OffsetPtr<const QueueOpRecord> qOpRec(mBlock, 0);
        qOpRec->print(stream);
    }
}

void printLastJournalRecord(bsl::ostream&               stream,
                            const MappedFileDescriptor& journal,
                            const bsls::Types::Uint64&  journalPos)
{
    if (journalPos >= FileStoreProtocol::k_JOURNAL_RECORD_SIZE) {
        // Create a 'MemoryBlock' for the last record in local journal
        MemoryBlock selfBlock(journal.block().base() + journalPos -
                                  FileStoreProtocol::k_JOURNAL_RECORD_SIZE,
                              FileStoreProtocol::k_JOURNAL_RECORD_SIZE);
        stream << "Last record in self journal: \n";
        printRecord(stream, selfBlock);
        stream << "\n";
    }
    else {
        stream << "There are no records in self journal yet\n";
    }
}

void printNextEventRecord(bsl::ostream&                       stream,
                          const bsl::shared_ptr<bdlbb::Blob>& event,
                          const bmqu::BlobPosition&           recordPosition,
                          bslma::Allocator*                   allocator)
{
    char* p = static_cast<char*>(
        allocator->allocate(FileStoreProtocol::k_JOURNAL_RECORD_SIZE));
    MemoryBlock primaryBlock(p, FileStoreProtocol::k_JOURNAL_RECORD_SIZE);
    bmqu::BlobUtil::copyToRawBufferFromIndex(
        primaryBlock.base(),
        *event,
        recordPosition.buffer(),
        recordPosition.byte(),
        FileStoreProtocol::k_JOURNAL_RECORD_SIZE);
    stream << "Next record in primary journal: \n";
    printRecord(stream, primaryBlock);
    allocator->deallocate(p);
}

}  // close unnamed namespace

// -------------------------------------
// struct FileStore_AliasedBufferDeleter
// -------------------------------------

// CREATORS
FileStore_AliasedBufferDeleter::FileStore_AliasedBufferDeleter()
: d_fileSet_p(0)
{
    // NOTHING
}

// MANIPULATORS
void FileStore_AliasedBufferDeleter::setFileSet(FileSet* fileSet)
{
    d_fileSet_p = fileSet;
    ++d_fileSet_p->d_aliasedBlobBufferCount;
}

void FileStore_AliasedBufferDeleter::reset()
{
    // executed by *ANY* thread

    // PRECONDITIONS
    BSLS_ASSERT_SAFE(d_fileSet_p);
    BSLS_ASSERT_SAFE(0 < d_fileSet_p->d_aliasedBlobBufferCount);

    if (0 == --(d_fileSet_p->d_aliasedBlobBufferCount)) {
        d_fileSet_p->d_store_p->gc(d_fileSet_p);
    }

    d_fileSet_p = 0;
}

// ---------------
// class FileStore
// ---------------

// PRIVATE MANIPULATORS

void FileStore::cancelUnreceipted(const DataStoreRecordKey& recordKey)
{
    Unreceipted::const_iterator it = d_unreceipted.find(recordKey);
    // end of of Receipt range

    if (it == d_unreceipted.end()) {
        // ignore
        return;  // RETURN
    }
    StorageMapIter sit = d_storages.find(it->second.d_queueKey);
    if (sit != d_storages.end()) {
        BSLS_ASSERT_SAFE(sit->second->queue());

        sit->second->queue()->onRemoval(it->second.d_guid,
                                        it->second.d_qH,
                                        bmqt::AckResult::e_UNKNOWN);
    }
    // else the queue and its storage are gone; ignore the receipt
    d_unreceipted.erase(it);
}

int FileStore::openInNonRecoveryMode()
{
    // executed by the *DISPATCHER* thread

    // PRECONDITIONS
    BSLS_ASSERT_SAFE(inDispatcherThread());

    FileSetSp fileSetSp;
    int       rc = create(&fileSetSp);
    if (0 == rc) {
        d_fileSets.insert(d_fileSets.begin(), fileSetSp);
    }

    // If error, already logged by 'create'
    return rc;
}

int FileStore::openInRecoveryMode(bsl::ostream&          errorDescription,
                                  const QueueKeyInfoMap& queueKeyInfoMap)
{
    // executed by the *DISPATCHER* thread

    // PRECONDITIONS
    BSLS_ASSERT_SAFE(inDispatcherThread());

    enum {
        rc_NO_FILES_TO_RECOVER = 1  // Reserved rc
        ,
        rc_SUCCESS                             = 0,
        rc_RECOVERY_FILE_SET_RETRIEVAL_FAILURE = -1,
        rc_FILE_ITERATOR_FAILURE               = -2,
        rc_FILE_TRUNCATION_FAILURE             = -3,
        rc_FILE_ITERATOR_RELOAD_FAILURE        = -4,
        rc_RECOVERY_FAILURE                    = -5,
        rc_INVALID_SYNC_PT                     = -6,
        rc_CONFIGURATION_ERROR                 = -7,
        rc_PARTITION_FULL                      = -8,
        rc_OPEN_FAILURE                        = -9,
        rc_SYNC_POINT_FAILURE                  = -10
    };

    MappedFileDescriptor journalFd;
    MappedFileDescriptor dataFd;
    MappedFileDescriptor qlistFd;
    FileStoreSet         recoveryFileSet;

    // Max number of file sets that we want to be inspected.
    //
    // TBD: add reason for '2'.

    const int k_MAX_NUM_FILE_SETS_TO_CHECK = 2;

    bsls::Types::Uint64 journalFilePos;
    bsls::Types::Uint64 dataFilePos;
    bsls::Types::Uint64 qlistFilePos;

    int rc = FileStoreUtil::openRecoveryFileSet(errorDescription,
                                                &journalFd,
                                                &dataFd,
                                                &recoveryFileSet,
                                                &journalFilePos,
                                                &dataFilePos,
                                                d_config.partitionId(),
                                                k_MAX_NUM_FILE_SETS_TO_CHECK,
                                                d_config,
                                                true,  // readOnly
                                                d_qListAware ? &qlistFd : 0,
                                                d_qListAware ? &qlistFilePos
                                                             : 0);

    if (1 == rc) {
        // Special 'rc' implying no file sets present.
        return rc_NO_FILES_TO_RECOVER;  // RETURN
    }

    if (0 != rc) {
        return 100 * rc + rc_RECOVERY_FILE_SET_RETRIEVAL_FAILURE;  // RETURN
    }

    BALL_LOG_INFO << partitionDesc()
                  << "File set opened for recovery: " << recoveryFileSet;

    // Open iterators on three files.

    JournalFileIterator jit;
    QlistFileIterator   qit;
    DataFileIterator    dit;
    rc = FileStoreUtil::loadIterators(errorDescription,
                                      recoveryFileSet,
                                      &jit,
                                      journalFd,
                                      &dit,
                                      dataFd,
                                      d_qListAware ? &qit : 0,
                                      qlistFd);
    if (0 != rc) {
        FileSystemUtil::close(&journalFd);
        FileSystemUtil::close(&dataFd);
        if (d_qListAware) {
            FileSystemUtil::close(&qlistFd);
        }

        return 100 * rc + rc_FILE_ITERATOR_FAILURE;  // RETURN
    }

    // Print last sync point in the journal, if available.

    if (0 != jit.lastSyncPointPosition()) {
        const JournalOpRecord& lsp = jit.lastSyncPoint();
        BSLS_ASSERT_SAFE(JournalOpType::e_SYNCPOINT == lsp.type());

        bmqu::MemOutStream out;
        out << partitionDesc() << " Last sync point details: "
            << "SyncPoint sub-type: " << lsp.syncPointType()
            << ", PrimaryNodeId: " << lsp.primaryNodeId()
            << ", PrimaryLeaseId (in SyncPt): " << lsp.primaryLeaseId()
            << ", SequenceNumber (in SyncPt): " << lsp.sequenceNum()
            << ", PrimaryLeaseId (in RecordHeader): "
            << lsp.header().primaryLeaseId()
            << ", SequenceNumber (in RecordHeader): "
            << lsp.header().sequenceNumber()
            << ", SyncPoint offset in journal: " << jit.lastSyncPointPosition()
            << ", DataFileOffset: "
            << (static_cast<bsls::Types::Uint64>(lsp.dataFileOffsetDwords()) *
                bmqp::Protocol::k_DWORD_SIZE);
        if (d_qListAware) {
            out << ", QlistFileOffset: "
                << (static_cast<bsls::Types::Uint64>(
                        lsp.qlistFileOffsetWords()) *
                    bmqp::Protocol::k_WORD_SIZE);
        }
        out << ", Timestamp (epoch): " << lsp.header().timestamp()
            << ", Last sync point is the last record: " << bsl::boolalpha
            << (jit.lastSyncPointPosition() == jit.lastRecordPosition());

        if (jit.lastSyncPointPosition() != jit.lastRecordPosition()) {
            OffsetPtr<const RecordHeader> lastRecHeader(
                jit.mappedFileDescriptor()->block(),
                jit.lastRecordPosition());
            BSLS_ASSERT_SAFE(RecordType::e_UNDEFINED != lastRecHeader->type());
            out << ", last record type: " << lastRecHeader->type();
        }

        bdlt::Datetime datetime;
        rc = bdlt::EpochUtil::convertFromTimeT64(&datetime,
                                                 lsp.header().timestamp());
        if (0 == rc) {
            out << ", Timestamp (datetime): " << datetime;
        }
        BALL_LOG_INFO << out.str();
    }

    bool                appendSyncPoint    = false;
    unsigned int        primaryLeaseIdCurr = d_primaryLeaseId;
    bsls::Types::Uint64 sequenceNumcurr    = d_sequenceNum;

    if (d_isFSMWorkflow) {
        // In FSM workflow, we always point to last record regardless of sync
        // points.

        if (0 == jit.firstRecordPosition()) {
            // Looks like the journal has only BlazingMQ file header and
            // JournalFile header.  If other records exist, they are corrupt.

            BSLS_ASSERT_SAFE(0 == jit.lastRecordPosition());
            BSLS_ASSERT_SAFE(0 == jit.lastSyncPointPosition());

            d_sequenceNum    = 0;
            d_primaryLeaseId = 0;
        }
        else {
            BSLS_ASSERT_SAFE(0 != jit.lastRecordPosition());

            const RecordHeader& recHeader = jit.lastRecordHeader();
            d_primaryLeaseId              = recHeader.primaryLeaseId();
            d_sequenceNum                 = recHeader.sequenceNumber();
        }
    }
    else {
        if (1 < clusterSize()) {
            // There are 3 scenarios as far as last SyncPt in the JOURNAL is
            // concerned in a multi-node cluster:
            // 1) Last SyncPt *is* the last record in the JOURNAL.  All good in
            //    this case; simply retrieve primaryLeaseId and sequenceNum
            //    from the SyncPt.
            // 2) Last SyncPt is not the last record.  Truncate the JOURNAL to
            //    the last SyncPt, and also truncate the QLIST and DATA files
            //    to the offsets which appear in the last SyncPt.
            // 3) No SyncPt exists in the JOURNAL.  Truncate all 3 files to
            //    just contain their respective headers.

            // (2) and (3) scenarios can occur even after this node has
            // performed recovery, in the case when there was no primary and
            // this node synced up with one of the AVAILABLE nodes, which just
            // sent whatever it had.  Since a primary will eventually come up,
            // this partition at this node will eventually get synced up.

            // Lastly, we truncate the files in (2) and (3) to the last SyncPt
            // so that its easy to initialize primaryLeaseId and seqNum from
            // the last SyncPt.  If we don't do that, we'd have to calculate
            // their values.

            bool                needTruncation = false;
            bsls::Types::Uint64 journalOffset  = 0;
            bsls::Types::Uint64 qlistOffset    = 0;
            bsls::Types::Uint64 dataOffset     = 0;

            if (0 == jit.lastSyncPointPosition()) {
                // Scenario (3) from above.

                needTruncation   = true;
                d_primaryLeaseId = 0;
                d_sequenceNum    = 0;

                journalOffset = (FileStoreProtocolUtil::bmqHeader(journalFd)
                                     .headerWords() +
                                 jit.header().headerWords()) *
                                bmqp::Protocol::k_WORD_SIZE;

                if (d_qListAware) {
                    qlistOffset = (FileStoreProtocolUtil::bmqHeader(qlistFd)
                                       .headerWords() +
                                   qit.header().headerWords()) *
                                  bmqp::Protocol::k_WORD_SIZE;
                }

                dataOffset =
                    (FileStoreProtocolUtil::bmqHeader(dataFd).headerWords() +
                     dit.header().headerWords()) *
                    bmqp::Protocol::k_WORD_SIZE;

                BALL_LOG_WARN << partitionDesc()
                              << "No sync point found in journal, in a multi "
                              << "node cluster.  Files will be truncated upto "
                              << "their respective headers.";
            }
            else if (jit.lastSyncPointPosition() != jit.lastRecordPosition()) {
                // Scenario (2) from above.

                needTruncation = true;

                const JournalOpRecord& lsp = jit.lastSyncPoint();

                // (LeaseId, SeqNum) must be extracted from last SyncPt's
                // record header, not from the SyncPt itself.  The two sequence
                // numbers can differ in case last SyncPt was issued by new
                // primary on behalf of the old one, and we always use the
                // (leaseId, seqNum) present in the RecordHeader.
                d_primaryLeaseId = lsp.header().primaryLeaseId();
                d_sequenceNum    = lsp.header().sequenceNumber();

                journalOffset = jit.lastSyncPointPosition() +
                                FileStoreProtocol::k_JOURNAL_RECORD_SIZE;

                if (d_qListAware) {
                    qlistOffset = static_cast<bsls::Types::Uint64>(
                                      lsp.qlistFileOffsetWords()) *
                                  bmqp::Protocol::k_WORD_SIZE;
                }

                dataOffset = static_cast<bsls::Types::Uint64>(
                                 lsp.dataFileOffsetDwords()) *
                             bmqp::Protocol::k_DWORD_SIZE;

                BALL_LOG_WARN
                    << partitionDesc()
                    << "JOURNAL's last record is not SyncPt record,"
                    << " in a multi-node cluster.  Last record "
                    << "offset: " << jit.lastRecordPosition()
                    << ", SyncPt offset: " << jit.lastSyncPointPosition()
                    << ".";
            }
            else {
                // Scenario (1) from above.  Initialize primary leaseId and
                // sequence numbers from last SyncPt's record header.

                needTruncation             = false;
                const JournalOpRecord& lsp = jit.lastSyncPoint();
                d_primaryLeaseId           = lsp.header().primaryLeaseId();
                d_sequenceNum              = lsp.header().sequenceNumber();
            }

            if (needTruncation) {
                BALL_LOG_WARN << partitionDesc()
                              << "Truncating partition JOURNAL, QLIST and DATA"
                              << " files at: " << journalOffset << ", "
                              << qlistOffset << " and " << dataOffset
                              << " offsets respectively.";

                // Since the 3 files have been opened in read mode, we can't
                // use FileStoreUtil::truncate, which uses ftruncate() syscall
                // under the hood, because ftruncate() fails with EINVAL if
                // file is opened in read mode.  So, we just call truncate()
                // syscall, which works in all cases.
                rc = ::truncate(recoveryFileSet.journalFile().c_str(),
                                journalOffset);
                if (0 != rc) {
                    BALL_LOG_ERROR << partitionDesc()
                                   << "Failed to truncate JOURNAL file at "
                                   << "offset " << journalOffset
                                   << ", rc: " << rc << ", errno: [" << errno
                                   << " [" << bsl::strerror(errno) << "].";
                    FileSystemUtil::close(&journalFd);
                    if (d_qListAware) {
                        FileSystemUtil::close(&qlistFd);
                    }
                    FileSystemUtil::close(&dataFd);

                    return rc_FILE_TRUNCATION_FAILURE;  // RETURN
                }

                if (d_qListAware) {
                    rc = ::truncate(recoveryFileSet.qlistFile().c_str(),
                                    qlistOffset);
                    if (0 != rc) {
                        BALL_LOG_ERROR
                            << partitionDesc()
                            << "Failed to truncate QLIST file at offset "
                            << qlistOffset << ", rc: " << rc << ", errno: ["
                            << errno << " [" << bsl::strerror(errno) << "].";
                        FileSystemUtil::close(&journalFd);
                        FileSystemUtil::close(&qlistFd);
                        FileSystemUtil::close(&dataFd);

                        return rc_FILE_TRUNCATION_FAILURE;  // RETURN
                    }
                }

                rc = ::truncate(recoveryFileSet.dataFile().c_str(),
                                dataOffset);
                if (0 != rc) {
                    BALL_LOG_ERROR << partitionDesc()
                                   << "Failed to truncate DATA file at offset "
                                   << dataOffset << ", rc: " << rc
                                   << ", errno: [" << errno << " ["
                                   << bsl::strerror(errno) << "].";
                    FileSystemUtil::close(&journalFd);
                    if (d_qListAware) {
                        FileSystemUtil::close(&qlistFd);
                    }
                    FileSystemUtil::close(&dataFd);

                    return rc_FILE_TRUNCATION_FAILURE;  // RETURN
                }

                // Files have been truncated.  We need to update relevant field
                // in 'journalFd', 'qlistFd' and 'dataFd' to the new file size,
                // and also need to load the iterators again as they may now be
                // pointing to invalid file blocks.
                BALL_LOG_INFO << partitionDesc()
                              << "Adjusting file sizes and reloading iterators"
                              << " due to above truncation.";

                journalFd.setFileSize(journalOffset);
                if (d_qListAware) {
                    qlistFd.setFileSize(qlistOffset);
                }
                dataFd.setFileSize(dataOffset);

                jit.clear();
                qit.clear();
                dit.clear();

                rc = FileStoreUtil::loadIterators(errorDescription,
                                                  recoveryFileSet,
                                                  &jit,
                                                  journalFd,
                                                  &dit,
                                                  dataFd,
                                                  d_qListAware ? &qit : 0,
                                                  qlistFd);
                if (0 != rc) {
                    FileSystemUtil::close(&journalFd);
                    if (d_qListAware) {
                        FileSystemUtil::close(&qlistFd);
                    }
                    FileSystemUtil::close(&dataFd);

                    return 100 * rc +
                           rc_FILE_ITERATOR_RELOAD_FAILURE;  // RETURN
                }
            }
        }
        else {
            // Single node cluster.  Note that journal can end with a record of
            // type different than sync point.

            if (0 == jit.firstRecordPosition()) {
                // Looks like the journal has only BlazingMQ file header and
                // JournalFile header.  If other records exist, they are
                // corrupt.

                BSLS_ASSERT_SAFE(0 == jit.lastRecordPosition());
                BSLS_ASSERT_SAFE(0 == jit.lastSyncPointPosition());

                d_sequenceNum    = 0;
                d_primaryLeaseId = 0;
            }
            else if (jit.lastRecordPosition() == jit.lastSyncPointPosition()) {
                // Last record is a sync point.  Extract leaseId and seqNum
                // from it's header.

                const JournalOpRecord& lsp = jit.lastSyncPoint();
                d_primaryLeaseId           = lsp.header().primaryLeaseId();
                d_sequenceNum              = lsp.header().sequenceNumber();
            }
            else {
                // Last record is not a sync point.  This is ok for a single
                // node cluster; we will explicitly append a SyncPt.  Extract
                // leaseId and seqNum from last record's header.

                BSLS_ASSERT_SAFE(0 != jit.lastRecordPosition());

                appendSyncPoint               = true;
                const RecordHeader& recHeader = jit.lastRecordHeader();
                d_primaryLeaseId              = recHeader.primaryLeaseId();
                d_sequenceNum                 = recHeader.sequenceNumber();
            }
        }
    }

    BALL_LOG_INFO << partitionDesc() << "Retrieved primaryLeaseId and sequence"
                  << " number: (" << d_primaryLeaseId << ", " << d_sequenceNum
                  << ").";

    // Create file set.
    FileSetSp fileSetSp;
    fileSetSp.createInplace(d_allocator_p, this, d_allocator_p);
    d_fileSets.insert(d_fileSets.begin(), fileSetSp);

    fileSetSp->d_dataFile         = dataFd;
    fileSetSp->d_dataFileName     = recoveryFileSet.dataFile();
    fileSetSp->d_dataFilePosition = bdls::FilesystemUtil::getFileSize(
        recoveryFileSet.dataFile());
    fileSetSp->d_journalFile         = journalFd;
    fileSetSp->d_journalFileName     = recoveryFileSet.journalFile();
    fileSetSp->d_journalFilePosition = bdls::FilesystemUtil::getFileSize(
        recoveryFileSet.journalFile());

    if (d_qListAware) {
        fileSetSp->d_qlistFile         = qlistFd;
        fileSetSp->d_qlistFileName     = recoveryFileSet.qlistFile();
        fileSetSp->d_qlistFilePosition = bdls::FilesystemUtil::getFileSize(
            recoveryFileSet.qlistFile());
    }

    fileSetSp->d_outstandingBytesJournal +=
        FileStoreProtocolUtil::bmqHeader(journalFd).headerWords() *
        bmqp::Protocol::k_WORD_SIZE;
    fileSetSp->d_outstandingBytesJournal += jit.header().headerWords() *
                                            bmqp::Protocol::k_WORD_SIZE;

    fileSetSp->d_outstandingBytesData +=
        FileStoreProtocolUtil::bmqHeader(dataFd).headerWords() *
        bmqp::Protocol::k_WORD_SIZE;
    fileSetSp->d_outstandingBytesData += dit.header().headerWords() *
                                         bmqp::Protocol::k_WORD_SIZE;

    if (d_qListAware) {
        fileSetSp->d_outstandingBytesQlist +=
            FileStoreProtocolUtil::bmqHeader(qlistFd).headerWords() *
            bmqp::Protocol::k_WORD_SIZE;
        fileSetSp->d_outstandingBytesQlist += qit.header().headerWords() *
                                              bmqp::Protocol::k_WORD_SIZE;
    }

    // Offsets where files should be written from (in other words, the offset
    // of the *end* of last valid record in each file).

    QueueKeyInfoMap* queueKeyInfoMap_p = 0;
    QueueKeyInfoMap  queueKeyInfoMapEmpty;
    if (d_isFSMWorkflow) {
        queueKeyInfoMap_p = const_cast<QueueKeyInfoMap*>(&queueKeyInfoMap);
    }
    else {
        queueKeyInfoMap_p = &queueKeyInfoMapEmpty;
    }

    bsls::Types::Uint64 journalFileOffset = 0;
    bsls::Types::Uint64 qlistFileOffset   = 0;
    bsls::Types::Uint64 dataFileOffset    = 0;

    BALL_LOG_INFO << partitionDesc()
                  << "Attempting to recover messages from the local storage.";

    // jit, qit & dit may get invalidated after the call below.

    rc = recoverMessages(queueKeyInfoMap_p,
                         &journalFileOffset,
                         &qlistFileOffset,
                         &dataFileOffset,
                         &jit,
                         &qit,
                         &dit);
    if (0 != rc) {
        BALL_LOG_ERROR << partitionDesc() << "Failed to recover messages from"
                       << " storage, rc: " << rc;
        return 100 * rc + rc_RECOVERY_FAILURE;  // RETURN
    }

    BALL_LOG_INFO << partitionDesc()
                  << "Finished recovering messages from local storage. End "
                  << "offsets of JOURNAL, QLIST and DATA files respectively: "
                  << journalFileOffset << ", " << qlistFileOffset << ", "
                  << dataFileOffset;

    // Offsets populated above must not be greater than the file size.
    BSLS_ASSERT_SAFE(journalFileOffset <= journalFd.fileSize());
    if (d_qListAware) {
        BSLS_ASSERT_SAFE(qlistFileOffset <= qlistFd.fileSize());
    }
    BSLS_ASSERT_SAFE(dataFileOffset <= dataFd.fileSize());

    // Ensure that 'd_syncPoints' data structure must be in sync with what has
    // been recovered from the storage.  Since last record in a 1-node cluster
    // need not be a SyncPt, this validation is performed only for multi-node
    // cluster.

    if (1 < clusterSize() && 0 < d_primaryLeaseId) {
        // In a multi-node cluster, retrieved primaryLeaseId is valid.

        if (0 == d_sequenceNum) {
            BALL_LOG_ERROR << partitionDesc() << "Invalid sequence number ["
                           << d_sequenceNum << "] while primary leaseId is "
                           << "valid [" << d_primaryLeaseId << "].";
            return rc_INVALID_SYNC_PT;  // RETURN
        }

        if (!d_isFSMWorkflow) {
            if (d_syncPoints.empty()) {
                BALL_LOG_ERROR << partitionDesc()
                               << "Internal list of SyncPts is empty, while "
                               << "retrieved (leaseId, seqNum) are valid: ("
                               << d_primaryLeaseId << ", " << d_sequenceNum
                               << ").";
                return rc_INVALID_SYNC_PT;  // RETURN
            }

            const bmqp_ctrlmsg::SyncPoint& lastSp =
                d_syncPoints.back().syncPoint();
            if (lastSp.primaryLeaseId() > d_primaryLeaseId) {
                BALL_LOG_ERROR
                    << partitionDesc() << "Invalid leaseId in the last "
                    << "in-memory SyncPt: " << lastSp
                    << ". Retrieved (leaseId, seqNum): (" << d_primaryLeaseId
                    << ", " << d_sequenceNum << ").";
                return rc_INVALID_SYNC_PT;  // RETURN
            }

            if (lastSp.primaryLeaseId() == d_primaryLeaseId &&
                lastSp.sequenceNum() != d_sequenceNum) {
                BALL_LOG_ERROR
                    << partitionDesc() << "Invalid seqNum in the last "
                    << "in-memory SyncPt: " << lastSp
                    << ". Retrieved (leaseId, seqNum): (" << d_primaryLeaseId
                    << ", " << d_sequenceNum << ").";
                return rc_INVALID_SYNC_PT;  // RETURN
            }
        }
    }

    // Ensure that the maximum file size for the partition is equal or greater
    // than the offsets obtained above.

    if (dataFileOffset > d_config.maxDataFileSize() ||
        (qlistFileOffset > d_config.maxQlistFileSize() && d_qListAware)) {
        BALL_LOG_ERROR << partitionDesc() << "Maximum file sizes specified in "
                       << "configuration: (" << d_config.maxJournalFileSize()
                       << ", " << d_config.maxDataFileSize() << ", "
                       << d_config.maxQlistFileSize() << ") is smaller than "
                       << "file sizes on disk for recovery: ("
                       << journalFileOffset << ", " << dataFileOffset << ", "
                       << qlistFileOffset << ") for JOURNAL, DATA and QLIST "
                       << "files respectively.";
        return rc_CONFIGURATION_ERROR;  // RETURN
    }

    // See if journal is full.  If it is, the only way is to update the config
    // to bump the journal file size.

    if (d_config.maxJournalFileSize() <
        (journalFileOffset + 2 * FileStoreProtocol::k_JOURNAL_RECORD_SIZE)) {
        BALL_LOG_ERROR << partitionDesc() << "Journal does not have enough "
                       << "space. Journal offset: " << journalFileOffset
                       << ", max journal file size per config: "
                       << d_config.maxJournalFileSize()
                       << ", additional space (in bytes) required in journal: "
                       << (2 * FileStoreProtocol::k_JOURNAL_RECORD_SIZE);
        return rc_PARTITION_FULL;  // RETURN
    }

    // Check if DATA and QLIST files are full.  This is not a show stopper,
    // as we may still get some deletions which may make space in those files.

    if (dataFileOffset == d_config.maxDataFileSize() ||
        (qlistFileOffset == d_config.maxQlistFileSize() && d_qListAware)) {
        BALL_LOG_ERROR << partitionDesc() << "Maximum file sizes specified in "
                       << "configuration: (" << d_config.maxDataFileSize()
                       << ", " << d_config.maxQlistFileSize()
                       << ") is equal to at least one file size on disk for "
                       << "recovery: (" << dataFileOffset << ", "
                       << qlistFileOffset
                       << ") for DATA and QLIST files respectively.";
    }

    // Close file set as it is in read mode.
    close(*fileSetSp, false);  // flush

    // Re-open in write mode, grow & map (do not delete on failure).
    bmqu::MemOutStream errorDesc;
    recoveryFileSet.setJournalFileSize(d_config.maxJournalFileSize())
        .setDataFileSize(d_config.maxDataFileSize());
    recoveryFileSet.setQlistFileSize(d_qListAware ? d_config.maxQlistFileSize()
                                                  : 0);
    rc = FileStoreUtil::openFileSetWriteMode(
        errorDesc,
        recoveryFileSet,
        d_config.hasPreallocate(),
        false,  // don't delete on error
        &fileSetSp->d_journalFile,
        &fileSetSp->d_dataFile,
        d_qListAware ? &fileSetSp->d_qlistFile : 0,
        d_config.hasPrefaultPages());

    if (0 != rc) {
        BALL_LOG_ERROR << partitionDesc() << "Failed to open file set in write"
                       << " mode during recovery. Reason: " << errorDesc.str();
        return rc * 100 + rc_OPEN_FAILURE;  // RETURN
    }

    // Update file positions to point to the offsets retrieved in
    // 'recoverMessages' call above.

    fileSetSp->d_journalFilePosition = journalFileOffset;
    fileSetSp->d_dataFilePosition    = dataFileOffset;
    fileSetSp->d_qlistFilePosition   = d_qListAware ? qlistFileOffset : 0;

    // Check if we need to write a sync point in 1-node cluster.  It is
    // important to set the file positions (done above) before this.

    if (1 == clusterSize() && appendSyncPoint) {
        BSLS_ASSERT_SAFE(!d_isFSMWorkflow);

        BALL_LOG_INFO << partitionDesc() << "Appending a SyncPt with "
                      << "(primaryLeaseId, sequenceNum): (" << d_primaryLeaseId
                      << ", " << (d_sequenceNum + 1)
                      << ") since journal does not end with a SyncPt for this "
                      << "partition belonging to a 1-node cluster.";

        BSLS_ASSERT_SAFE(0 == fileSetSp->d_dataFilePosition %
                                  bmqp::Protocol::k_DWORD_SIZE);
        if (d_qListAware) {
            BSLS_ASSERT_SAFE(0 == fileSetSp->d_qlistFilePosition %
                                      bmqp::Protocol::k_WORD_SIZE);
        }

        // A little back in this routine, we made sure that journal has space
        // for at least 2 records.  Now we can safely right a 'regular' SyncPt.
        // If the journal has space for exactly 2 records, when self node is
        // chosen as the primary, it will right a 'rollover' SyncPt as its
        // first work item, and we should be good then.

        bmqp_ctrlmsg::SyncPoint syncPoint;
        syncPoint.primaryLeaseId()       = d_primaryLeaseId;
        syncPoint.sequenceNum()          = ++d_sequenceNum;
        syncPoint.dataFileOffsetDwords() = fileSetSp->d_dataFilePosition /
                                           bmqp::Protocol::k_DWORD_SIZE;
        syncPoint.qlistFileOffsetWords() =
            d_qListAware
                ? fileSetSp->d_qlistFilePosition / bmqp::Protocol::k_WORD_SIZE
                : 0;

        rc = issueSyncPointInternal(SyncPointType::e_REGULAR,
                                    true,
                                    &syncPoint);
        if (0 != rc) {
            BALL_LOG_ERROR << partitionDesc() << "Failed to issue above sync "
                           << "point, rc: " << rc;
            return 100 * rc + rc_SYNC_POINT_FAILURE;  // RETURN
        }
    }

    if (d_qListAware) {
        BALL_LOG_INFO << partitionDesc()
                      << "JOURNAL, QLIST and DATA files will be"
                      << " written to at these offsets respectively: "
                      << journalFileOffset << ", " << qlistFileOffset << ", "
                      << dataFileOffset;
    }
    else {
        BALL_LOG_INFO << partitionDesc() << "JOURNAL and DATA files will be"
                      << " written to at these offsets respectively: "
                      << journalFileOffset << ", " << dataFileOffset;
    }

    // Hand over recovered queues to the storage manager *after* files have
    // been successfully opened.
    BSLS_ASSERT_SAFE(d_config.recoveredQueuesCb());
    d_config.recoveredQueuesCb()(d_config.partitionId(), *queueKeyInfoMap_p);

    if (d_isFSMWorkflow) {
        if (primaryLeaseIdCurr > d_primaryLeaseId ||
            (primaryLeaseIdCurr == d_primaryLeaseId &&
             sequenceNumcurr > d_sequenceNum)) {
            BALL_LOG_INFO << partitionDesc() << "Current partitionSeqeNum: ("
                          << primaryLeaseIdCurr << ", " << sequenceNumcurr
                          << ") is higher than storage-retrieved "
                          << "partitionSeqeNum: (" << d_primaryLeaseId << ", "
                          << d_sequenceNum << ").  This is possible if self "
                          << "replica has received primary status advisory "
                          << "before opening FileStore.  Thus, we keep current"
                          << " partitionSeqeNum.";

            d_primaryLeaseId = primaryLeaseIdCurr;
            d_sequenceNum    = sequenceNumcurr;
        }
    }

    return rc_SUCCESS;
}

int FileStore::recoverMessages(QueueKeyInfoMap*     queueKeyInfoMap,
                               bsls::Types::Uint64* journalOffset,
                               bsls::Types::Uint64* qlistOffset,
                               bsls::Types::Uint64* dataOffset,
                               JournalFileIterator* jit,
                               QlistFileIterator*   qit,
                               DataFileIterator*    dit)
{
    // PRECONDITIONS
    BSLS_ASSERT_SAFE(queueKeyInfoMap);
    if (!d_isFSMWorkflow) {
        BSLS_ASSERT_SAFE(queueKeyInfoMap->empty());
    }
    BSLS_ASSERT_SAFE(journalOffset);
    BSLS_ASSERT_SAFE(dataOffset);
    BSLS_ASSERT_SAFE(jit);
    BSLS_ASSERT_SAFE(dit);
    BSLS_ASSERT_SAFE(jit->isReverseMode());
    BSLS_ASSERT_SAFE(0 < d_fileSets.size());
    BSLS_ASSERT_SAFE(d_fileSets[0].get());

    if (d_qListAware) {
        BSLS_ASSERT_SAFE(qlistOffset);
        BSLS_ASSERT_SAFE(qit);
    }

    enum {
        rc_SUCCESS                  = 0,
        rc_INVALID_JOURNAL_RECORD   = -1,
        rc_INVALID_PRIMARY_LEASE_ID = -2,
        rc_INVALID_SEQ_NUMBER       = -3,
        rc_INVALID_QUEUE_OP_RECORD  = -4,
        rc_NULL_QUEUE_KEY           = -5,
        rc_INVALID_QLIST_OFFSET     = -6,
        rc_DUPLICATE_QUEUE_KEY      = -7,
        rc_UNEXPECTED_QUEUE_OP_TYPE = -8,
        rc_INVALID_QUEUE_KEY        = -9,
        rc_QUEUE_URI_MISMATCH       = -10,
        rc_APP_ID_KEY_MISMATCH      = -11,
        rc_INVALID_DATA_OFFSET      = -12,
        rc_INVALID_SYNC_PT_SUB_TYPE = -13,
        rc_INVALID_QLIST_RECORD     = -14,
        rc_INVALID_DELETION_RECORD  = -15,
        rc_INVALID_CONFIRM_RECORD   = -16,
        rc_INVALID_MESSAGE_RECORD   = -17,
        rc_INVALID_DATA_RECORD      = -18,
        rc_INVALID_PARTITION_ID     = -19
    };

    FileSet*                    activeFileSet = d_fileSets[0].get();
    const MappedFileDescriptor* dataFd        = dit->mappedFileDescriptor();
    const MappedFileDescriptor* qlistFd       = d_qListAware
                                                    ? qit->mappedFileDescriptor()
                                                    : 0;

    FileStoreUtil::setFileHeaderOffsets(journalOffset,
                                        dataOffset,
                                        *jit,
                                        *dit,
                                        d_qListAware,
                                        qlistOffset,
                                        *qit);

    // Create scratch data structure to keep track of deleted queueKeys and
    // appKeys with their deletion record offsets.

    typedef bsl::unordered_map<mqbu::StorageKey,
                               bsls::Types::Uint64,
                               bslh::Hash<mqbu::StorageKeyHashAlgo> >
                                               StorageKeysOffsets;
    typedef StorageKeysOffsets::iterator       StorageKeysOffsetsIter;
    typedef StorageKeysOffsets::const_iterator StorageKeysOffsetsConstIter;
    typedef bsl::pair<StorageKeysOffsetsIter, bool> StorageKeysOffsetsInsertRc;

    typedef bsl::unordered_set<mqbu::StorageKey,
                               bslh::Hash<mqbu::StorageKeyHashAlgo> >
        StorageKeys;

    StorageKeysOffsets  deletedQueueKeysOffsets;
    StorageKeysOffsets  deletedAppKeysOffsets;
    bsls::Types::Uint64 firstSyncPtOffset = 0;

    JournalFileIterator journalIt(*jit);
    BSLS_ASSERT_SAFE(journalIt.isReverseMode());

    // First pass.
    int rc = 0;
    while ((rc = journalIt.nextRecord()) == 1) {
        const RecordHeader& recHeader = journalIt.recordHeader();
        RecordType::Enum    rt        = recHeader.type();
        if (rt == RecordType::e_UNDEFINED) {
            BALL_LOG_ERROR << partitionDesc() << "Encountered invalid JOURNAL "
                           << "record while reverse-iterating JOURNAL during "
                           << "recovery. Record offset: "
                           << journalIt.recordOffset()
                           << ", record index: " << journalIt.recordIndex();
            return rc_INVALID_JOURNAL_RECORD;  // RETURN
        }

        if (recHeader.primaryLeaseId() == 0 ||
            recHeader.sequenceNumber() == 0) {
            BALL_LOG_ERROR << partitionDesc() << "Encountered invalid leaseId/"
                           << "sequenceNumber while reverse-iterating JOURNAL "
                           << "during recovery. LeaseId: "
                           << recHeader.primaryLeaseId()
                           << ", sequence num: " << recHeader.sequenceNumber()
                           << ". Record offset: " << journalIt.recordOffset()
                           << ", record index: " << journalIt.recordIndex();
            return rc_INVALID_JOURNAL_RECORD;  // RETURN
        }

        if (RecordType::e_JOURNAL_OP == rt) {
            firstSyncPtOffset = journalIt.recordOffset();
            continue;  // CONTINUE
        }

        if (RecordType::e_QUEUE_OP != rt) {
            continue;  // CONTINUE
        }

        const QueueOpRecord&    rec         = journalIt.asQueueOpRecord();
        QueueOpType::Enum       queueOpType = rec.type();
        const mqbu::StorageKey& queueKey    = rec.queueKey();
        const mqbu::StorageKey& appKey      = rec.appKey();

        if (QueueOpType::e_UNDEFINED == queueOpType) {
            BALL_LOG_ERROR << partitionDesc() << "Encountered a QueueOp record"
                           << " with invalid sub-type during 1st pass reverse "
                           << "iteration of the journal during recovery. "
                           << "Record offset: " << journalIt.recordOffset()
                           << ", record index: " << journalIt.recordIndex();
            return rc_INVALID_QUEUE_OP_RECORD;  // RETURN
        }

        if (queueKey.isNull()) {
            BALL_LOG_ERROR << partitionDesc() << "Encountered a QueueOp record"
                           << " of sub-type [" << queueOpType
                           << "] with null queueKey during 1st pass reverse "
                           << "iteration of the journal during recovery. "
                           << "Record offset: " << journalIt.recordOffset()
                           << ", record index: " << journalIt.recordIndex();
            return rc_NULL_QUEUE_KEY;  // RETURN
        }

        if (QueueOpType::e_DELETION == queueOpType) {
            if (d_isFSMWorkflow) {
                if (appKey.isNull() && queueKeyInfoMap->end() !=
                                           queueKeyInfoMap->find(queueKey)) {
                    BALL_LOG_ERROR
                        << partitionDesc()
                        << "Encountered a QueueOp.DELETION record "
                        << "for queueKey [" << queueKey
                        << "] for the entire queue during 1st pass"
                        << " reverse iteration, but the queueKey "
                        << "is alive in cluster state.  Record "
                        << "offset: " << journalIt.recordOffset()
                        << ", record index: " << journalIt.recordIndex();

                    return rc_INVALID_DELETION_RECORD;  // RETURN
                }
            }
            else {
                if (queueKeyInfoMap->end() !=
                    queueKeyInfoMap->find(queueKey)) {
                    // A QueueOpRecord.CREATION/ADDITION for this queueKey was
                    // encountered earlier in the backward iteration of this
                    // journal.  This means that a queue was created with this
                    // queue key after a (same or different) queue with the
                    // same queue key was deleted.  We do try to enforce
                    // uniqueness of queue keys but it may not be possible all
                    // the time (what we do guarantee is that only one queue
                    // key will be "live" at any given time).  So we just warn.
                    // We do, however, keep track of this deletion record for
                    // this queueKey.  Same scenario is applicable to AppKeys
                    // as well, and its handled the same way via
                    // 'deletedAppKeysOffsets'.

                    BALL_LOG_WARN
                        << partitionDesc() << "Encountered a "
                        << "QueueOp.DELETION record for queueKey [" << queueKey
                        << "], appKey [" << appKey
                        << "] at offset: " << journalIt.recordOffset()
                        << ", for which a QueueOp.CREATION record "
                        << "was encountered earlier.";
                }
            }

            if (appKey.isNull()) {
                StorageKeysOffsetsInsertRc irc =
                    deletedQueueKeysOffsets.insert(
                        bsl::make_pair(queueKey, journalIt.recordOffset()));

                if (!irc.second) {
                    const OffsetPtr<const QueueOpRecord> originalRec(
                        MemoryBlock(
                            journalIt.mappedFileDescriptor()->mapping(),
                            journalIt.mappedFileDescriptor()->fileSize()),
                        irc.first->second);

                    BALL_LOG_WARN
                        << partitionDesc() << "Encountered a "
                        << "QueueOp.DELETION record for queueKey [" << queueKey
                        << "] & no appKey, at offset: "
                        << journalIt.recordOffset()
                        << ", for which a QueueOp.DELETION record "
                        << "was encountered before in backward "
                        << "iteration at offset: " << irc.first->second
                        << ". Current record timestamp: "
                        << bdlt::EpochUtil::convertFromTimeT64(
                               rec.header().timestamp())
                        << ", original record timestamp: "
                        << bdlt::EpochUtil::convertFromTimeT64(
                               originalRec->header().timestamp())
                        << ". Ignoring this record.";
                }
            }
            else {
                // TODO_CSL: Remove this block.
                // CSL does not need 'e_DELETION' for Apps

                StorageKeysOffsetsInsertRc irc = deletedAppKeysOffsets.insert(
                    bsl::make_pair(appKey, journalIt.recordOffset()));

                if (!irc.second) {
                    const OffsetPtr<const QueueOpRecord> originalRec(
                        MemoryBlock(
                            journalIt.mappedFileDescriptor()->mapping(),
                            journalIt.mappedFileDescriptor()->fileSize()),
                        irc.first->second);

                    BALL_LOG_WARN
                        << partitionDesc() << "Encountered a "
                        << "QueueOp.DELETION record for queueKey [" << queueKey
                        << "], appKey [" << appKey
                        << "], at offset: " << journalIt.recordOffset()
                        << ", but a QueueOp.DELETION record for "
                        << "same appKey was encountered before in "
                        << "backward iteration at offset: "
                        << irc.first->second << ". Current record timestamp: "
                        << bdlt::EpochUtil::convertFromTimeT64(
                               rec.header().timestamp())
                        << ", original record timestamp: "
                        << bdlt::EpochUtil::convertFromTimeT64(
                               originalRec->header().timestamp())
                        << ". Ignoring this record for the appKey.";
                }
            }
        }
        else if (QueueOpType::e_PURGE == queueOpType) {
            // No need to keep track of purge records in first pass.  We are
            // interested only in retrieving list of 'alive' queues and appIds
            // in the 1st pass, and a purge record doesn't affect the lifecycle
            // of either of them.

            continue;  // CONTINUE
        }
        else if (QueueOpType::e_ADDITION == queueOpType) {
            // TODO_CSL: Remove this block.
            // CSL does not need 'e_ADDITION' for Apps

            // No need to keep track of appIds/appKeys in the 1st pass.  It
            // will be done in 2nd pass.  Just perform some basic validation.

            if (d_qListAware && 0 == rec.queueUriRecordOffsetWords()) {
                // Invalid record.

                BALL_LOG_ERROR
                    << partitionDesc() << "Encountered a QueueOp.ADDITION "
                    << "record with invalid QLIST file offset field during 1st"
                    << " pass reverse iteration of the journal during "
                    << "recovery. Record offset: " << journalIt.recordOffset()
                    << ", record index: " << journalIt.recordIndex();

                return rc_INVALID_QLIST_OFFSET;  // RETURN
            }

            if (1 == deletedQueueKeysOffsets.count(queueKey)) {
                // Queue has been deleted.

                continue;  // CONTINUE
            }

            if (d_isFSMWorkflow) {
                if (queueKeyInfoMap->end() ==
                    queueKeyInfoMap->find(queueKey)) {
                    BALL_LOG_ERROR
                        << partitionDesc()
                        << "Encountered a QueueOp.ADDITION record "
                        << "for queueKey [" << queueKey
                        << "] during 1st pass reverse iteration, "
                        << "but the queueKey is not present in "
                        << "cluster state.  Record offset: "
                        << journalIt.recordOffset()
                        << ", record index: " << journalIt.recordIndex();

                    return rc_INVALID_QUEUE_KEY;  // RETURN
                }
            }
            else if (queueKeyInfoMap->end() !=
                     queueKeyInfoMap->find(queueKey)) {
                // This means that we encountered a QueueOp.CREATION record for
                // this queueKey, without a QueueOp.DELETION record b/w the
                // two.  In other words, two queues with same queueKey (which
                // may or may not have same URI) are alive at the same time.

                BMQTSK_ALARMLOG_ALARM("RECOVERY")
                    << partitionDesc()
                    << "Encountered a QueueOp.ADDITION record for queueKey ["
                    << queueKey << "] for which a QueueOp.CREATION record "
                    << "was seen earlier during first pass backward iteration."
                    << " Record offset: " << journalIt.recordOffset()
                    << ", record index: " << journalIt.recordIndex()
                    << BMQTSK_ALARMLOG_END;
                return rc_DUPLICATE_QUEUE_KEY;  // RETURN
            }

            // AppKey specified in the QueueOp.ADDITION record is supposed to
            // be null, because the AppId/AppKey combo goes in the
            // corresponding QLIST file.  We could check that here if desired.

            continue;  // CONTINUE
        }
        else if (QueueOpType::e_CREATION == queueOpType) {
            if (d_qListAware && 0 == rec.queueUriRecordOffsetWords()) {
                // Invalid record.

                BALL_LOG_ERROR
                    << partitionDesc() << "Encountered a QueueOp.CREATION "
                    << "record with invalid QLIST file offset field during 1st"
                    << " pass reverse iteration of the journal during "
                    << "recovery. Record offset: " << journalIt.recordOffset()
                    << ", record index: " << journalIt.recordIndex();

                return rc_INVALID_QLIST_OFFSET;  // RETURN
            }

            if (1 == deletedQueueKeysOffsets.count(queueKey)) {
                // Queue has been deleted.  No need to keep track of this
                // queue record.

                continue;  // CONTINUE
            }

            if (d_isFSMWorkflow) {
                if (queueKeyInfoMap->end() ==
                    queueKeyInfoMap->find(queueKey)) {
                    BALL_LOG_ERROR
                        << partitionDesc()
                        << "Encountered a QueueOp.CREATION record "
                        << "for queueKey [" << queueKey
                        << "] during 1st pass reverse iteration, "
                        << "but the queueKey is not present in "
                        << "cluster state.  Record offset: "
                        << journalIt.recordOffset()
                        << ", record index: " << journalIt.recordIndex();

                    return rc_INVALID_QUEUE_KEY;  // RETURN
                }
            }
            else {
                // Update 'queueKeyInfoMap' with correct queueKey, but empty
                // queue info.  Queue info (uri, appIds/appKeys) will be
                // updated in second pass.  Note that for a given queue key,
                // QueueOp.CREATION record must be unique.  Also note that
                // appIds/appKeys are retrieved in the 2nd pass (same for
                // 'QueueOpType::e_ADDITION' as well).

                QueueKeyInfoMapInsertRc insertRc = queueKeyInfoMap->insert(
                    bsl::make_pair(queueKey, DataStoreConfigQueueInfo(false)));
                insertRc.first->second.setPartitionId(d_config.partitionId());

                if (false == insertRc.second) {
                    // This means that we encountered a second QueueOp.CREATION
                    // record without a QueueOp.DELETION record b/w the two.
                    // In other words, two queues with same queue key (which
                    // may or may not have same URI) are alive at the same
                    // time.

                    BMQTSK_ALARMLOG_ALARM("RECOVERY")
                        << partitionDesc()
                        << "Encountered a second QueueOp.CREATION record for "
                        << "queueKey [" << queueKey << "] during 1st pass "
                        << "reverse iteration. Record offset: "
                        << journalIt.recordOffset()
                        << ", record index: " << journalIt.recordIndex()
                        << BMQTSK_ALARMLOG_END;
                    return rc_DUPLICATE_QUEUE_KEY;  // RETURN
                }
            }

            BALL_LOG_INFO
                << partitionDesc()
                << "Retrieved a QueueOp.CREATION record for queueKey ["
                << queueKey << "] during 1st pass reverse iteration. "
                << "Record offset: " << journalIt.recordOffset()
                << ",  record index: " << journalIt.recordIndex() << ".";
        }
        else {
            BMQTSK_ALARMLOG_ALARM("RECOVERY")
                << partitionDesc()
                << "Encountered a QueueOp record with unexpected QueueOpType: "
                << queueOpType << ", for queueKey [" << queueKey
                << "] during first pass backward iteration. "
                << "Record offset: " << journalIt.recordOffset()
                << ", record index: " << journalIt.recordIndex()
                << BMQTSK_ALARMLOG_END;
            return rc_UNEXPECTED_QUEUE_OP_TYPE;  // RETURN
        }
    }

    BALL_LOG_INFO << partitionDesc() << "Completed first pass over the journal"
                  << " with rc: " << rc
                  << ". Offset of 1st SyncPt: " << firstSyncPtOffset << ".";

    typedef bsl::unordered_set<bmqt::MessageGUID,
                               bslh::Hash<bmqt::MessageGUIDHashAlgo> >
                                  Guids;
    typedef Guids::const_iterator GuidsCIter;

    Guids        deletedGuids;
    StorageKeys  purgedQueueKeys;
    StorageKeys  purgedAppKeys;
    bool         isLastJournalRecord = true;  // ie, first in iteration
    bool         isLastMessageRecord = true;  // ie, first in iteration
    bool         isLastQlistRecord   = true;  // ie, first in iteration
    unsigned int primaryLeaseId      = d_primaryLeaseId;

    // `+1` so that checks in first iteration in the second pass work
    // correctly.
    bsls::Types::Uint64 sequenceNum = d_sequenceNum + 1;

    // Second pass.
    while (1 == (rc = jit->nextRecord())) {
        const RecordHeader& recHeader = jit->recordHeader();
        RecordType::Enum    rt        = recHeader.type();
        BSLS_ASSERT_SAFE(RecordType::e_UNDEFINED != rt);
        BSLS_ASSERT_SAFE(0 != recHeader.primaryLeaseId());
        BSLS_ASSERT_SAFE(0 != recHeader.sequenceNumber());

        // Validate (leaseId, seqNum) in the RecordHeader. Note that leaseId in
        // the RecordHeader can be smaller than 'primaryLeaseId'.

        if (recHeader.primaryLeaseId() > primaryLeaseId) {
            BALL_LOG_ERROR
                << partitionDesc()
                << "Encountered a record during backward journal iteration "
                << "with invalid leaseId: " << recHeader.primaryLeaseId()
                << ". It cannot be greater than " << primaryLeaseId
                << ". Record offset: " << jit->recordOffset()
                << ", record index: " << jit->recordIndex();

            return rc_INVALID_PRIMARY_LEASE_ID;  // RETURN
        }

        if (recHeader.primaryLeaseId() == primaryLeaseId) {
            bool invalidSeqNum = false;

            if (jit->recordOffset() >= firstSyncPtOffset) {
                // Not a rolled-over record.

                if (recHeader.sequenceNumber() != (sequenceNum - 1)) {
                    invalidSeqNum = true;
                }
            }
            else {
                // Sequence numbers of rolled over records may not increment by
                // 1, but they should still be monotonically increasing.

                if (recHeader.sequenceNumber() > (sequenceNum - 1)) {
                    invalidSeqNum = true;
                }
            }

            if (invalidSeqNum) {
                BALL_LOG_ERROR
                    << partitionDesc()
                    << "Encountered a record during backward journal iteration"
                    << " with invalid seqnum: " << recHeader.sequenceNumber()
                    << ". Expected seqNum: " << (sequenceNum - 1)
                    << " (or smaller). PrimaryLeaseId: "
                    << recHeader.primaryLeaseId()
                    << ". Record offset: " << jit->recordOffset()
                    << ", record index: " << jit->recordIndex()
                    << ". Rolled-over record: " << bsl::boolalpha
                    << (jit->recordOffset() < firstSyncPtOffset) << ".";

                return rc_INVALID_SEQ_NUMBER;  // RETURN
            }
        }

        primaryLeaseId = recHeader.primaryLeaseId();
        sequenceNum    = recHeader.sequenceNumber();

        // Update journal file offset only if its the last record in the
        // journal (ie, first record in iteration since we are iterating
        // backwards).

        if (isLastJournalRecord) {
            isLastJournalRecord = false;
            *journalOffset      = jit->recordOffset() +
                             (jit->header().recordWords() *
                              bmqp::Protocol::k_WORD_SIZE);
        }

        if (RecordType::e_JOURNAL_OP == rt) {
            const JournalOpRecord& rec = jit->asJournalOpRecord();
            // Perform basic sanity check for as many fields as possible.

            if (SyncPointType::e_UNDEFINED == rec.syncPointType()) {
                BALL_LOG_ERROR
                    << partitionDesc()
                    << "Encountered a SyncPt during backward journal iteration"
                    << " with invalid sub-type. Record offset: "
                    << jit->recordOffset()
                    << ", record index: " << jit->recordIndex();

                return rc_INVALID_SYNC_PT_SUB_TYPE;  // RETURN
            }

            if (0 == rec.dataFileOffsetDwords()) {
                BALL_LOG_ERROR
                    << partitionDesc()
                    << "Encountered a SyncPt during backward journal iteration"
                    << " with invalid DATA file offset field. Record offset: "
                    << jit->recordOffset()
                    << ", record index: " << jit->recordIndex();

                return rc_INVALID_DATA_OFFSET;  // RETURN
            }

            if (dataFd->fileSize() <
                (static_cast<bsls::Types::Uint64>(rec.dataFileOffsetDwords()) *
                 bmqp::Protocol::k_DWORD_SIZE)) {
                BALL_LOG_ERROR
                    << partitionDesc()
                    << "Encountered a SyncPt during backward journal iteration"
                    << " with DATA file offset field ["
                    << (static_cast<bsls::Types::Uint64>(
                            rec.dataFileOffsetDwords()) *
                        bmqp::Protocol::k_DWORD_SIZE)
                    << "], which is greater than DATA file size ["
                    << dataFd->fileSize()
                    << "]. Record offset: " << jit->recordOffset()
                    << ", record index: " << jit->recordIndex();

                return rc_INVALID_DATA_OFFSET;  // RETURN
            }

            if (d_qListAware && 0 == rec.qlistFileOffsetWords()) {
                BALL_LOG_ERROR
                    << partitionDesc()
                    << "Encountered a SyncPt during backward journal iteration"
                    << " with invalid QLIST file offset field. Record offset: "
                    << jit->recordOffset()
                    << ", record index: " << jit->recordIndex();

                return rc_INVALID_QLIST_OFFSET;  // RETURN
            }

            if (d_qListAware &&
                qlistFd->fileSize() < (static_cast<bsls::Types::Uint64>(
                                           rec.qlistFileOffsetWords()) *
                                       bmqp::Protocol::k_WORD_SIZE)) {
                BALL_LOG_ERROR
                    << partitionDesc()
                    << "Encountered a SyncPt during backward journal iteration"
                    << " with QLIST file offset field ["
                    << (static_cast<bsls::Types::Uint64>(
                            rec.qlistFileOffsetWords()) *
                        bmqp::Protocol::k_WORD_SIZE)
                    << "], which is greater than QLIST file size ["
                    << qlistFd->fileSize()
                    << "]. Record offset: " << jit->recordOffset()
                    << ", record index: " << jit->recordIndex();

                return rc_INVALID_QLIST_OFFSET;  // RETURN
            }

            if (0 == rec.primaryLeaseId()) {
                BALL_LOG_ERROR
                    << partitionDesc()
                    << "Encountered a SyncPt during backward journal iteration"
                    << " with zero primaryLeaseId, current primaryLeaseId: "
                    << primaryLeaseId
                    << ". Record offset: " << jit->recordOffset()
                    << ", record index: " << jit->recordIndex();

                return rc_INVALID_PRIMARY_LEASE_ID;  // RETURN
            }

            if (0 == rec.sequenceNum()) {
                BALL_LOG_ERROR
                    << partitionDesc()
                    << "Encountered a SyncPt during backward journal iteration"
                    << " with zero sequenceNum, current sequenceNum: "
                    << sequenceNum
                    << ". Record offset: " << jit->recordOffset()
                    << ", record index: " << jit->recordIndex();

                return rc_INVALID_SEQ_NUMBER;  // RETURN
            }

            // Ensure that leaseId/seqNum in the SyncPt are within expected
            // bound.  Note that leaseId appearing in the SyncPt can be smaller
            // than the one appearing in its RecordHeader.  This can occur if
            // that SyncPt was issued by new primary on behalf of the old one
            // upon being chosen as the primary.

            if (rec.primaryLeaseId() > primaryLeaseId) {
                BMQTSK_ALARMLOG_ALARM("RECOVERY")
                    << partitionDesc()
                    << "Encountered a SyncPt during backward journal "
                    << "iteration with higher primaryLeaseId: "
                    << rec.primaryLeaseId()
                    << ", current primaryLeaseId: " << primaryLeaseId
                    << ". Record offset: " << jit->recordOffset()
                    << ", record index: " << jit->recordIndex()
                    << BMQTSK_ALARMLOG_END;

                return rc_INVALID_PRIMARY_LEASE_ID;  // RETURN
            }

            if (rec.primaryLeaseId() == primaryLeaseId) {
                if (rec.sequenceNum() != sequenceNum) {
                    BMQTSK_ALARMLOG_ALARM("RECOVERY")
                        << partitionDesc()
                        << "Encountered a Syncpt during backward journal "
                        << "iteration with incorrect sequence number: "
                        << rec.sequenceNum()
                        << ", expected sequence number: " << sequenceNum
                        << ". Record offset: " << jit->recordOffset()
                        << ", record index: " << jit->recordIndex()
                        << BMQTSK_ALARMLOG_END;
                    return rc_INVALID_SEQ_NUMBER;  // RETURN
                }
            }

            // Keep track of sync point encountered in the journal.
            bmqp_ctrlmsg::SyncPointOffsetPair spoPair;
            bmqp_ctrlmsg::SyncPoint&          syncPoint = spoPair.syncPoint();
            syncPoint.primaryLeaseId()                  = rec.primaryLeaseId();
            syncPoint.sequenceNum()                     = rec.sequenceNum();
            syncPoint.dataFileOffsetDwords() = rec.dataFileOffsetDwords();
            syncPoint.qlistFileOffsetWords() = d_qListAware
                                                   ? rec.qlistFileOffsetWords()
                                                   : 0;
            spoPair.offset()                 = jit->recordOffset();

            d_syncPoints.push_front(spoPair);

            // No need to update outstanding journal bytes, since SyncPts are
            // not rolled over.
        }
        else if (RecordType::e_QUEUE_OP == rt) {
            const QueueOpRecord&    rec         = jit->asQueueOpRecord();
            QueueOpType::Enum       queueOpType = rec.type();
            const mqbu::StorageKey& queueKey    = rec.queueKey();
            const mqbu::StorageKey& appKey      = rec.appKey();

            BSLS_ASSERT_SAFE(QueueOpType::e_UNDEFINED != queueOpType);

            if (QueueOpType::e_DELETION == queueOpType) {
                if (1 == deletedQueueKeysOffsets.count(queueKey)) {
                    // Entire QueueKey has been deleted.  No need to insert
                    // QueueOpRecord.DELETION in 'd_records'.

                    continue;  // CONTINUE
                }

                // QueueKey has not been deleted, but since this is a deletion
                // queue op record, a specific appKey of the queue must have
                // been deleted, which means appKey must be non-null, and must
                // appear in the 'deleted appKeys' list.

                BSLS_ASSERT_SAFE(!appKey.isNull());
                BSLS_ASSERT_SAFE(1 == deletedAppKeysOffsets.count(appKey));

                // Need to keep track of this record (AppKey deletion record)
                // in 'd_records'.

                DataStoreRecordKey key(sequenceNum, primaryLeaseId);
                DataStoreRecord    record(RecordType::e_QUEUE_OP,
                                       jit->recordOffset());
                d_records.rinsert(bsl::make_pair(key, record));

                // Update outstanding JOURNAL bytes.

                activeFileSet->d_outstandingBytesJournal +=
                    FileStoreProtocol::k_JOURNAL_RECORD_SIZE;
            }
            else if (QueueOpType::e_PURGE == queueOpType) {
                DataStoreRecordKey key(sequenceNum, primaryLeaseId);

                BALL_LOG_INFO << partitionDesc() << "PurgeOp for " << appKey
                              << " from "
                              << DataStoreRecordKey(rec.startSequenceNumber(),
                                                    rec.startPrimaryLeaseId())
                              << " to " << key;

                StorageKeysOffsetsConstIter queueIt =
                    deletedQueueKeysOffsets.find(queueKey);

                if (queueIt != deletedQueueKeysOffsets.end()) {
                    BSLS_ASSERT_SAFE(jit->recordOffset() != queueIt->second);
                    if (jit->recordOffset() < queueIt->second) {
                        // This record appears before the QueueOp.DELETION
                        // record for this queueKey so should be ignored.

                        continue;  // CONTINUE
                    }
                }
                QueueKeyInfoMap::iterator iter = queueKeyInfoMap->find(
                    queueKey);

                if (iter == queueKeyInfoMap->end()) {
                    if (d_isFSMWorkflow) {
                        BALL_LOG_ERROR
                            << partitionDesc()
                            << "Encountered a QueueOp.PURGE record for "
                            << "queueKey [" << queueKey
                            << "], offset: " << jit->recordOffset()
                            << ", index: " << jit->recordIndex()
                            << ", but the queueKey is not present in cluster "
                            << "state.";
                        return rc_INVALID_QUEUE_KEY;  // RETURN
                    }
                    else {
                        BMQTSK_ALARMLOG_ALARM("RECOVERY")
                            << partitionDesc()
                            << "Encountered a QueueOp.PURGE record for "
                            << "queueKey [" << queueKey
                            << "], offset: " << jit->recordOffset()
                            << ", index: " << jit->recordIndex()
                            << ", for which a QueueOp.CREATION record was not "
                            << "seen in first pass." << BMQTSK_ALARMLOG_END;
                        return rc_INVALID_QUEUE_KEY;  // RETURN
                    }
                }

                if (appKey.isNull()) {
                    // Entire queue is purged.
                    purgedQueueKeys.insert(queueKey);
                }

                else {
                    BALL_LOG_INFO
                        << partitionDesc() << "Adding PurgeOp for " << appKey
                        << " from "
                        << DataStoreRecordKey(rec.startSequenceNumber(),
                                              rec.startPrimaryLeaseId())
                        << " to " << key;

                    iter->second.addPurgeOp(
                        appKey,
                        DataStoreRecordKey(rec.startSequenceNumber(),
                                           rec.startPrimaryLeaseId()),
                        key);
                }

                DataStoreRecord record(RecordType::e_QUEUE_OP,
                                       jit->recordOffset());
                d_records.rinsert(bsl::make_pair(key, record));

                // Update outstanding JOURNAL bytes.
                activeFileSet->d_outstandingBytesJournal +=
                    FileStoreProtocol::k_JOURNAL_RECORD_SIZE;
            }
            else {
                BSLS_ASSERT_SAFE(QueueOpType::e_CREATION == queueOpType ||
                                 QueueOpType::e_ADDITION == queueOpType);

                bsls::Types::Uint64 queueUriRecOffset = 0;
                unsigned int        queueRecLength    = 0;
                unsigned int        queueRecHeaderLen = 0;
                unsigned int        paddedUriLen      = 0;
                unsigned int        numAppIds         = 0;
                if (d_qListAware) {
                    BSLS_ASSERT_SAFE(0 != rec.queueUriRecordOffsetWords());
                    // Checked in 1st iteration.

                    queueUriRecOffset = static_cast<bsls::Types::Uint64>(
                                            rec.queueUriRecordOffsetWords()) *
                                        bmqp::Protocol::k_WORD_SIZE;

                    if (queueUriRecOffset > qlistFd->fileSize()) {
                        BALL_LOG_ERROR
                            << partitionDesc()
                            << "Encountered a QueueOp record of type ["
                            << queueOpType
                            << "], with QLIST file offset field ["
                            << queueUriRecOffset
                            << "] greater than QLIST file size ["
                            << qlistFd->fileSize()
                            << "] during backward journal iteration. Record "
                            << "offset: " << jit->recordOffset()
                            << ", record index: " << jit->recordIndex()
                            << ", record sequence number: (" << primaryLeaseId
                            << ", " << sequenceNum << ")";

                        return rc_INVALID_QLIST_OFFSET;  // RETURN
                    }

                    // 'queueUriRecOffset' == offset of mqbs::QueueRecordHeader

                    OffsetPtr<const QueueRecordHeader> queueRecHeader(
                        qlistFd->block(),
                        queueUriRecOffset);

                    if (0 == queueRecHeader->headerWords()) {
                        BALL_LOG_ERROR
                            << partitionDesc()
                            << "For QueueOp record of type [" << queueOpType
                            << "], the record present in QLIST file has "
                            << "invalid 'headerWords' field in the header. "
                            << "Journal record offset: " << jit->recordOffset()
                            << ", journal record index: " << jit->recordIndex()
                            << ". QLIST record offset: " << queueUriRecOffset
                            << ", record sequence number: (" << primaryLeaseId
                            << ", " << sequenceNum << ")";

                        return rc_INVALID_QLIST_RECORD;  // RETURN
                    }

                    queueRecHeaderLen = queueRecHeader->headerWords() *
                                        bmqp::Protocol::k_WORD_SIZE;

                    if (qlistFd->fileSize() <
                        (queueUriRecOffset + queueRecHeaderLen)) {
                        BALL_LOG_ERROR
                            << partitionDesc()
                            << "For QueueOp record of type [" << queueOpType
                            << "], the record present in QLIST file has "
                            << "invalid header size [" << queueRecHeaderLen
                            << "]. Journal record offset: "
                            << jit->recordOffset()
                            << ", journal record index: " << jit->recordIndex()
                            << ". QLIST record offset: " << queueUriRecOffset
                            << ". QLIST file size: " << qlistFd->fileSize()
                            << ", record sequence number: (" << primaryLeaseId
                            << ", " << sequenceNum << ")";
                        return rc_INVALID_QLIST_RECORD;  // RETURN
                    }

                    if (0 == queueRecHeader->queueUriLengthWords()) {
                        BALL_LOG_ERROR
                            << partitionDesc()
                            << "For QueueOp record of type [" << queueOpType
                            << "], the record present in QLIST file has "
                            << "invalid 'queueUriLengthWords' field in the "
                            << "header. Journal record offset: "
                            << jit->recordOffset()
                            << ", journal record index: " << jit->recordIndex()
                            << ". QLIST record offset: " << queueUriRecOffset
                            << ", record sequence number: (" << primaryLeaseId
                            << ", " << sequenceNum << ")";
                        return rc_INVALID_QLIST_RECORD;  // RETURN
                    }

                    paddedUriLen = queueRecHeader->queueUriLengthWords() *
                                   bmqp::Protocol::k_WORD_SIZE;

                    if (qlistFd->fileSize() <
                        (queueUriRecOffset + paddedUriLen)) {
                        BALL_LOG_ERROR
                            << partitionDesc()
                            << "For QueueOp record of type [" << queueOpType
                            << "], the record present in QLIST file has "
                            << "invalid 'queueUriLengthWords' field in the "
                            << "header. Journal record offset: "
                            << jit->recordOffset()
                            << ", journal record index: " << jit->recordIndex()
                            << ". QLIST record offset: " << queueUriRecOffset
                            << ". QLIST file size: " << qlistFd->fileSize()
                            << ", record sequence number: (" << primaryLeaseId
                            << ", " << sequenceNum << ")";
                        return rc_INVALID_QLIST_RECORD;  // RETURN
                    }

                    queueRecLength = queueRecHeader->queueRecordWords() *
                                     bmqp::Protocol::k_WORD_SIZE;

                    if (0 == queueRecLength) {
                        BALL_LOG_ERROR
                            << partitionDesc()
                            << "For QueueOp record of type [" << queueOpType
                            << "], the record present in QLIST file has "
                            << "invalid 'queueRecordWords' field in the "
                            << "header. Journal record offset: "
                            << jit->recordOffset()
                            << ", journal record index: " << jit->recordIndex()
                            << ". QLIST record offset: " << queueUriRecOffset
                            << ", record sequence number: (" << primaryLeaseId
                            << ", " << sequenceNum << ")";
                        return rc_INVALID_QLIST_RECORD;  // RETURN
                    }

                    if (qlistFd->fileSize() <
                        (queueUriRecOffset + queueRecLength)) {
                        BALL_LOG_ERROR
                            << partitionDesc()
                            << "For QueueOp record of type [" << queueOpType
                            << "], the record present in QLIST file has "
                            << "invalid 'queueRecLength' field in the header. "
                            << "Journal record offset: " << jit->recordOffset()
                            << ", journal record index: " << jit->recordIndex()
                            << ". QLIST record offset: " << queueUriRecOffset
                            << ". QLIST file size: " << qlistFd->fileSize()
                            << ", record sequence number: (" << primaryLeaseId
                            << ", " << sequenceNum << ")";
                        return rc_INVALID_QLIST_RECORD;  // RETURN
                    }

                    numAppIds = queueRecHeader->numAppIds();

                    // Only QueueOp.CREATION & QueueOp.ADDITION records have
                    // corresponding record in the QLIST file.

                    if (isLastQlistRecord) {
                        isLastQlistRecord = false;
                        *qlistOffset      = queueUriRecOffset + queueRecLength;
                    }
                }

                StorageKeysOffsetsConstIter queueIt =
                    deletedQueueKeysOffsets.find(queueKey);
                if (queueIt != deletedQueueKeysOffsets.end()) {
                    BSLS_ASSERT_SAFE(jit->recordOffset() != queueIt->second);
                    if (jit->recordOffset() < queueIt->second) {
                        // This QueueOp.CREATION/ADDITION record appears before
                        // the QueueOpRecord.DELETION for the same queueKey,
                        // and thus should be ignored.

                        continue;  // CONTINUE
                    }
                }

                QueueKeyInfoMap::iterator iter = queueKeyInfoMap->find(
                    queueKey);

                if (!d_isFSMWorkflow &&
                    QueueOpType::e_ADDITION == queueOpType &&
                    iter == queueKeyInfoMap->end()) {
                    BMQTSK_ALARMLOG_ALARM("RECOVERY")
                        << partitionDesc()
                        << "Encountered a QueueOp.ADDITION record for queueKey"
                        << " [" << queueKey
                        << "], offset: " << jit->recordOffset()
                        << ", index: " << jit->recordIndex()
                        << ", for which a "
                        << "QueueOp.CREATION record was not seen in first "
                        << "pass." << BMQTSK_ALARMLOG_END;
                    return rc_INVALID_QUEUE_KEY;  // RETURN
                }

                BSLS_ASSERT_SAFE(iter != queueKeyInfoMap->end());
                // If its QueueOp.CREATION record, 'queueKeyInfoMap' must
                // contain an entry for 'queueKey', courtesy 1st pass.

                DataStoreConfigQueueInfo& qinfo = iter->second;
                if (qinfo.partitionId() != d_config.partitionId()) {
                    BALL_LOG_ERROR
                        << partitionDesc() << "Encountered a QueueOp ["
                        << queueOpType << "] record for queueKey [" << queueKey
                        << "], offset: " << jit->recordOffset()
                        << ", index: " << jit->recordIndex()
                        << ", in the FileStore of Partition ["
                        << d_config.partitionId() << "], but the cluster "
                        << "state indicates that the queue belongs to "
                        << "Partition [" << qinfo.partitionId() << "]";
                    return rc_INVALID_PARTITION_ID;  // RETURN
                }

                if (d_qListAware) {
                    // Retrieve QueueUri from QueueUriRecord.

                    const char* uriBegin = qlistFd->block().base() +
                                           queueUriRecOffset +
                                           queueRecHeaderLen;
                    char lastByte = uriBegin[paddedUriLen - 1];

                    if (paddedUriLen <= static_cast<unsigned int>(lastByte)) {
                        BALL_LOG_ERROR
                            << partitionDesc()
                            << "For QueueOp record of type [" << queueOpType
                            << "], the record present in QLIST file has "
                            << "invalid padding byte for 'QueueUri' field. "
                            << "Journal record offset: " << jit->recordOffset()
                            << ", journal record index: " << jit->recordIndex()
                            << ". QLIST record offset: " << queueUriRecOffset
                            << ". QLIST file size: " << qlistFd->fileSize()
                            << ". Padded URI length: " << paddedUriLen
                            << ", last byte value (as int): "
                            << static_cast<unsigned int>(lastByte) << ".";
                        return rc_INVALID_QLIST_RECORD;  // RETURN
                    }

                    bslstl::StringRef uri(uriBegin,
                                          paddedUriLen -
                                              uriBegin[paddedUriLen - 1]);

                    if (d_isFSMWorkflow) {
                        BSLS_ASSERT_SAFE(!qinfo.canonicalQueueUri().empty());
                        if (qinfo.canonicalQueueUri() != uri) {
                            BMQTSK_ALARMLOG_ALARM("RECOVERY")
                                << partitionDesc() << "Encountered a QueueOp ["
                                << queueOpType << "] record for queueKey ["
                                << queueKey
                                << "], offset: " << jit->recordOffset()
                                << ", index: " << jit->recordIndex()
                                << ", with QueueUri mismatch. Expected URI ["
                                << qinfo.canonicalQueueUri()
                                << "], recovered URI [" << uri << "]."
                                << BMQTSK_ALARMLOG_END;
                            return rc_QUEUE_URI_MISMATCH;  // RETURN
                        }
                    }
                    else {
                        // Update 'qinfo'.  If queue was in fanout mode *and* a
                        // QueueOp.ADDITION record was encountered earlier in
                        // the backward iteration during 2nd pass, 'qinfo' will
                        // already contain the uri field.

                        if (qinfo.canonicalQueueUri().empty()) {
                            qinfo.setCanonicalQueueUri(uri);
                        }
                        else if (qinfo.canonicalQueueUri() != uri) {
                            // Must have seen a QueueOp.ADDITION record earlier
                            // but uri *must* match.

                            BMQTSK_ALARMLOG_ALARM("RECOVERY")
                                << partitionDesc() << "Encountered a QueueOp ["
                                << queueOpType << "] record for queueKey ["
                                << queueKey
                                << "], offset: " << jit->recordOffset()
                                << ", index: " << jit->recordIndex()
                                << ", with QueueUri mismatch. Expected URI ["
                                << qinfo.canonicalQueueUri()
                                << "], recovered URI [" << uri << "]."
                                << BMQTSK_ALARMLOG_END;
                            return rc_QUEUE_URI_MISMATCH;  // RETURN
                        }
                    }

                    BALL_LOG_INFO << partitionDesc() << "Recovered QueueOp ["
                                  << queueOpType << "] record for queue ["
                                  << qinfo.canonicalQueueUri()
                                  << "] with queue key [" << queueKey << "].";

                    // Retrieve AppId/AppKey pairs
                    unsigned int appIdsAreaLen =
                        queueRecLength - queueRecHeaderLen - paddedUriLen -
                        FileStoreProtocol::k_HASH_LENGTH -
                        sizeof(unsigned int);  // Magic

                    MemoryBlock appIdsBlock(
                        qlistFd->block().base() + queueUriRecOffset +
                            queueRecHeaderLen + paddedUriLen +
                            FileStoreProtocol::k_HASH_LENGTH,
                        appIdsAreaLen);

                    AppInfos appIdKeyPairs(d_allocator_p);
                    FileStoreProtocolUtil::loadAppInfos(&appIdKeyPairs,
                                                        appIdsBlock,
                                                        numAppIds);

                    for (AppInfos::const_iterator cit = appIdKeyPairs.cbegin();
                         cit != appIdKeyPairs.cend();
                         ++cit) {
                        if (0 == deletedAppKeysOffsets.count(cit->second)) {
                            if (d_isFSMWorkflow) {
                                DataStoreConfigQueueInfo::AppInfos::
                                    const_iterator qinfoAppCit =
                                        qinfo.appIdKeyPairs().find(
                                            cit->second);
                                if (qinfoAppCit ==
                                    qinfo.appIdKeyPairs().cend()) {
                                    BMQTSK_ALARMLOG_ALARM("RECOVERY")
                                        << partitionDesc()
                                        << "Encountered a QueueOp ["
                                        << queueOpType
                                        << "] record for queueKey ["
                                        << queueKey
                                        << "], offset: " << jit->recordOffset()
                                        << ", index: " << jit->recordIndex()
                                        << ", with appId/appKey mismatch. "
                                        << "Recovered appId/appKey ["
                                        << cit->first << ", " << cit->second
                                        << "] is not found in the cluster "
                                        << "state." << BMQTSK_ALARMLOG_END;
                                    return rc_APP_ID_KEY_MISMATCH;  // RETURN
                                }
                                else if (qinfoAppCit->second != cit->first) {
                                    BMQTSK_ALARMLOG_ALARM("RECOVERY")
                                        << partitionDesc()
                                        << "Encountered a QueueOp ["
                                        << queueOpType
                                        << "] record for queueKey ["
                                        << queueKey
                                        << "], offset: " << jit->recordOffset()
                                        << ", index: " << jit->recordIndex()
                                        << ", with appId/appKey mismatch. "
                                        << "Expected appId/appKey ["
                                        << qinfoAppCit->second << ", "
                                        << qinfoAppCit->first
                                        << "] in the cluster state, recovered "
                                        << "appId/appKey [" << cit->first
                                        << ", " << cit->second << "]."
                                        << BMQTSK_ALARMLOG_END;
                                    return rc_APP_ID_KEY_MISMATCH;  // RETURN
                                }
                            }
                            else {
                                // This appKey is not deleted.  Add it to the
                                // list of 'alive' appId/appKey pairs for this
                                // queue. Note that we don't check for
                                // appId/appKey uniqueness here.  That check is
                                // done in StorageMgr because we have recovered
                                // all appId/appKey pairs by that time.

                                qinfo.addAppInfo(cit->first, cit->second);
                            }
                            BALL_LOG_INFO << partitionDesc()
                                          << "Recovered appId/appKey pair ['"
                                          << cit->first << "' (" << cit->second
                                          << ")] in QueueOp [" << queueOpType
                                          << "] record for queue ["
                                          << qinfo.canonicalQueueUri()
                                          << "] with queue key [" << queueKey
                                          << "].";
                        }
                    }
                }

                // Update 'd_records'.

                DataStoreRecordKey key(sequenceNum, primaryLeaseId);
                DataStoreRecord    record(RecordType::e_QUEUE_OP,
                                       jit->recordOffset(),
                                       queueRecLength);

                d_records.rinsert(bsl::make_pair(key, record));

                // Update outstanding JOURNAL and QLIST bytes.

                activeFileSet->d_outstandingBytesJournal +=
                    FileStoreProtocol::k_JOURNAL_RECORD_SIZE;
                if (d_qListAware) {
                    activeFileSet->d_outstandingBytesQlist +=
                        record.d_dataOrQlistRecordPaddedLen;
                }
            }
        }
        else if (RecordType::e_DELETION == rt) {
            const DeletionRecord& rec = jit->asDeletionRecord();

            if (rec.messageGUID().isUnset()) {
                BALL_LOG_ERROR
                    << partitionDesc()
                    << "Encountered a DELETION record with unset guid. "
                    << "QueueKey [" << rec.queueKey() << "]. Journal record "
                    << "offset: " << jit->recordOffset()
                    << ", journal record index: " << jit->recordIndex() << ".";

                return rc_INVALID_DELETION_RECORD;  // RETURN
            }

            if (rec.queueKey().isNull()) {
                BALL_LOG_ERROR
                    << partitionDesc()
                    << "Encountered a DELETION record with null queueKey. "
                    << "GUID [" << rec.messageGUID() << "]. Journal record "
                    << "offset: " << jit->recordOffset()
                    << ", journal record index: " << jit->recordIndex() << ".";

                return rc_INVALID_DELETION_RECORD;  // RETURN
            }

            StorageKeysOffsetsConstIter queueIt = deletedQueueKeysOffsets.find(
                rec.queueKey());
            if (queueIt != deletedQueueKeysOffsets.end()) {
                BSLS_ASSERT_SAFE(jit->recordOffset() != queueIt->second);
                if (jit->recordOffset() < queueIt->second) {
                    // This DELETION record appears before
                    // QueueOpRecord.DELETION and thus should be ignored.

                    continue;  // CONTINUE
                }
            }

            if (1 == purgedQueueKeys.count(rec.queueKey())) {
                // Queue has been purged.  No need to keep track of deleted
                // guid.
                continue;  // CONTINUE
            }

            if (0 == queueKeyInfoMap->count(rec.queueKey())) {
                if (d_isFSMWorkflow) {
                    BALL_LOG_ERROR
                        << partitionDesc()
                        << "Encountered a DELETION record for queueKey ["
                        << rec.queueKey()
                        << "], offset: " << jit->recordOffset()
                        << ", index: " << jit->recordIndex()
                        << ", but the queueKey is not present in cluster "
                        << "state.";
                    return rc_INVALID_QUEUE_KEY;  // RETURN
                }
                else {
                    BMQTSK_ALARMLOG_ALARM("RECOVERY")
                        << partitionDesc()
                        << "Encountered a DELETION record for " << "queueKey ["
                        << rec.queueKey()
                        << "], offset: " << jit->recordOffset()
                        << ", index: " << jit->recordIndex()
                        << ", for which a QueueOp.CREATION record was not "
                        << "seen in first pass." << BMQTSK_ALARMLOG_END;
                    return rc_INVALID_QUEUE_KEY;  // RETURN
                }
            }

            deletedGuids.insert(rec.messageGUID());

            // Not need to insert the deleted record in 'd_records'
        }
        else if (RecordType::e_CONFIRM == rt) {
            const ConfirmRecord& rec = jit->asConfirmRecord();

            if (rec.messageGUID().isUnset()) {
                BALL_LOG_ERROR
                    << partitionDesc()
                    << "Encountered a CONFIRM record with unset guid. "
                    << "QueueKey [" << rec.queueKey() << "]. Journal record "
                    << "offset: " << jit->recordOffset()
                    << ", journal record index: " << jit->recordIndex() << ".";

                return rc_INVALID_CONFIRM_RECORD;  // RETURN
            }

            if (rec.queueKey().isNull()) {
                BALL_LOG_ERROR
                    << partitionDesc()
                    << "Encountered a CONFIRM record with null queueKey. "
                    << "GUID [" << rec.messageGUID() << "]. Journal record "
                    << "offset: " << jit->recordOffset()
                    << ", journal record index: " << jit->recordIndex() << ".";

                return rc_INVALID_CONFIRM_RECORD;  // RETURN
            }

            StorageKeysOffsetsConstIter queueIt = deletedQueueKeysOffsets.find(
                rec.queueKey());
            if (queueIt != deletedQueueKeysOffsets.end()) {
                BSLS_ASSERT_SAFE(jit->recordOffset() != queueIt->second);
                if (jit->recordOffset() < queueIt->second) {
                    // This CONFIRM record appears before
                    // QueueOpRecord.DELETION and thus should be ignored.

                    continue;  // CONTINUE
                }
            }

            if (1 == purgedQueueKeys.count(rec.queueKey())) {
                // Queue has been purge.  No need to keep track of confirmed
                // guid.
                continue;  // CONTINUE
            }

            if (deletedGuids.find(rec.messageGUID()) != deletedGuids.end()) {
                // guid has already been deleted
                continue;  // CONTINUE
            }

            if (0 == queueKeyInfoMap->count(rec.queueKey())) {
                if (d_isFSMWorkflow) {
                    BALL_LOG_ERROR
                        << partitionDesc()
                        << "Encountered a CONFIRM record for queueKey ["
                        << rec.queueKey()
                        << "], offset: " << jit->recordOffset()
                        << ", index: " << jit->recordIndex()
                        << ", but the queueKey is not "
                        << "present in cluster state.";
                    return rc_INVALID_QUEUE_KEY;  // RETURN
                }
                else {
                    BMQTSK_ALARMLOG_ALARM("RECOVERY")
                        << partitionDesc()
                        << "Encountered a CONFIRM record for queueKey ["
                        << rec.queueKey()
                        << "], offset: " << jit->recordOffset()
                        << ", index: " << jit->recordIndex()
                        << ", for which a "
                        << "QueueOp.CREATION record was not seen in first "
                        << "pass." << BMQTSK_ALARMLOG_END;
                    return rc_INVALID_QUEUE_KEY;  // RETURN
                }
            }

            DataStoreRecordKey key(sequenceNum, primaryLeaseId);
            DataStoreRecord record(RecordType::e_CONFIRM, jit->recordOffset());
            d_records.rinsert(bsl::make_pair(key, record));

            // Update outstanding JOURNAL bytes.
            activeFileSet->d_outstandingBytesJournal +=
                FileStoreProtocol::k_JOURNAL_RECORD_SIZE;
        }
        else if (RecordType::e_MESSAGE == rt) {
            // Note that DATA file is touched only if it has been determined
            // that this message needs to be recovered.  This can speed up
            // recovery at startup.

            const MessageRecord& rec = jit->asMessageRecord();

            if (rec.messageGUID().isUnset()) {
                BALL_LOG_ERROR
                    << partitionDesc()
                    << "Encountered a MESSAGE record with unset guid. "
                    << "QueueKey [" << rec.queueKey() << "]. Journal record "
                    << "offset: " << jit->recordOffset()
                    << ", journal record index: " << jit->recordIndex() << ".";

                return rc_INVALID_MESSAGE_RECORD;  // RETURN
            }

            if (rec.queueKey().isNull()) {
                BALL_LOG_ERROR
                    << partitionDesc()
                    << "Encountered a MESSAGE record with null queueKey. "
                    << "GUID [" << rec.messageGUID() << "]. Journal record "
                    << "offset: " << jit->recordOffset()
                    << ", journal record index: " << jit->recordIndex() << ".";

                return rc_INVALID_MESSAGE_RECORD;  // RETURN
            }

            bsls::Types::Uint64 dataHeaderOffset =
                static_cast<bsls::Types::Uint64>(rec.messageOffsetDwords()) *
                bmqp::Protocol::k_DWORD_SIZE;

            if (0 == dataHeaderOffset) {
                BALL_LOG_ERROR
                    << partitionDesc()
                    << "Encountered a MESSAGE record with GUID ["
                    << rec.messageGUID() << "], queueKey [" << rec.queueKey()
                    << "], but invalid DATA file offset field. Journal record "
                    << "offset: " << jit->recordOffset()
                    << ", journal record index: " << jit->recordIndex() << ".";

                return rc_INVALID_DATA_OFFSET;  // RETURN
            }

            if (dataHeaderOffset > dataFd->fileSize()) {
                BALL_LOG_ERROR
                    << partitionDesc()
                    << "Encountered a MESSAGE record with GUID ["
                    << rec.messageGUID() << "], queueKey [" << rec.queueKey()
                    << "], but out-of-bound DATA file offset field: "
                    << dataHeaderOffset
                    << ", DATA file size: " << dataFd->fileSize()
                    << ". Journal record offset: " << jit->recordOffset()
                    << ", journal record index: " << jit->recordIndex() << ".";

                return rc_INVALID_DATA_OFFSET;  // RETURN
            }

            // Update 'dataOffset' if it's the last message record (ie, first
            // in the iteration since we are iterating backwards).

            if (isLastMessageRecord) {
                OffsetPtr<const DataHeader> dataHeader(dataFd->block(),
                                                       dataHeaderOffset);
                const unsigned int totalLen = dataHeader->messageWords() *
                                              bmqp::Protocol::k_WORD_SIZE;

                *dataOffset         = dataHeaderOffset + totalLen;
                isLastMessageRecord = false;
            }

            StorageKeysOffsetsConstIter queueIt = deletedQueueKeysOffsets.find(
                rec.queueKey());
            if (queueIt != deletedQueueKeysOffsets.end()) {
                BSLS_ASSERT_SAFE(jit->recordOffset() != queueIt->second);
                if (jit->recordOffset() < queueIt->second) {
                    // This MESSAGE record appears before
                    // QueueOpRecord.DELETION and thus should be ignored.

                    continue;  // CONTINUE
                }
            }

            if (1 == purgedQueueKeys.count(rec.queueKey())) {
                // Queue has been purged.  No need to keep track of this
                // message.

                continue;  // CONTINUE
            }

            GuidsCIter delGuidIter = deletedGuids.find(rec.messageGUID());
            if (delGuidIter != deletedGuids.end()) {
                // Message has been deleted, no need to recover it.  We also
                // remove the guid from 'deletedGuids' container so as it keep
                // a check on that container's size and growth.

                deletedGuids.erase(delGuidIter);
                continue;  // CONTINUE
            }

            // The message needs to be recovered as it is an outstanding one.
            // Check various fields in the message header etc as well as the
            // CRC32C.

            OffsetPtr<const DataHeader> dataHeader(dataFd->block(),
                                                   dataHeaderOffset);

            const unsigned int headerSize = dataHeader->headerWords() *
                                            bmqp::Protocol::k_WORD_SIZE;
            const unsigned int optionsSize = dataHeader->optionsWords() *
                                             bmqp::Protocol::k_WORD_SIZE;
            const unsigned int totalLen = dataHeader->messageWords() *
                                          bmqp::Protocol::k_WORD_SIZE;

            if (0 == headerSize) {
                BALL_LOG_ERROR
                    << partitionDesc() << "MESSAGE record with GUID ["
                    << rec.messageGUID() << "], queueKey [" << rec.queueKey()
                    << "] at journal offset: " << jit->recordOffset()
                    << ", the DATA record present at offset: "
                    << dataHeaderOffset << " in the DATA file has invalid "
                    << "'headerWords' field in its 'DataHeader'.";

                return rc_INVALID_DATA_RECORD;  // RETURN
            }

            if (0 == totalLen) {
                BALL_LOG_ERROR
                    << partitionDesc() << "MESSAGE record with GUID ["
                    << rec.messageGUID() << "], queueKey [" << rec.queueKey()
                    << "] at journal offset: " << jit->recordOffset()
                    << ", the DATA record present at offset: "
                    << dataHeaderOffset
                    << " in the DATA file has invalid 'messageWords' field in "
                    << "its 'DataHeader'.";

                return rc_INVALID_DATA_RECORD;  // RETURN
            }

            if ((headerSize + optionsSize) >= totalLen) {
                BALL_LOG_ERROR
                    << partitionDesc() << "MESSAGE record with GUID ["
                    << rec.messageGUID() << "], queueKey [" << rec.queueKey()
                    << "] at journal offset: " << jit->recordOffset()
                    << ", the DATA record present at offset: "
                    << dataHeaderOffset
                    << " in the DATA file has invalid 'headerWords', "
                    << "optionsWords and/or 'messageWords' fields in its "
                    << "'DataHeader'. headerSize: " << headerSize
                    << ", optionsSize: " << optionsSize
                    << ", total length: " << totalLen << ".";

                return rc_INVALID_DATA_RECORD;  // RETURN
            }

            const char* begin    = dataFd->block().base() + dataHeaderOffset;
            const int   lastByte = static_cast<int>(begin[totalLen - 1]);

            if (lastByte < 1 || lastByte > bmqp::Protocol::k_DWORD_SIZE) {
                BALL_LOG_ERROR
                    << partitionDesc() << "MESSAGE record with GUID ["
                    << rec.messageGUID() << "], queueKey [" << rec.queueKey()
                    << "] at journal offset: " << jit->recordOffset()
                    << ", the DATA record present at offset: "
                    << dataHeaderOffset
                    << " in the DATA file has invalid padding: " << lastByte
                    << ".";

                return rc_INVALID_DATA_RECORD;  // RETURN
            }

            if (totalLen < (headerSize + optionsSize + lastByte)) {
                BALL_LOG_ERROR
                    << partitionDesc() << "MESSAGE record with GUID ["
                    << rec.messageGUID() << "], queueKey [" << rec.queueKey()
                    << "] at journal offset: " << jit->recordOffset()
                    << ", the DATA record present at offset: "
                    << dataHeaderOffset
                    << " in the DATA file has invalid messageWords/headerWords"
                    << "/optionsWords/padding fields -- " << totalLen << "/"
                    << headerSize << "/" << optionsSize << "/" << lastByte
                    << ".";

                return rc_INVALID_DATA_RECORD;  // RETURN
            }

            if (0 == queueKeyInfoMap->count(rec.queueKey())) {
                if (d_isFSMWorkflow) {
                    BALL_LOG_ERROR
                        << partitionDesc()
                        << "Encountered a MESSAGE record for queueKey ["
                        << rec.queueKey()
                        << "], offset: " << jit->recordOffset()
                        << ", index: " << jit->recordIndex()
                        << ", but the queueKey is not "
                        << "present in cluster state.";
                    return rc_INVALID_QUEUE_KEY;  // RETURN
                }
                else {
                    BMQTSK_ALARMLOG_ALARM("RECOVERY")
                        << partitionDesc()
                        << "Encountered a MESSAGE record for queueKey ["
                        << rec.queueKey()
                        << "], offset: " << jit->recordOffset()
                        << ", index: " << jit->recordIndex()
                        << ", for which a "
                        << "QueueOp.CREATION record was not seen in first "
                        << "pass." << BMQTSK_ALARMLOG_END;
                    return rc_INVALID_QUEUE_KEY;  // RETURN
                }
            }

            bsls::Types::Uint64 appDataOffset = dataHeaderOffset + headerSize +
                                                optionsSize;
            unsigned int appDataLen = totalLen - headerSize - optionsSize -
                                      lastByte;

            if (!d_ignoreCrc32c) {
                // Check CRC32C
                unsigned int checksum = bmqp::Crc32c::calculate(
                    dataFd->block().base() + appDataOffset,
                    appDataLen);

                if (rec.crc32c() != checksum) {
                    BMQTSK_ALARMLOG_ALARM("RECOVERY")
                        << partitionDesc()
                        << "Recovery: CRC mismatch for guid ["
                        << rec.messageGUID() << "] for queueKey ["
                        << rec.queueKey() << "] in journal file ["
                        << activeFileSet->d_journalFileName
                        << "], offset: " << jit->recordOffset()
                        << ", index: " << jit->recordIndex()
                        << ". CRC32-C in JOURNAL record: " << rec.crc32c()
                        << ". CRC32-C of payload in DATA file: " << checksum
                        << ". Payload offset in DATA file: " << appDataOffset
                        << BMQTSK_ALARMLOG_END;
                }
            }

            DataStoreRecordKey key(sequenceNum, primaryLeaseId);
            DataStoreRecord record(RecordType::e_MESSAGE, jit->recordOffset());
            record.d_messageOffset              = dataHeaderOffset;
            record.d_appDataUnpaddedLen         = appDataLen;
            record.d_dataOrQlistRecordPaddedLen = totalLen;
            record.d_hasReceipt                 = true;
            record.d_arrivalTimestamp           = recHeader.timestamp();
            record.d_messagePropertiesInfo      = bmqp::MessagePropertiesInfo(
                *dataHeader);

            // Update in-memory record mapping.
            d_records.rinsert(bsl::make_pair(key, record));

            // Update outstanding JOURNAL and DATA bytes.

            activeFileSet->d_outstandingBytesJournal +=
                FileStoreProtocol::k_JOURNAL_RECORD_SIZE;
            activeFileSet->d_outstandingBytesData += totalLen;
        }
    }

    BALL_LOG_INFO << partitionDesc() << "Completed second pass over the "
                  << "journal with rc: " << rc;

    return rc_SUCCESS;
}

int FileStore::create(FileSetSp* fileSetSp)
{
    // PRECONDITIONS
    BSLS_ASSERT_SAFE(fileSetSp);

    bmqu::MemOutStream errorDesc;
    return FileStoreUtil::create(errorDesc,
                                 fileSetSp,
                                 this,
                                 d_config.partitionId(),
                                 d_config,
                                 partitionDesc(),
                                 d_qListAware,
                                 d_allocator_p);
}

int FileStore::rollover(bsls::Types::Uint64 timestamp)
{
    // PRECONDITIONS
    BSLS_ASSERT_SAFE(0 < d_fileSets.size());

    FileSet* activeFileSet = d_fileSets[0].get();
    BSLS_ASSERT_SAFE(activeFileSet);

    BALL_LOG_INFO_BLOCK
    {
        BALL_LOG_OUTPUT_STREAM
            << partitionDesc() << "Initiating rollover for data file ["
            << activeFileSet->d_dataFileName << "], journal file ["
            << activeFileSet->d_journalFileName << "]";
        if (d_qListAware) {
            BALL_LOG_OUTPUT_STREAM << ", qlist file ["
                                   << activeFileSet->d_qlistFileName << "]";
        }
    }

    // Start a StatMonitorSnapshotRecorder to track system stats during
    // rollover
    bmqsys::StatMonitorSnapshotRecorder statRecorder(partitionDesc(),
                                                     d_allocator_p);

    // Create new files, add header etc.
    FileSetSp newActiveFileSetSp;
    int       rc = create(&newActiveFileSetSp);
    if (0 != rc) {
        // 'create' will log error
        return rc;  // RETURN
    }

    // Iterate over outstanding records in the active set, and copy them to the
    // rollover set.

    QueueKeyCounterMap queueKeyCounterMap;
    for (RecordIterator recordIt = d_records.begin();
         recordIt != d_records.end();
         ++recordIt) {
        writeRolledOverRecord(&(recordIt->second),
                              &queueKeyCounterMap,
                              activeFileSet,
                              newActiveFileSetSp.get());
    }

    // Print summary of rolled over queues.
    bmqu::MemOutStream outStream;
    outStream << partitionDesc() << "Queue rollover summary:"
              << "\n      QueueKey    NumMsgs   NumBytes      QueueUri";

    QueueKeyCounterList queueKeyCounters;
    queueKeyCounters.reserve(queueKeyCounterMap.size());
    for (QueueKeyCounterMapCIter queueKeyCounterCIter =
             queueKeyCounterMap.cbegin();
         queueKeyCounterCIter != queueKeyCounterMap.cend();
         ++queueKeyCounterCIter) {
        queueKeyCounters.push_back(*queueKeyCounterCIter);
    }
    bsl::sort(queueKeyCounters.begin(), queueKeyCounters.end(), compareByByte);

    for (QueueKeyCounterListCIter queueCountersCIter =
             queueKeyCounters.cbegin();
         queueCountersCIter != queueKeyCounters.cend();
         ++queueCountersCIter) {
        StorageMapConstIter sit = d_storages.find(queueCountersCIter->first);
        BSLS_ASSERT_SAFE(sit != d_storages.cend());

        outStream << "\n    [" << queueCountersCIter->first << "] "
                  << bsl::setw(8)
                  << bmqu::PrintUtil::prettyNumber(
                         static_cast<int>(queueCountersCIter->second.first))
                  << " " << bsl::setw(10)
                  << bmqu::PrintUtil::prettyBytes(
                         queueCountersCIter->second.second)
                  << " " << sit->second->queueUri();
    }
    BALL_LOG_INFO << outStream.str();

    // Local refs for convenience.

    MappedFileDescriptor& rJournalFile = newActiveFileSetSp->d_journalFile;
    bsls::Types::Uint64&  rJournalFilePos =
        newActiveFileSetSp->d_journalFilePosition;

    bmqp_ctrlmsg::SyncPointOffsetPair spoPair;
    bmqp_ctrlmsg::SyncPoint&          syncPoint = spoPair.syncPoint();

    spoPair.offset() = rJournalFilePos;
    BSLS_ASSERT_SAFE(0 == spoPair.offset() % bmqp::Protocol::k_WORD_SIZE);

    // Since we are rolling over the partition, there must be at least one sync
    // point, because rollover is always initiated by writing (if primary) or
    // receiving (if replica) a SyncPt of e_ROLLOVER sub-type.

    BSLS_ASSERT_SAFE(!d_syncPoints.empty());
    BSLS_ASSERT_SAFE(d_syncPoints.back().offset() <=
                     activeFileSet->d_journalFilePosition);

    syncPoint =
        d_syncPoints.back().syncPoint();  // Make a copy to update later

    OffsetPtr<const JournalOpRecord> journalOpRec(
        activeFileSet->d_journalFile.block(),
        d_syncPoints.back().offset());

    BSLS_ASSERT_SAFE(JournalOpType::e_SYNCPOINT == journalOpRec->type());
    BSLS_ASSERT_SAFE(syncPoint.sequenceNum() == journalOpRec->sequenceNum());
    BSLS_ASSERT_SAFE(syncPoint.primaryLeaseId() ==
                     journalOpRec->primaryLeaseId());
    BSLS_ASSERT_SAFE(syncPoint.dataFileOffsetDwords() ==
                     journalOpRec->dataFileOffsetDwords());
    if (d_qListAware) {
        BSLS_ASSERT_SAFE(syncPoint.qlistFileOffsetWords() ==
                         journalOpRec->qlistFileOffsetWords());
    }
    BSLS_ASSERT_SAFE(SyncPointType::e_UNDEFINED !=
                     journalOpRec->syncPointType());

    // Note that we don't use the 'dataFileOffset' of the last sync point, but
    // instead use the position of new data file.  Same argument for
    // 'qlistFileOffset'.

    syncPoint.dataFileOffsetDwords() = newActiveFileSetSp->d_dataFilePosition /
                                       bmqp::Protocol::k_DWORD_SIZE;
    if (d_qListAware) {
        syncPoint.qlistFileOffsetWords() =
            newActiveFileSetSp->d_qlistFilePosition /
            bmqp::Protocol::k_WORD_SIZE;
    }

    // Write the first SyncPt in the new JOURNAL.  This SyncPt will contain
    // updated DATA and QLIST file offsets, but same (leaseId, seqNum) as the
    // last SyncPt in the old JOURNAL.  Also note that the RecordHeader of this
    // first SyncPt will contain the *same* (leaseId, seqNum) as those
    // appearing in the RecordHeader of the last SyncPt in the old JOURNAL.

    // Also note that we cannot use 'd_primaryLeaseId' and 'd_sequenceNum' to
    // populate (leaseId, seqnum) fields of the RecordHeader of the first
    // SyncPt in the new JOURNAL, because in case of replicas, those 2
    // variables are updated at the end of processing the storage event, but
    // this routine is invoked *while* processing the storage event.

    OffsetPtr<JournalOpRecord> spRec(rJournalFile.block(), rJournalFilePos);
    new (spRec.get())
        JournalOpRecord(JournalOpType::e_SYNCPOINT,
                        SyncPointType::e_REGULAR,  // 'regular' sync point
                        syncPoint.sequenceNum(),
                        journalOpRec->primaryNodeId(),
                        syncPoint.primaryLeaseId(),
                        syncPoint.dataFileOffsetDwords(),
                        d_qListAware ? syncPoint.qlistFileOffsetWords() : 0,
                        RecordHeader::k_MAGIC);
    spRec->header()
        .setPrimaryLeaseId(journalOpRec->header().primaryLeaseId())
        .setSequenceNumber(journalOpRec->header().sequenceNumber())
        .setTimestamp(timestamp);
    rJournalFilePos += FileStoreProtocol::k_JOURNAL_RECORD_SIZE;

    // Update first sync point of JournalFileHeader of new active file set with
    // 'syncPointOffset'.  A non-zero JournalFileHeader.d_firstSyncPointOffset
    // implies that rollover was successfully finished (this may help during
    // recovery after crash) ** NOTE ** Updating
    // JournalFileHeader.d_firstSyncPointOffset must be the last operation to
    // occur in rolling over file store.

    OffsetPtr<const FileHeader>  fhJ(rJournalFile.block(), 0);
    OffsetPtr<JournalFileHeader> jfh(rJournalFile.block(),
                                     fhJ->headerWords() *
                                         bmqp::Protocol::k_WORD_SIZE);

    jfh->setFirstSyncPointOffsetWords(spoPair.offset() /
                                      bmqp::Protocol::k_WORD_SIZE);

    // Now clear the 'd_syncPoints' as the rollover is complete, and make the
    // previous newest sync point the first new sync point.

    d_syncPoints.clear();
    d_syncPoints.push_back(spoPair);

    // No need to update outstanding bytes for the journal belonging to the new
    // file set, since we don't rollover SyncPts.

    // Print some rollover-related metrics.

    bmqu::MemOutStream out;
    out << partitionDesc() << "Compaction metrics: \n"
        << "    DATA file size    (new/old): "
        << bmqu::PrintUtil::prettyBytes(newActiveFileSetSp->d_dataFilePosition)
        << "/"
        << bmqu::PrintUtil::prettyBytes(activeFileSet->d_dataFilePosition)
        << " ("
        << ((newActiveFileSetSp->d_dataFilePosition * 100) /
            activeFileSet->d_dataFilePosition)
        << "%)\n";

    out << "    JOURNAL file size (new/old): "
        << bmqu::PrintUtil::prettyBytes(
               newActiveFileSetSp->d_journalFilePosition)
        << "/"
        << bmqu::PrintUtil::prettyBytes(activeFileSet->d_journalFilePosition)
        << " ("
        << ((newActiveFileSetSp->d_journalFilePosition * 100) /
            activeFileSet->d_journalFilePosition)
        << "%)\n";

    if (d_qListAware) {
        out << "    QLIST file size   (new/old): "
            << bmqu::PrintUtil::prettyBytes(
                   newActiveFileSetSp->d_qlistFilePosition)
            << "/"
            << bmqu::PrintUtil::prettyBytes(activeFileSet->d_qlistFilePosition)
            << " ("
            << ((newActiveFileSetSp->d_qlistFilePosition * 100) /
                activeFileSet->d_qlistFilePosition)
            << "%)";
    }
    BALL_LOG_INFO << out.str();

    BALL_LOG_INFO_BLOCK
    {
        statRecorder.print(BALL_LOG_OUTPUT_STREAM,
                           "ROLLOVER - STEP 1 (COMPACTION)");
    }

    // Decrement the old file set's aliased blob buffer count by 1 to obtain
    // the 'real' value.  Note that count was initialized with a value of 1
    // instead of 0 when file set was created.  If count is 0 (ie, if no
    // payload blob buffers are referring to the old data file), close it out
    // too.  Old file set can be archived as well after that.

    // Irrespective of the aliased blob buffer counter, file set can be
    // truncated because nothing else will be written to the file.

    truncate(activeFileSet);
    BALL_LOG_INFO_BLOCK
    {
        statRecorder.print(BALL_LOG_OUTPUT_STREAM,
                           "ROLLOVER - STEP 2 (TRUNCATE)");
    }

    if (0 == --activeFileSet->d_aliasedBlobBufferCount) {
        BALL_LOG_INFO_BLOCK
        {
            BALL_LOG_OUTPUT_STREAM << partitionDesc()
                                   << "During rollover, closing old file set ["
                                   << activeFileSet->d_dataFileName << "], ["
                                   << activeFileSet->d_journalFileName << "]";
            if (d_qListAware) {
                BALL_LOG_OUTPUT_STREAM
                    << ", [" << activeFileSet->d_qlistFileName << "]";
            }
            BALL_LOG_OUTPUT_STREAM << " as it can be gc'd.";
        }

        // Garbage-collect 'activeFileSet' from 'd_fileSets'.  We know that it
        // is the first element.
        BSLS_ASSERT_SAFE(d_fileSets.begin()->get() == activeFileSet);

        // Make a copy of the target fileSetSp before erasing it from
        // 'd_fileSets'.
        bsl::shared_ptr<FileSet> activeFileSetSp(*d_fileSets.begin());
        d_fileSets.erase(d_fileSets.begin());

        rc = d_miscWorkThreadPool_p->enqueueJob(
            bdlf::BindUtil::bind(&FileStore::gcWorkerDispatched,
                                 this,
                                 activeFileSetSp));
        BSLS_ASSERT_SAFE(rc == 0);
    }
    else {
        BALL_LOG_INFO << partitionDesc() << "Rollover: number of references to"
                      << " old file set: "
                      << activeFileSet->d_aliasedBlobBufferCount;
        BSLS_ASSERT_SAFE(activeFileSet->d_dataFile.isValid());
        BSLS_ASSERT_SAFE(activeFileSet->d_journalFile.isValid());
        if (d_qListAware) {
            BSLS_ASSERT_SAFE(activeFileSet->d_qlistFile.isValid());
        }
    }

    // Add 'newActiveFileSetSp' as the first element of 'd_fileSets'.
    d_fileSets.insert(d_fileSets.begin(), newActiveFileSetSp);

    BALL_LOG_INFO_BLOCK
    {
        BALL_LOG_OUTPUT_STREAM << partitionDesc()
                               << "All data files and alias counts: \n";
        for (unsigned int index = 0; index < d_fileSets.size(); ++index) {
            const FileSet*     fs    = d_fileSets[index].get();
            bsls::Types::Int64 count = fs->d_aliasedBlobBufferCount;
            BALL_LOG_OUTPUT_STREAM
                << fs->d_dataFileName
                << " : alias count: " << (0 == index ? (count - 1) : count)
                << "\n";
        }
    }

    // Enqueue an event in the scheduler thread to be executed right away to
    // delete any archived files for this partition, if applicable.  Note that
    // one such recurring event is also scheduled by the StorageMgr, and
    // processed in the event scheduler's dispatcher thread.  So this event
    // should also be processed in the same event scheduler's dispatcher thread
    // to avoid any race while deleting archived files.

    d_config.scheduler()->scheduleEvent(
        bmqsys::Time::nowMonotonicClock(),
        bdlf::BindUtil::bind(&FileStore::deleteArchiveFilesCb, this));

    BALL_LOG_INFO_BLOCK
    {
        statRecorder.print(BALL_LOG_OUTPUT_STREAM, "ROLLOVER COMPLETE");
    }

    d_clusterStats_p->onPartitionEvent(
        mqbstat::ClusterStats::PartitionEventType::e_PARTITION_ROLLOVER,
        d_config.partitionId(),
        statRecorder.totalElapsed());

    return 0;
}

int FileStore::rolloverIfNeeded(FileType::Enum              fileType,
                                const MappedFileDescriptor& file,
                                const bsl::string&          fileName,
                                bsls::Types::Uint64         currentSize,
                                unsigned int                requestedSpace)
{
    FileSet* activeFileSet = d_fileSets[0].get();
    BSLS_ASSERT_SAFE(activeFileSet);

    BSLS_ASSERT_SAFE(activeFileSet->d_journalFileAvailable);
    // If JOURNAL is full, it must be marked so, and this routine should
    // not be invoked.

    enum {
        rc_SUCCESS                         = 0,
        rc_JOURNAL_ROLLOVER_POLICY_FAILURE = -1,
        rc_DATA_ROLLOVER_POLICY_FAILURE    = -2,
        rc_QLIST_ROLLOVER_POLICY_FAILURE   = -3,
        rc_SYNC_POINT_FAILURE              = -4,
        rc_ROLLOVER_FAILURE                = -5,
        rc_SYNC_POINT_FORCE_ISSUE_FAILURE  = -6
    };

    // Note: QList file will be deprecated in FSM workflow.
    if (!d_qListAware && FileType::e_QLIST == fileType) {
        return rc_SUCCESS;  // RETURN
    }

    if (!needRollover(file, currentSize, requestedSpace)) {
        return rc_SUCCESS;  // RETURN
    }

    // TBD: make the ratio configurable
    static const bsls::Types::Uint64 k_MIN_AVAILABLE_SPACE_PERCENT = 20;

    // Rollover is needed.  If JOURNAL file requested rollover, mark it as
    // unavailable.  This is needed in the scenario when this routine fails,
    // we want to disable this partition, and we use 'd_journalFileAvailable'
    // flag for that.

    if (FileType::e_JOURNAL == fileType) {
        activeFileSet->d_journalFileAvailable = false;
    }

    bmqu::MemOutStream out;
    out << partitionDesc() << "Rollover is required due to " << fileType
        << " file [" << fileName << "] reaching capacity. Current size: "
        << bmqu::PrintUtil::prettyNumber(
               static_cast<bsls::Types::Int64>(currentSize))
        << ", capacity: "
        << bmqu::PrintUtil::prettyNumber(
               static_cast<bsls::Types::Int64>(file.fileSize()))
        << ". Checking if JOURNAL" << (d_qListAware ? ", QLIST" : "")
        << " and DATA files satisfy "
        << "rollover criteria. Minimum required available space in each file: "
        << "[" << k_MIN_AVAILABLE_SPACE_PERCENT << "%]. "
        << "Requested record length: " << requestedSpace
        << ". Outstanding bytes in each file:" << "\nJOURNAL: "
        << bmqu::PrintUtil::prettyNumber(static_cast<bsls::Types::Int64>(
               activeFileSet->d_outstandingBytesJournal))
        << "\nDATA: "
        << bmqu::PrintUtil::prettyNumber(static_cast<bsls::Types::Int64>(
               activeFileSet->d_outstandingBytesData));
    if (d_qListAware) {
        out << "\nQLIST: "
            << bmqu::PrintUtil::prettyNumber(static_cast<bsls::Types::Int64>(
                   activeFileSet->d_outstandingBytesQlist));
    }

    // All 3 files must satisfy the rollover policy before we can initiate the
    // rollover.  Note that we also add the 'requestedSpace' in the
    // outstanding bytes when calculating ratio for the 'fileType'.

    bool           canRollover            = true;
    int            rc                     = rc_SUCCESS;
    FileType::Enum cannotRolloverFileType = FileType::e_UNDEFINED;

    bsls::Types::Uint64 outstandingBytesJournal =
        activeFileSet->d_outstandingBytesJournal;
    if (FileType::e_JOURNAL == fileType) {
        outstandingBytesJournal += requestedSpace;
    }

    bsls::Types::Uint64 availableSpacePercentJournal = 0;
    if (outstandingBytesJournal <= d_config.maxJournalFileSize()) {
        availableSpacePercentJournal =
            ((d_config.maxJournalFileSize() - outstandingBytesJournal) * 100) /
            d_config.maxJournalFileSize();
    }

    if (availableSpacePercentJournal < k_MIN_AVAILABLE_SPACE_PERCENT) {
        // JOURNAL file can't be rolled over.

        canRollover            = false;
        cannotRolloverFileType = FileType::e_JOURNAL;
        rc                     = rc_JOURNAL_ROLLOVER_POLICY_FAILURE;
    }

    bsls::Types::Uint64 outstandingBytesData =
        activeFileSet->d_outstandingBytesData;
    if (FileType::e_DATA == fileType) {
        outstandingBytesData += requestedSpace;
    }

    bsls::Types::Uint64 availableSpacePercentData = 0;
    if (outstandingBytesData <= d_config.maxDataFileSize()) {
        availableSpacePercentData =
            ((d_config.maxDataFileSize() - outstandingBytesData) * 100) /
            d_config.maxDataFileSize();
    }

    if (availableSpacePercentData < k_MIN_AVAILABLE_SPACE_PERCENT) {
        // DATA file can't be rolled over.

        canRollover            = false;
        cannotRolloverFileType = FileType::e_DATA;
        rc                     = rc_DATA_ROLLOVER_POLICY_FAILURE;
    }

    bsls::Types::Uint64 availableSpacePercentQlist = 0;
    if (d_qListAware) {
        bsls::Types::Uint64 outstandingBytesQlist =
            activeFileSet->d_outstandingBytesQlist;
        if (FileType::e_QLIST == fileType) {
            outstandingBytesQlist += requestedSpace;
        }

        if (outstandingBytesQlist <= d_config.maxQlistFileSize()) {
            availableSpacePercentQlist =
                ((d_config.maxQlistFileSize() - outstandingBytesQlist) * 100) /
                d_config.maxQlistFileSize();
        }

        if (availableSpacePercentQlist < k_MIN_AVAILABLE_SPACE_PERCENT) {
            // QLIST file can't be rolled over.  Alarm only if we have
            // encountered this for the first time.

            canRollover            = false;
            cannotRolloverFileType = FileType::e_QLIST;
            rc                     = rc_QLIST_ROLLOVER_POLICY_FAILURE;
        }
    }

    if (!canRollover) {
        BSLS_ASSERT_SAFE(FileType::e_UNDEFINED != cannotRolloverFileType);

        if (activeFileSet->d_fileSetRolloverPolicyAlarm) {
            // Already alarmed.  No need to alarm.
            return rc;  // RETURN
        }

        unsigned int availableSpacePercent = 0;
        if (FileType::e_JOURNAL == fileType) {
            availableSpacePercent = availableSpacePercentJournal;
        }
        else if (FileType::e_QLIST == fileType) {
            BSLS_ASSERT_SAFE(d_qListAware);
            availableSpacePercent = availableSpacePercentQlist;
        }
        else {
            availableSpacePercent = availableSpacePercentData;
        }

        out.reset();
        out << partitionDesc() << "[" << fileType
            << "] file is full but partition cannot be "
            << "rolled over because rolled over [" << cannotRolloverFileType
            << "] file will have [" << availableSpacePercent
            << "%] available space which is lower than the configured value "
            << "of [" << k_MIN_AVAILABLE_SPACE_PERCENT << "%]. "
            << "Outstading bytes of each file:";
        bdlb::Print::newlineAndIndent(out, 1, 4);
        printSpaceInUse(
            out,
            "JOURNAL",
            activeFileSet->d_outstandingBytesJournal,
            d_config.maxJournalFileSize(),
            computePercentage(activeFileSet->d_outstandingBytesJournal,
                              d_config.maxJournalFileSize()));
        bdlb::Print::newlineAndIndent(out, 1, 4);
        printSpaceInUse(
            out,
            "DATA",
            activeFileSet->d_outstandingBytesData,
            d_config.maxDataFileSize(),
            computePercentage(activeFileSet->d_outstandingBytesData,
                              d_config.maxDataFileSize()));
        if (d_qListAware) {
            bdlb::Print::newlineAndIndent(out, 1, 4);
            printSpaceInUse(
                out,
                "QLIST",
                activeFileSet->d_outstandingBytesQlist,
                d_config.maxQlistFileSize(),
                computePercentage(activeFileSet->d_outstandingBytesQlist,
                                  d_config.maxQlistFileSize()));
        }
        out << "\n";

        // Print the top 10 queues contributing to the rollover failure
        printTopContributingQueues(out,
                                   10,
                                   "rollover failure",
                                   cannotRolloverFileType,
                                   d_storages);

        activeFileSet->d_fileSetRolloverPolicyAlarm = true;

        BMQTSK_ALARMLOG_PANIC("PARTITION_READONLY")
            << out.str() << BMQTSK_ALARMLOG_END;

        return rc;  // RETURN
    }

    BALL_LOG_INFO << partitionDesc() << "Rollover criteria met. Initiating "
                  << "rollover.";

    activeFileSet->d_journalFileAvailable = true;
    // Set the availability flag back to true.

    // Issue sync point first.

    bmqp_ctrlmsg::SyncPoint syncPt;
    syncPt.primaryLeaseId()       = d_primaryLeaseId;
    syncPt.sequenceNum()          = ++d_sequenceNum;
    syncPt.dataFileOffsetDwords() = activeFileSet->d_dataFilePosition /
                                    bmqp::Protocol::k_DWORD_SIZE;
    syncPt.qlistFileOffsetWords() = d_qListAware
                                        ? activeFileSet->d_qlistFilePosition /
                                              bmqp::Protocol::k_WORD_SIZE
                                        : 0;

    rc = issueSyncPointInternal(SyncPointType::e_ROLLOVER, true, &syncPt);
    if (0 != rc) {
        return 10 * rc + rc_SYNC_POINT_FAILURE;  // RETURN
    }

    BALL_LOG_INFO << partitionDesc() << "Issued SyncPt: " << syncPt
                  << ", with journal offset: "
                  << (activeFileSet->d_journalFilePosition -
                      FileStoreProtocol::k_JOURNAL_RECORD_SIZE)
                  << ", to indicate partition rollover.";

    // Then initiate rollover.

    rc = rollover(bdlt::EpochUtil::convertToTimeT64(bdlt::CurrentTime::utc()));
    if (0 != rc) {
        return 10 * rc + rc_ROLLOVER_FAILURE;  // RETURN
    }

    // Force-issue a SyncPt after rolling over.

    rc = issueSyncPoint();
    if (0 != rc) {
        return 10 * rc + rc_SYNC_POINT_FORCE_ISSUE_FAILURE;  // RETURN
    }

    return rc_SUCCESS;
}

void FileStore::truncate(FileSet* fileSet)
{
    bmqu::MemOutStream errorDesc;

    int rc = FileSystemUtil::truncate(&fileSet->d_dataFile,
                                      fileSet->d_dataFilePosition,
                                      errorDesc);
    if (0 != rc) {
        BMQTSK_ALARMLOG_ALARM("FILE_IO")
            << "[FILE_IO] " << partitionDesc()
            << "Failed to truncate data file [" << fileSet->d_dataFileName
            << "], rc: " << rc << ", error: " << errorDesc.str()
            << BMQTSK_ALARMLOG_END;
    }

    rc = FileSystemUtil::truncate(&fileSet->d_journalFile,
                                  fileSet->d_journalFilePosition,
                                  errorDesc);
    if (0 != rc) {
        BMQTSK_ALARMLOG_ALARM("FILE_IO")
            << partitionDesc() << "Failed to truncate journal ["
            << fileSet->d_journalFileName << "], rc: " << rc
            << ", error: " << errorDesc.str() << BMQTSK_ALARMLOG_END;
    }

    if (d_qListAware) {
        rc = FileSystemUtil::truncate(&fileSet->d_qlistFile,
                                      fileSet->d_qlistFilePosition,
                                      errorDesc);
        if (0 != rc) {
            BMQTSK_ALARMLOG_ALARM("FILE_IO")
                << partitionDesc() << "Failed to truncate qlist file ["
                << fileSet->d_qlistFileName << "], rc: " << rc
                << ", error: " << errorDesc.str() << BMQTSK_ALARMLOG_END;
        }
    }
}

void FileStore::close(FileSet& fileSetRef, bool flush)
{
    BALL_LOG_INFO_BLOCK
    {
        BALL_LOG_OUTPUT_STREAM << partitionDesc()
                               << "Closing file store with config: \n";
        d_config.print(BALL_LOG_OUTPUT_STREAM);
    }

    if (flush) {
        BALL_LOG_INFO << partitionDesc() << "Flushing partition to disk.";

        bmqu::MemOutStream errorDesc;
        int rc = FileSystemUtil::flush(fileSetRef.d_dataFile.mapping(),
                                       fileSetRef.d_dataFilePosition,
                                       errorDesc);
        if (0 != rc) {
            BMQTSK_ALARMLOG_ALARM("FILE_IO")
                << partitionDesc() << "Failed to flush data file ["
                << fileSetRef.d_dataFileName << "], error: " << errorDesc.str()
                << BMQTSK_ALARMLOG_END;
            errorDesc.reset();
        }

        rc = FileSystemUtil::flush(fileSetRef.d_journalFile.mapping(),
                                   fileSetRef.d_journalFilePosition,
                                   errorDesc);
        if (0 != rc) {
            BMQTSK_ALARMLOG_ALARM("FILE_IO")
                << partitionDesc() << "Failed to sync journal file ["
                << fileSetRef.d_journalFileName
                << "], error: " << errorDesc.str() << BMQTSK_ALARMLOG_END;
            errorDesc.reset();
        }

        if (d_qListAware) {
            rc = FileSystemUtil::flush(fileSetRef.d_qlistFile.mapping(),
                                       fileSetRef.d_qlistFilePosition,
                                       errorDesc);
            if (0 != rc) {
                BMQTSK_ALARMLOG_ALARM("FILE_IO")
                    << partitionDesc() << "Failed to sync qlist file ["
                    << fileSetRef.d_qlistFileName
                    << "], error: " << errorDesc.str() << BMQTSK_ALARMLOG_END;
                errorDesc.reset();
            }
        }

        BALL_LOG_INFO << partitionDesc() << "Flushed partition to disk.";
    }

    int rc = FileSystemUtil::close(&fileSetRef.d_dataFile);
    if (0 != rc) {
        BMQTSK_ALARMLOG_ALARM("FILE_IO")
            << partitionDesc() << "Failed to close data file ["
            << fileSetRef.d_dataFileName << "], rc: " << rc
            << BMQTSK_ALARMLOG_END;
    }

    rc = FileSystemUtil::close(&fileSetRef.d_journalFile);
    if (0 != rc) {
        BMQTSK_ALARMLOG_ALARM("FILE_IO")
            << partitionDesc() << "Failed to close journal file ["
            << fileSetRef.d_journalFileName << "], rc: " << rc
            << BMQTSK_ALARMLOG_END;
    }

    if (d_qListAware) {
        rc = FileSystemUtil::close(&fileSetRef.d_qlistFile);
        if (0 != rc) {
            BMQTSK_ALARMLOG_ALARM("FILE_IO")
                << partitionDesc() << "Failed to close qlist file ["
                << fileSetRef.d_qlistFileName << "], rc: " << rc
                << BMQTSK_ALARMLOG_END;
        }
    }
}

void FileStore::archive(FileSet* fileSet)
{
    int rc = FileSystemUtil::move(fileSet->d_dataFileName,
                                  d_config.archiveLocation());
    if (0 != rc) {
        BMQTSK_ALARMLOG_ALARM("FILE_IO")
            << partitionDesc() << "Failed to move file ["
            << fileSet->d_dataFileName << "] " << "to location ["
            << d_config.archiveLocation() << "] rc: " << rc
            << BMQTSK_ALARMLOG_END;
    }

    rc = FileSystemUtil::move(fileSet->d_journalFileName,
                              d_config.archiveLocation());
    if (0 != rc) {
        BMQTSK_ALARMLOG_ALARM("FILE_IO")
            << partitionDesc() << "Failed to move file ["
            << fileSet->d_journalFileName << "] " << "to location ["
            << d_config.archiveLocation() << "] rc: " << rc
            << BMQTSK_ALARMLOG_END;
    }

    if (d_qListAware) {
        rc = FileSystemUtil::move(fileSet->d_qlistFileName,
                                  d_config.archiveLocation());
        if (0 != rc) {
            BMQTSK_ALARMLOG_ALARM("FILE_IO")
                << partitionDesc() << "Failed to move file ["
                << fileSet->d_qlistFileName << "] " << "to location ["
                << d_config.archiveLocation() << "] rc: " << rc
                << BMQTSK_ALARMLOG_END;
        }
    }
}

void FileStore::gc(FileSet* fileSet)
{
    // executed by *ANY* thread

    // Fast path if we are already in dispatcher thread of this file store.

    if (inDispatcherThread()) {
        gcDispatched(d_config.partitionId(), fileSet);
        return;  // RETURN
    }

    // Enqueue an event in the partition's dispatcher thread.
    execute(bdlf::BindUtil::bind(&FileStore::gcDispatched,
                                 this,
                                 d_config.partitionId(),
                                 fileSet));
}

void FileStore::gcDispatched(BSLA_MAYBE_UNUSED int partitionId,
                             FileSet*              fileSet)
{
    // executed by the *DISPATCHER* thread

    // PRECONDITIONS
    BSLS_ASSERT_SAFE(partitionId == d_config.partitionId());
    BSLS_ASSERT_SAFE(fileSet);
    BSLS_ASSERT_SAFE(0 < d_fileSets.size());

    if (fileSet == d_fileSets[0].get()) {
        // This occurs when FileStore::close() has happened.

        BALL_LOG_INFO_BLOCK
        {
            BALL_LOG_OUTPUT_STREAM << partitionDesc() << "Closing file set ["
                                   << fileSet->d_dataFileName << "], ["
                                   << fileSet->d_journalFileName << "]";
            if (d_qListAware) {
                BALL_LOG_OUTPUT_STREAM << ", [" << fileSet->d_qlistFileName
                                       << "]";
            }
            BALL_LOG_OUTPUT_STREAM << ".";
        }

        close(*fileSet, d_flushWhenClosing);
        d_fileSets.erase(d_fileSets.begin());

        return;  // RETURN
    }

    // This occurs when FileStore::rollover() has happened.

    FileSetSp          fileSetSp;
    FileSets::iterator it;
    for (it = d_fileSets.begin(); it != d_fileSets.end(); ++it) {
        if (it->get() == fileSet) {
            fileSetSp = *it;
            break;  // BREAK
        }
    }

    BSLS_ASSERT_SAFE(fileSetSp);
    BSLS_ASSERT_SAFE(fileSet->d_dataFile.isValid());
    BSLS_ASSERT_SAFE(it != d_fileSets.begin());
    // Cannot be the 1st file set in the vector, because 1st file set is
    // the 'active' (current) one.

    // Remove 'fileSet' from 'd_fileSets' in this thread ('d_fileSets' can be
    // manipulated only from partition-dispatcher thread), and enqueue a job in
    // the worker thread to close/unmap it.  'fileSetSp' now points to that
    // file set.
    d_fileSets.erase(it);

    BSLA_MAYBE_UNUSED const int rc = d_miscWorkThreadPool_p->enqueueJob(
        bdlf::BindUtil::bind(&FileStore::gcWorkerDispatched, this, fileSetSp));
    BSLS_ASSERT_SAFE(rc == 0);
}

void FileStore::gcWorkerDispatched(const bsl::shared_ptr<FileSet>& fileSet)
{
    // executed by a *WORKER* thread

    // PRECONDITIONS
    BSLS_ASSERT_SAFE(fileSet);

    // Files have already been truncated.  Can safely close and archive.
    BALL_LOG_INFO_BLOCK
    {
        BALL_LOG_OUTPUT_STREAM
            << partitionDesc() << "Closing and archiving file set ["
            << fileSet->d_dataFileName << "], [" << fileSet->d_journalFileName
            << "]";
        if (d_qListAware) {
            BALL_LOG_OUTPUT_STREAM << ", [" << fileSet->d_qlistFileName << "]";
        }
        BALL_LOG_OUTPUT_STREAM << " as it can be gc'd.";
    }

    bsls::Types::Int64 startTime = bmqsys::Time::highResolutionTimer();

    close(*fileSet, false);
    bsls::Types::Int64 closeTime = bmqsys::Time::highResolutionTimer();
    BALL_LOG_INFO << partitionDesc() << "File set closed. Time taken: "
                  << bmqu::PrintUtil::prettyTimeInterval(closeTime -
                                                         startTime);

    bsls::Types::Int64 archiveStartTime = bmqsys::Time::highResolutionTimer();
    archive(fileSet.get());
    bsls::Types::Int64 archiveEndTime = bmqsys::Time::highResolutionTimer();
    BALL_LOG_INFO << partitionDesc() << "File set archived. Time taken: "
                  << bmqu::PrintUtil::prettyTimeInterval(archiveEndTime -
                                                         archiveStartTime);
}

int FileStore::writeQueueOpRecord(DataStoreRecordHandle*  handle,
                                  const mqbu::StorageKey& queueKey,
                                  const mqbu::StorageKey& appKey,
                                  QueueOpType::Enum       queueOpFlag,
                                  bsls::Types::Uint64     timestamp,
                                  unsigned int            startPrimaryLeaseId,
                                  bsls::Types::Uint64     startSequenceNum)
{
    // PRECONDITIONS
    BSLS_ASSERT_SAFE(handle);
    BSLS_ASSERT_SAFE(QueueOpType::e_CREATION != queueOpFlag &&
                     QueueOpType::e_ADDITION != queueOpFlag);
    BSLS_ASSERT_SAFE(0 < d_fileSets.size());

    enum {
        rc_SUCCESS          = 0,
        rc_NOT_PRIMARY      = -1,
        rc_UNAVAILABLE      = -2,
        rc_ROLLOVER_FAILURE = -3,
        rc_PARTITION_FULL   = -4
    };

    FileSet* activeFileSet = d_fileSets[0].get();
    BSLS_ASSERT_SAFE(activeFileSet);

    if (BSLS_PERFORMANCEHINT_PREDICT_UNLIKELY(!d_isPrimary)) {
        BSLS_PERFORMANCEHINT_UNLIKELY_HINT;
        BMQTSK_ALARMLOG_ALARM("REPLICATION")
            << partitionDesc()
            << "Not the primary. Not writing & replicating queueOp record with"
            << " queueKey [" << queueKey << "]" << BMQTSK_ALARMLOG_END;
        return rc_NOT_PRIMARY;  // RETURN
    }

    if (!activeFileSet->d_journalFileAvailable) {
        return rc_UNAVAILABLE;  // RETURN
    }

    // Roll over if needed
    int rc = rolloverIfNeeded(FileType::e_JOURNAL,
                              activeFileSet->d_journalFile,
                              activeFileSet->d_journalFileName,
                              activeFileSet->d_journalFilePosition,
                              k_REQUESTED_JOURNAL_SPACE);
    if (rc != 0) {
        return 10 * rc + rc_ROLLOVER_FAILURE;  // RETURN
    }

    // Update 'activeFileSet' as it may have rolled over above.
    activeFileSet = d_fileSets[0].get();

    // Local refs for convenience.
    MappedFileDescriptor& journal    = activeFileSet->d_journalFile;
    bsls::Types::Uint64&  journalPos = activeFileSet->d_journalFilePosition;

    BSLS_ASSERT_SAFE(journal.fileSize() >=
                     (journalPos + k_REQUESTED_JOURNAL_SPACE));
    // JOURNAL has been successfully rolled over, so above assert should
    // not fire.

    // Append queueOp record to journal.
    bsls::Types::Uint64      recordOffset = journalPos;
    OffsetPtr<QueueOpRecord> qRec(journal.block(), journalPos);
    new (qRec.get()) QueueOpRecord();
    qRec->header()
        .setPrimaryLeaseId(d_primaryLeaseId)
        .setSequenceNumber(++d_sequenceNum)
        .setTimestamp(timestamp);
    qRec->setQueueKey(queueKey).setType(queueOpFlag);
    qRec->setStartSequenceNumber(startSequenceNum);
    qRec->setStartPrimaryLeaseId(startPrimaryLeaseId);

    if (!appKey.isNull()) {
        qRec->setAppKey(appKey);
    }
    qRec->setMagic(RecordHeader::k_MAGIC);
    journalPos += FileStoreProtocol::k_JOURNAL_RECORD_SIZE;

    replicateAndInsertDataStoreRecord(handle,
                                      bmqp::StorageMessageType::e_QUEUE_OP,
                                      RecordType::e_QUEUE_OP,
                                      recordOffset);

    return rc_SUCCESS;
}

void FileStore::writeRolledOverRecord(DataStoreRecord*    record,
                                      QueueKeyCounterMap* queueKeyCounterMap,
                                      FileSet*            oldFileSet,
                                      FileSet*            newFileSet)
{
    // PRECONDITIONS
    BSLS_ASSERT_SAFE(0 != record->d_recordOffset);
    BSLS_ASSERT_SAFE(RecordType::e_UNDEFINED != record->d_recordType &&
                     RecordType::e_JOURNAL_OP != record->d_recordType);

    // Local refs for convenience
    MappedFileDescriptor& rDataFile     = newFileSet->d_dataFile;
    bsls::Types::Uint64&  rDataFilePos  = newFileSet->d_dataFilePosition;
    MappedFileDescriptor& rJournal      = newFileSet->d_journalFile;
    bsls::Types::Uint64&  rJournalPos   = newFileSet->d_journalFilePosition;
    MappedFileDescriptor& rQlistFile    = newFileSet->d_qlistFile;
    bsls::Types::Uint64&  rQlistFilePos = newFileSet->d_qlistFilePosition;

    const MappedFileDescriptor& aJournal   = oldFileSet->d_journalFile;
    const MappedFileDescriptor& aDataFile  = oldFileSet->d_dataFile;
    const MappedFileDescriptor& aQlistFile = oldFileSet->d_qlistFile;

    if (RecordType::e_MESSAGE == record->d_recordType) {
        // Its a MessageRecord, copy payload as well.
        OffsetPtr<const MessageRecord> fromRec(aJournal.block(),
                                               record->d_recordOffset);

        // Take note of offset in rolled over data file
        bsls::Types::Uint64 newDataFileOffset = rDataFilePos;
        BSLS_ASSERT_SAFE(0 ==
                         newDataFileOffset % bmqp::Protocol::k_DWORD_SIZE);

        // Copy payload (including DataHeader) to data file.  This should be
        // done *before* copying message record to journal file.

        bsls::Types::Uint64 messageOffset =
            static_cast<bsls::Types::Uint64>(fromRec->messageOffsetDwords()) *
            bmqp::Protocol::k_DWORD_SIZE;

        OffsetPtr<const DataHeader> dataHeader(aDataFile.block(),
                                               messageOffset);

        const unsigned int dataMsgSize = dataHeader->messageWords() *
                                         bmqp::Protocol::k_WORD_SIZE;

        bsl::memcpy(rDataFile.block().base() + rDataFilePos,
                    aDataFile.block().base() + messageOffset,
                    dataMsgSize);

        rDataFilePos += dataMsgSize;

        // Append MessageRecord to journal.

        OffsetPtr<MessageRecord> toRec(rJournal.block(), rJournalPos);
        new (toRec.get()) MessageRecord(*fromRec);
        toRec->setMessageOffsetDwords(newDataFileOffset /
                                      bmqp::Protocol::k_DWORD_SIZE);

        // Update offset of the message in the in-memory DataStoreRecord
        // 'record'.
        record->d_messageOffset = newDataFileOffset;

        // Increase the message and byte counter for this queue.

        QueueKeyCounterMapIter qit = queueKeyCounterMap->find(
            toRec->queueKey());

        if (BSLS_PERFORMANCEHINT_PREDICT_UNLIKELY(queueKeyCounterMap->end() ==
                                                  qit)) {
            BSLS_PERFORMANCEHINT_UNLIKELY_HINT;
            BALL_LOG_ERROR << "Message with unexpected queueKey: " << *toRec;
            BSLS_ASSERT_OPT(false && "Message with unexpected queueKey");
        }

        ++(qit->second.first);
        qit->second.second += dataMsgSize;

        newFileSet->d_outstandingBytesData += dataMsgSize;
    }
    else if (RecordType::e_QUEUE_OP == record->d_recordType) {
        OffsetPtr<const QueueOpRecord> fromRec(aJournal.block(),
                                               record->d_recordOffset);

        if (QueueOpType::e_CREATION == fromRec->type() ||
            QueueOpType::e_ADDITION == fromRec->type()) {
            bsls::Types::Uint64 newQlistOffset = 0;
            if (d_qListAware) {
                // Copy QLIST record as well.

                // Take note of offset in rolled over QLIST file.

                newQlistOffset = rQlistFilePos;
                BSLS_ASSERT_SAFE(0 ==
                                 newQlistOffset % bmqp::Protocol::k_WORD_SIZE);

                // Copy QueueUriRecord to new QLIST file.

                bsls::Types::Uint64 qlistOffset =
                    static_cast<bsls::Types::Uint64>(
                        fromRec->queueUriRecordOffsetWords()) *
                    bmqp::Protocol::k_WORD_SIZE;

                OffsetPtr<const QueueRecordHeader> queueRecHeader(
                    aQlistFile.block(),
                    qlistOffset);

                unsigned int queueRecLength =
                    queueRecHeader->queueRecordWords() *
                    bmqp::Protocol::k_WORD_SIZE;

                bsl::memcpy(rQlistFile.block().base() + rQlistFilePos,
                            aQlistFile.block().base() + qlistOffset,
                            queueRecLength);
                rQlistFilePos += queueRecLength;

                newFileSet->d_outstandingBytesQlist += queueRecLength;
            }

            // Append QueueOpRecord to journal.

            OffsetPtr<QueueOpRecord> toRec(rJournal.block(), rJournalPos);
            new (toRec.get()) QueueOpRecord(*fromRec);
            toRec->setQueueUriRecordOffsetWords(newQlistOffset /
                                                bmqp::Protocol::k_WORD_SIZE);

            if (QueueOpType::e_CREATION == fromRec->type()) {
                // Create an entry of this queueKey if its a queue creation
                // record.  No need to this it in case of addition record.

                queueKeyCounterMap->insert(
                    bsl::make_pair(toRec->queueKey(),
                                   MessageByteCounter(0, 0)));
            }
        }
        else {
            BSLS_ASSERT_SAFE(QueueOpType::e_PURGE == fromRec->type() ||
                             QueueOpType::e_DELETION == fromRec->type());

            if (BSLS_PERFORMANCEHINT_PREDICT_UNLIKELY(
                    queueKeyCounterMap->end() ==
                    queueKeyCounterMap->find(fromRec->queueKey()))) {
                BSLS_PERFORMANCEHINT_UNLIKELY_HINT;
                BALL_LOG_ERROR << "Message with unexpected queueKey: "
                               << *fromRec;
                BSLS_ASSERT_OPT(false && "Message with unexpected queueKey");
            }

            bsl::memcpy(rJournal.block().base() + rJournalPos,
                        aJournal.block().base() + record->d_recordOffset,
                        FileStoreProtocol::k_JOURNAL_RECORD_SIZE);
        }
    }
    else {
        BSLS_ASSERT_SAFE(RecordType::e_CONFIRM == record->d_recordType ||
                         RecordType::e_DELETION == record->d_recordType);
        bsl::memcpy(rJournal.block().base() + rJournalPos,
                    aJournal.block().base() + record->d_recordOffset,
                    FileStoreProtocol::k_JOURNAL_RECORD_SIZE);
    }

    // Irrespective of the type of record, rollover journal's position is
    // bumped up, and record's offset in-memory is updated.

    record->d_recordOffset = rJournalPos;
    rJournalPos += FileStoreProtocol::k_JOURNAL_RECORD_SIZE;

    newFileSet->d_outstandingBytesJournal +=
        FileStoreProtocol::k_JOURNAL_RECORD_SIZE;
}

void FileStore::issueSyncPointCb()
{
    // executed by the *SCHEDULER* thread

    // This routine is invoked *only* by the scheduled recurring event.

    if (!d_isOpen) {
        return;  // RETURN
    }

    execute(bdlf::BindUtil::bind(&FileStore::issueSyncPointDispatched,
                                 this,
                                 d_config.partitionId()));
}

void FileStore::alarmHighwatermarkIfNeededCb()
{
    // executed by the *SCHEDULER* thread

    // This routine is invoked *only* by the scheduled recurring event
    if (!d_isOpen) {
        return;  // RETURN
    }

    execute(
        bdlf::BindUtil::bind(&FileStore::alarmHighwatermarkIfNeededDispatched,
                             this));
}

void FileStore::alarmHighwatermarkIfNeededDispatched()
{
    // executed by the *DISPATCHER* thread

    if (!d_isOpen || !d_isPrimary) {
        return;  // RETURN
    }

    FileSet* activeFileSet = d_fileSets[0].get();
    BSLS_ASSERT_SAFE(activeFileSet);

    bool           needAlarm         = false;
    FileType::Enum needAlarmFileType = FileType::e_UNDEFINED;

    const bsls::Types::Uint64 percentageInUseJournal = computePercentage(
        activeFileSet->d_outstandingBytesJournal,
        d_config.maxJournalFileSize());
    if (percentageInUseJournal >= k_SPACE_USED_PERCENT_SOFT) {
        needAlarm         = true;
        needAlarmFileType = FileType::e_JOURNAL;
    }

    const bsls::Types::Uint64 percentageInUseData = computePercentage(
        activeFileSet->d_outstandingBytesData,
        d_config.maxDataFileSize());
    if (percentageInUseData >= k_SPACE_USED_PERCENT_SOFT) {
        needAlarm         = true;
        needAlarmFileType = FileType::e_DATA;
    }

    const bsls::Types::Uint64 percentageInUseQlist =
        d_qListAware
            ? computePercentage(activeFileSet->d_outstandingBytesQlist,
                                d_config.maxQlistFileSize())
            : 0;
    if (percentageInUseQlist >= k_SPACE_USED_PERCENT_SOFT) {
        needAlarm         = true;
        needAlarmFileType = FileType::e_QLIST;
    }

    if (needAlarm) {
        BSLS_ASSERT_SAFE(FileType::e_UNDEFINED != needAlarmFileType);

        // Alarm that the high watermark (soft-limit) has been reached
        if (d_alarmSoftLimiter.requestPermission()) {
            bmqu::MemOutStream out;
            out << partitionDesc() << "Outstanding data has accumulated beyond"
                << " the threshold of " << k_SPACE_USED_PERCENT_SOFT
                << "% of partition's usage. File set status:";
            bdlb::Print::newlineAndIndent(out, 1, 4);
            printSpaceInUse(out,
                            "JOURNAL",
                            activeFileSet->d_outstandingBytesJournal,
                            d_config.maxJournalFileSize(),
                            percentageInUseJournal);
            bdlb::Print::newlineAndIndent(out, 1, 4);
            printSpaceInUse(out,
                            "DATA",
                            activeFileSet->d_outstandingBytesData,
                            d_config.maxDataFileSize(),
                            percentageInUseData);
            if (d_qListAware) {
                bdlb::Print::newlineAndIndent(out, 1, 4);
                printSpaceInUse(out,
                                "QLIST",
                                activeFileSet->d_outstandingBytesQlist,
                                d_config.maxQlistFileSize(),
                                percentageInUseQlist);
            }
            out << "\n";

            // Print the top 10 queues contributing to the high watermark alarm
            printTopContributingQueues(out,
                                       10,
                                       "high watermark alarm",
                                       needAlarmFileType,
                                       d_storages);

            BMQTSK_ALARMLOG_ALARM("PARTITION_AVAILABLESPACE_SOFTLIMIT")
                << out.str() << BMQTSK_ALARMLOG_END;
        }
    }
}

void FileStore::issueSyncPointDispatched(BSLA_UNUSED int partitionId)
{
    // executed by the *DISPATCHER* thread

    if (!d_isOpen || !d_isPrimary) {
        return;  // RETURN
    }

    // This routine is invoked *only* by the scheduled recurring event which
    // attempts to issue a SyncPt if applicable (see 'issueSyncPointCb'), which
    // means that there must be space for at least 2 journal records.

    issueSyncPointInternal(SyncPointType::e_REGULAR,
                           true);  // ImmediateFlush flag
}

int FileStore::issueSyncPointInternal(SyncPointType::Enum type,
                                      bool                immediateFlush,
                                      const bmqp_ctrlmsg::SyncPoint* syncPoint)
{
    enum { rc_SUCCESS = 0, rc_WRITE_FAILURE = -1 };

    bmqp_ctrlmsg::SyncPoint        sp;
    const bmqp_ctrlmsg::SyncPoint* spptr = syncPoint;
    const FileSet*                 fs    = d_fileSets[0].get();

    if (!syncPoint) {
        // No SyncPt has been explicitly specified.  Check if we need to issue
        // one.

        if (!d_syncPoints.empty()) {
            const bmqp_ctrlmsg::SyncPoint& syncPt =
                d_syncPoints.back().syncPoint();
            if (syncPt.primaryLeaseId() == d_primaryLeaseId) {
                if (syncPt.sequenceNum() == d_sequenceNum) {
                    // No new message has been published.
                    return rc_SUCCESS;  // RETURN
                }

                BSLS_ASSERT_SAFE(syncPt.sequenceNum() < d_sequenceNum);
            }
            else {
                BSLS_ASSERT_SAFE(syncPt.primaryLeaseId() < d_primaryLeaseId);

                if (0 == d_sequenceNum) {
                    // New primary and no force issue requested.  Currently,
                    // this check is redundant because we always force issue a
                    // sync point when a primary is chosen (see
                    // 'setActivePrimary()'), which always bumps up
                    // 'd_sequenceNum' to 1.

                    return rc_SUCCESS;  // RETURN
                }
            }
        }

        sp.primaryLeaseId()       = d_primaryLeaseId;
        sp.sequenceNum()          = ++d_sequenceNum;
        sp.dataFileOffsetDwords() = fs->d_dataFilePosition /
                                    bmqp::Protocol::k_DWORD_SIZE;
        if (d_qListAware) {
            sp.qlistFileOffsetWords() = fs->d_qlistFilePosition /
                                        bmqp::Protocol::k_WORD_SIZE;
        }

        spptr = &sp;
    }

    BSLS_ASSERT_SAFE(spptr);

    if (SyncPointType::e_REGULAR == type) {
        // Since the caller has requested a 'regular' SyncPt, journal must have
        // space for at least 2 records (this 'regular' SyncPt, and the
        // following 'rollover' SyncPt).

        BSLS_ASSERT_SAFE(fs->d_journalFile.fileSize() >=
                         (fs->d_journalFilePosition +
                          2 * FileStoreProtocol::k_JOURNAL_RECORD_SIZE));
    }

    // Write to self.
    int rc = writeSyncPointRecord(*spptr, type);
    if (0 != rc) {
        BMQTSK_ALARMLOG_ALARM("FILE_IO")
            << partitionDesc() << "Failed to write sync point: " << *spptr
            << ", rc: " << rc << BMQTSK_ALARMLOG_END;

        // Don't broadcast sync point because we failed to apply it to self
        return 10 * rc + rc_WRITE_FAILURE;  // RETURN
    }

    // Retrieve sync point's offset.
    bsls::Types::Uint64 syncPointJournalOffset =
        d_fileSets[0]->d_journalFilePosition -
        FileStoreProtocol::k_JOURNAL_RECORD_SIZE;

    // Keep track of this sync point.
    bmqp_ctrlmsg::SyncPointOffsetPair spoPair;
    spoPair.syncPoint() = *spptr;
    spoPair.offset()    = syncPointJournalOffset;

    d_syncPoints.push_back(spoPair);

    // Let replicas know about it.
    replicateRecord(bmqp::StorageMessageType::e_JOURNAL_OP,
                    syncPointJournalOffset,
                    immediateFlush);

    // Report cluster's partition stats
<<<<<<< HEAD
    d_clusterStats_p->setPartitionOutstandingBytes(
        d_config.partitionId(),
        fs->d_outstandingBytesData,
        fs->d_outstandingBytesJournal,
        d_sequenceNum);
=======
    d_clusterStats_p->setPartitionBytes(d_config.partitionId(),
                                        fs->d_outstandingBytesData,
                                        fs->d_outstandingBytesJournal,
                                        fs->d_dataFilePosition,
                                        fs->d_journalFilePosition);
>>>>>>> 3a6ef473

    return rc_SUCCESS;
}

void FileStore::processReceiptEvent(unsigned int         primaryLeaseId,
                                    bsls::Types::Uint64  sequenceNumber,
                                    mqbnet::ClusterNode* source)
{
    BSLS_ASSERT_SAFE(source);

    if (!d_isPrimary || d_isStopping) {
        return;  // RETURN
    }

    const DataStoreRecordKey recordKey(sequenceNumber, primaryLeaseId);
    Unreceipted::iterator    to = d_unreceipted.find(recordKey);
    // end of of Receipt range

    if (to == d_unreceipted.end()) {
        // ignore
        return;  // RETURN
    }

    // `to` is the end of Receipt range.  Find the start of the range
    // using prior 'source' history and making sure not to count anything
    // twice.

    int                           nodeId = source->nodeId();
    NodeReceiptContexts::iterator itNode = d_nodes.find(nodeId);
    Unreceipted::iterator         from;  // start of Receipt range

    if (itNode == d_nodes.end()) {
        // no prior history about this node
        d_nodes.insert(
            bsl::make_pair(nodeId, NodeContext(d_blobSpPool_p, recordKey)));
        from = d_unreceipted.begin();
    }
    else if (itNode->second.d_key < recordKey) {
        from = d_unreceipted.find(itNode->second.d_key);

        if (from == d_unreceipted.end()) {
            // we went past the last Receipt from this node
            from = d_unreceipted.begin();
        }
        else {
            ++from;  // `itNode->second` was the last Receipt
        }

        itNode->second.d_key = recordKey;
        // next range starts at (d_unreceipted.find(itNode->second) + 1)
    }
    else {
        // This Receipt is about something already Receipted.  Ignore
        return;  // RETURN
    }

    // everything in [from, to] is Receipt'ed
    bool                             isEndOfRange = false;
    mqbu::StorageKey                 lastKey;
    bsl::unordered_set<mqbi::Queue*> affectedQueues(d_allocator_p);
    mqbi::Queue*                     lastQueue = 0;

    while (from != d_unreceipted.end() && !isEndOfRange) {
        if (from->first == recordKey) {
            // This is the last in the range
            isEndOfRange = true;
        }
        if (++(from->second.d_count) >= d_replicationFactor) {
            from->second.d_handle->second.d_hasReceipt = true;
            // notify the queue

            const mqbu::StorageKey& queueKey  = from->second.d_queueKey;
            bool                    haveQueue = (queueKey == lastKey);
            if (!haveQueue) {
                StorageMapIter sit = d_storages.find(queueKey);
                if (sit != d_storages.end()) {
                    haveQueue = true;
                    lastKey   = queueKey;
                    lastQueue = sit->second->queue();
                    BSLS_ASSERT_SAFE(lastQueue);

                    affectedQueues.insert(lastQueue);
                }
                // else the queue and its storage are gone; ignore the receipt
            }
            if (haveQueue) {
                lastQueue->onReceipt(
                    from->second.d_guid,
                    from->second.d_qH,
                    from->second.d_handle->second.d_arrivalTimepoint);
            }  // else the queue is gone
            from = d_unreceipted.erase(from);
        }
        else {
            ++from;
        }
    }
    for (bsl::unordered_set<mqbi::Queue*>::iterator it =
             affectedQueues.begin();
         it != affectedQueues.end();
         ++it) {
        (*it)->onReplicatedBatch();
    }
}

int FileStore::writeMessageRecord(const bmqp::StorageHeader& header,
                                  const mqbs::RecordHeader&  recHeader,
                                  const bsl::shared_ptr<bdlbb::Blob>& event,
                                  const bmqu::BlobPosition& recordPosition)
{
    // PRECONDITIONS
    BSLS_ASSERT_SAFE(0 < d_fileSets.size());

    enum {
        rc_SUCCESS                    = 0,
        rc_UNAVAILABLE                = -1,
        rc_JOURNAL_OUT_OF_SYNC        = -2,
        rc_WRITE_MESSAGE_RECORD_ERROR = -3,
        rc_UNKNOWN_QUEUE_KEY          = -4,
        rc_INCOMPATIBLE_STORAGE       = -5,
    };

    FileSet* activeFileSet = d_fileSets[0].get();
    BSLS_ASSERT_SAFE(activeFileSet);

    if (BSLS_PERFORMANCEHINT_PREDICT_UNLIKELY(
            !activeFileSet->d_journalFileAvailable)) {
        BSLS_PERFORMANCEHINT_UNLIKELY_HINT;
        return rc_UNAVAILABLE;  // RETURN
    }

    // Local refs for convenience.
    MappedFileDescriptor& dataFile     = activeFileSet->d_dataFile;
    bsls::Types::Uint64&  dataFilePos  = activeFileSet->d_dataFilePosition;
    MappedFileDescriptor& journal      = activeFileSet->d_journalFile;
    bsls::Types::Uint64&  journalPos   = activeFileSet->d_journalFilePosition;
    bsls::Types::Uint64   recordOffset = journalPos;
    bsls::Types::Uint64   dataOffset   = dataFilePos;
    BSLS_ASSERT_SAFE(dataFile.isValid());
    BSLS_ASSERT_SAFE(journal.isValid());
    BSLS_ASSERT_SAFE(0 == dataOffset % bmqp::Protocol::k_DWORD_SIZE);

    // Ensure that JOURNAL offset of primary and self match.  Also note that
    // DATA offsets are checked later in this routine.
    const bsls::Types::Uint64 primaryJournalOffset =
        static_cast<bsls::Types::Uint64>(header.journalOffsetWords()) *
        bmqp::Protocol::k_WORD_SIZE;

    if (journalPos != primaryJournalOffset) {
        // Primary's and self views of the journal have diverged.

        BMQTSK_ALARMLOG_ALARM("REPLICATION")
            << partitionDesc()
            << "Received DATA record with journal offset mismatch.  "
            << "Primary's journal offset: " << primaryJournalOffset
            << ", self journal offset: " << journalPos
            << ", msg sequence number (" << recHeader.primaryLeaseId() << ", "
            << recHeader.sequenceNumber() << "). Ignoring this message."
            << BMQTSK_ALARMLOG_END;
        return rc_JOURNAL_OUT_OF_SYNC;  // RETURN
    }

    int               headerSize  = 0;
    int               optionsSize = 0;
    int               messageSize = 0;
    mqbu::StorageKey  queueKey;
    bmqt::MessageGUID messageGuid;
    unsigned int      refCount = 0;
    DataStoreRecord   record(RecordType::e_MESSAGE, recordOffset);
    int               rc = mqbs::FileStoreUtil::writeMessageRecordImpl(
        &journalPos,
        &dataFilePos,
        *event,
        recordPosition,
        journal,
        dataFile,
        dataOffset,
        &headerSize,
        &optionsSize,
        &messageSize,
        &queueKey,
        &messageGuid,
        &refCount,
        &record.d_messagePropertiesInfo);
    if (0 != rc) {
        return 10 * rc + rc_WRITE_MESSAGE_RECORD_ERROR;  // RETURN
    }

    // Check if the queueKey is known.  Ideally, this check should occur at the
    // beginning of this routine (before writing the record to file), but if we
    // attempt to read the record and the queueKey in that record (using
    // BlobObjectProxy), depending upon where the record appears in the blob,
    // we may end up copying it.  So we do this check after record has been
    // written to the file.

    StorageMapIter sit = d_storages.find(queueKey);
    if (sit == d_storages.end()) {
        return rc_UNKNOWN_QUEUE_KEY;  // RETURN
    }

    ReplicatedStorage* rstorage = sit->second;
    BSLS_ASSERT_SAFE(rstorage);
    if (!rstorage->isPersistent()) {
        return rc_INCOMPATIBLE_STORAGE;  // RETURN
    }

    // For padding.
    const char lastByte =
        dataFile.block().base()[dataOffset + messageSize - 1];

    // Create in-memory record
    record.d_messageOffset      = dataOffset;
    record.d_appDataUnpaddedLen = messageSize - headerSize - optionsSize -
                                  static_cast<unsigned char>(lastByte);
    record.d_dataOrQlistRecordPaddedLen = messageSize;
    record.d_hasReceipt                 = true;
    record.d_arrivalTimestamp           = recHeader.timestamp();

    BSLS_ASSERT_SAFE(0 < record.d_appDataUnpaddedLen);

    DataStoreRecordKey    key(recHeader.sequenceNumber(),
                           recHeader.primaryLeaseId());
    DataStoreRecordHandle handle;
    insertDataStoreRecord(&handle, key, record);

    rstorage->processMessageRecord(messageGuid,
                                   record.d_appDataUnpaddedLen,
                                   refCount,
                                   handle);

    activeFileSet->d_outstandingBytesJournal +=
        FileStoreProtocol::k_JOURNAL_RECORD_SIZE;
    activeFileSet->d_outstandingBytesData += messageSize;

    return rc_SUCCESS;
}

int FileStore::writeQueueCreationRecord(
    const bmqp::StorageHeader&          header,
    const mqbs::RecordHeader&           recHeader,
    const bsl::shared_ptr<bdlbb::Blob>& event,
    const bmqu::BlobPosition&           recordPosition)
{
    enum {
        rc_SUCCESS                           = 0,
        rc_UNAVAILABLE                       = -1,
        rc_JOURNAL_OUT_OF_SYNC               = -2,
        rc_WRITE_QUEUE_CREATION_RECORD_ERROR = -3,
        rc_QUEUE_CREATION_FAILURE            = -4
    };

    BSLS_ASSERT_SAFE(0 < d_fileSets.size());
    FileSet* activeFileSet = d_fileSets[0].get();
    BSLS_ASSERT_SAFE(activeFileSet);

    if (BSLS_PERFORMANCEHINT_PREDICT_UNLIKELY(
            !activeFileSet->d_journalFileAvailable)) {
        BSLS_PERFORMANCEHINT_UNLIKELY_HINT;
        return rc_UNAVAILABLE;  // RETURN
    }

    // Local refs for convenience.

    MappedFileDescriptor& qlistFile    = activeFileSet->d_qlistFile;
    bsls::Types::Uint64&  qlistFilePos = activeFileSet->d_qlistFilePosition;
    MappedFileDescriptor& journal      = activeFileSet->d_journalFile;
    bsls::Types::Uint64&  journalPos   = activeFileSet->d_journalFilePosition;
    bsls::Types::Uint64   recordOffset = journalPos;
    bsls::Types::Uint64   qlistOffset  = qlistFilePos;
    BSLS_ASSERT_SAFE(0 == qlistOffset % bmqp::Protocol::k_WORD_SIZE);

    // Ensure that JOURNAL offset of primary and self match.  Note that QLIST
    // offset is checked later in this routine.

    const bsls::Types::Uint64 primaryJournalOffset =
        static_cast<bsls::Types::Uint64>(header.journalOffsetWords()) *
        bmqp::Protocol::k_WORD_SIZE;

    if (journalPos != primaryJournalOffset) {
        // Primary's and self views of the journal have diverged.

        BMQTSK_ALARMLOG_ALARM("REPLICATION")
            << partitionDesc()
            << "Received QLIST record with journal offset mismatch.  "
            << "Primary's journal offset: " << primaryJournalOffset
            << ", self journal offset: " << journalPos
            << ", msg sequence number (" << recHeader.primaryLeaseId() << ", "
            << recHeader.sequenceNumber() << "). Ignoring this message."
            << BMQTSK_ALARMLOG_END;
        return rc_JOURNAL_OUT_OF_SYNC;  // RETURN
    }

    bmqt::Uri         quri;
    mqbu::StorageKey  queueKey;
    AppInfos          appIdKeyPairs;
    QueueOpType::Enum queueOpType    = QueueOpType::e_UNDEFINED;
    unsigned int      queueRecLength = 0;
    int               rc = mqbs::FileStoreUtil::writeQueueCreationRecordImpl(
        &journalPos,
        &qlistFilePos,
        &appIdKeyPairs,
        d_config.partitionId(),
        *event,
        recordPosition,
        journal,
        d_qListAware,
        qlistFile,
        qlistOffset,
        &queueRecLength,
        &quri,
        &queueKey,
        &queueOpType);
    if (0 != rc) {
        return 10 * rc + rc_WRITE_QUEUE_CREATION_RECORD_ERROR;  // RETURN
    }

    if (!d_isFSMWorkflow) {
        // TODO: Temporarily. Remove after all versions wait for CSL commits
        // before calling onQueueAssigned/onQueueUpdated.

        BSLS_ASSERT_SAFE(d_config.queueCreationCb());
        d_config.queueCreationCb()(d_config.partitionId(),
                                   quri,
                                   queueKey,
                                   appIdKeyPairs,
                                   QueueOpType::e_CREATION == queueOpType);
        // Ignore the result.  In the case of storage creation failure, the
        // lookup below will fail.
        // Virtual storage creation currently fails on double creation only.
    }

    StorageMapIter sit = d_storages.find(queueKey);
    if (sit == d_storages.end()) {
        if (d_isCSLModeEnabled) {
            return rc_QUEUE_CREATION_FAILURE;  // RETURN
        }
        else {
            BSLS_ASSERT_SAFE(false && "Queue storage must have been created");
        }
    }

    ReplicatedStorage* rstorage = sit->second;
    BSLS_ASSERT_SAFE(rstorage);

    // Create in-memory record.
    DataStoreRecordHandle handle;
    DataStoreRecord       record(RecordType::e_QUEUE_OP,
                           recordOffset,
                           queueRecLength);
    DataStoreRecordKey    key(recHeader.sequenceNumber(),
                           recHeader.primaryLeaseId());

    insertDataStoreRecord(&handle, key, record);

    rstorage->addQueueOpRecordHandle(handle);

    activeFileSet->d_outstandingBytesJournal +=
        FileStoreProtocol::k_JOURNAL_RECORD_SIZE;
    if (d_qListAware) {
        activeFileSet->d_outstandingBytesQlist += queueRecLength;
    }

    return rc_SUCCESS;
}

int FileStore::writeJournalRecord(const bmqp::StorageHeader& header,
                                  const mqbs::RecordHeader&  recHeader,
                                  const bsl::shared_ptr<bdlbb::Blob>& event,
                                  const bmqu::BlobPosition& recordPosition,
                                  bmqp::StorageMessageType::Enum messageType)
{
    enum {
        rc_SUCCESS                = 0,
        rc_UNAVAILABLE            = -1,
        rc_JOURNAL_OUT_OF_SYNC    = -2,
        rc_UNKNOWN_QUEUE_KEY      = -3,
        rc_INCOMPATIBLE_STORAGE   = -4,
        rc_UNKNOWN_APP_KEY        = -5,
        rc_INVALID_CONTENT        = -6,
        rc_DATA_FILE_OUT_OF_SYNC  = -7,
        rc_QLIST_FILE_OUT_OF_SYNC = -8,
        rc_ROLLOVER_FAILURE       = -9,
        rc_QUEUE_DELETION_ERROR   = -10
    };

    BSLS_ASSERT_SAFE(0 < d_fileSets.size());
    FileSet* activeFileSet = d_fileSets[0].get();
    BSLS_ASSERT_SAFE(activeFileSet);

    if (BSLS_PERFORMANCEHINT_PREDICT_UNLIKELY(
            !activeFileSet->d_journalFileAvailable)) {
        BSLS_PERFORMANCEHINT_UNLIKELY_HINT;
        return rc_UNAVAILABLE;  // RETURN
    }

    // Local refs for convenience.

    MappedFileDescriptor& journal    = activeFileSet->d_journalFile;
    bsls::Types::Uint64&  journalPos = activeFileSet->d_journalFilePosition;

    // Ensure that JOURNAL offset of primary and self match.

    const bsls::Types::Uint64 primaryJournalOffset =
        static_cast<bsls::Types::Uint64>(header.journalOffsetWords()) *
        bmqp::Protocol::k_WORD_SIZE;

    if (journalPos != primaryJournalOffset) {
        // Primary's and self views of the journal have diverged.

        bsl::ostringstream os;
        printLastJournalRecord(os, journal, journalPos);
        printNextEventRecord(os, event, recordPosition, d_allocator_p);

        BMQTSK_ALARMLOG_ALARM("REPLICATION")
            << partitionDesc() << "Received journal record of type ["
            << messageType
            << "] with journal offset mismatch. Primary's journal offset: "
            << primaryJournalOffset << ", self journal offset: " << journalPos
            << ", msg sequence number (" << recHeader.primaryLeaseId() << ", "
            << recHeader.sequenceNumber() << "). Ignoring this message.\n"
            << os.str() << BMQTSK_ALARMLOG_END;

        return rc_JOURNAL_OUT_OF_SYNC;  // RETURN
    }

    // Append record to journal.  Note that here, we only assert on journal
    // file having space for 1 record.  This is because the journal record
    // being written could be a sync point record with subType ==
    // SyncPointType::e_ROLLOVER, in which case, journal may not have space for
    // more than 1 record.

    BSLS_ASSERT_SAFE(journal.fileSize() >=
                     (journalPos + FileStoreProtocol::k_JOURNAL_RECORD_SIZE));

    // Keep track of journal record's offset.

    const bsls::Types::Uint64 recordOffset = journalPos;

    bmqu::BlobUtil::copyToRawBufferFromIndex(
        journal.block().base() + recordOffset,
        *event,
        recordPosition.buffer(),
        recordPosition.byte(),
        FileStoreProtocol::k_JOURNAL_RECORD_SIZE);
    journalPos += FileStoreProtocol::k_JOURNAL_RECORD_SIZE;

    // If the record is of type CONFIRM, DELETION or QUEUE_OP, check if the
    // queueKey is known.  Ideally, this check should occur at the beginning of
    // this routine (before writing the record to file), but if we attempt to
    // read the record and the queueKey in that record (using BlobObjectProxy),
    // depending upon where the record appears in the blob, we may end up
    // copying it.  So we do this check after record has been written to the
    // file.  TBD: in case queueKey is unknown, roll back data & journal files?

    const mqbu::StorageKey*   queueKey      = 0;
    const mqbu::StorageKey*   appKey        = &(mqbu::StorageKey::k_NULL_KEY);
    const bmqt::MessageGUID*  guid          = 0;
    RecordType::Enum          recordType    = RecordType::e_UNDEFINED;
    QueueOpType::Enum         queueOpType   = QueueOpType::e_UNDEFINED;
    JournalOpType::Enum       journalOpType = JournalOpType::e_UNDEFINED;
    ReplicatedStorage*        rstorage      = 0;
    mqbs::ConfirmReason::Enum confirmReason = mqbs::ConfirmReason::e_CONFIRMED;

    if (bmqp::StorageMessageType::e_CONFIRM == messageType) {
        OffsetPtr<const ConfirmRecord> confRec(journal.block(), recordOffset);
        queueKey   = &(confRec->queueKey());
        appKey     = &(confRec->appKey());
        guid       = &(confRec->messageGUID());
        recordType = RecordType::e_CONFIRM;
        activeFileSet->d_outstandingBytesJournal +=
            FileStoreProtocol::k_JOURNAL_RECORD_SIZE;
        confirmReason = confRec->reason();
    }
    else if (bmqp::StorageMessageType::e_DELETION == messageType) {
        OffsetPtr<const DeletionRecord> delRec(journal.block(), recordOffset);
        queueKey   = &(delRec->queueKey());
        guid       = &(delRec->messageGUID());
        recordType = RecordType::e_DELETION;
    }
    else if (bmqp::StorageMessageType::e_JOURNAL_OP == messageType) {
        OffsetPtr<const JournalOpRecord> jOpRec(journal.block(), recordOffset);
        journalOpType = jOpRec->type();
        recordType    = RecordType::e_JOURNAL_OP;
        // No need to update outstanding journal bytes since we don't rollover
        // JournalOpRecords (the only sub-type is SyncPt right now).
    }
    else {
        BSLS_ASSERT_SAFE(bmqp::StorageMessageType::e_QUEUE_OP == messageType);
        OffsetPtr<const QueueOpRecord> qOpRec(journal.block(), recordOffset);
        queueKey    = &(qOpRec->queueKey());
        appKey      = &(qOpRec->appKey());
        queueOpType = qOpRec->type();
        recordType  = RecordType::e_QUEUE_OP;
        activeFileSet->d_outstandingBytesJournal +=
            FileStoreProtocol::k_JOURNAL_RECORD_SIZE;
    }

    if (queueKey) {
        // It's one of CONFIRM/DELETION/QUEUE_OP records.

        BSLS_ASSERT_SAFE(!queueKey->isNull());

        if (!(recordType == RecordType::e_QUEUE_OP &&
              queueOpType == QueueOpType::e_DELETION)) {
            // In ANY mode, the FileStore might receive the QueueDeletionRecord
            // after the queue storage has already been removed in the CSL
            // QueueUnassignment commit callback.  Therefore, we will relax the
            // checks below.

            StorageMapIter sit = d_storages.find(*queueKey);
            if (sit == d_storages.end()) {
                BALL_LOG_ERROR << partitionDesc() << " received message of "
                               << "type '" << messageType << "' for an unknown"
                               << " storage [queueKey: " << *queueKey << "]";
                return rc_UNKNOWN_QUEUE_KEY;  // RETURN
            }

            rstorage = sit->second;
            BSLS_ASSERT_SAFE(rstorage);

            if (RecordType::e_QUEUE_OP != recordType) {
                // It's one of CONFIRM/DELETION records.  Storage must be
                // file-backed.

                if (!rstorage->isPersistent()) {
                    return rc_INCOMPATIBLE_STORAGE;  // RETURN
                }
            }

            if (!appKey->isNull()) {
                if (!(recordType == RecordType::e_QUEUE_OP &&
                      queueOpType == QueueOpType::e_PURGE)) {
                    // In ANY mode, if we are unregistering the 'appKey', then
                    // we would have purged the subqueue and removed the
                    // virtual storage for the 'appKey' before receiving this
                    // QueueOp Purge record.
                    if (!rstorage->hasVirtualStorage(*appKey)) {
                        BALL_LOG_ERROR << partitionDesc()
                                       << " storage does not have the key ["
                                       << *appKey << "]";

                        return rc_UNKNOWN_APP_KEY;  // RETURN
                    }
                }
            }
        }
    }

    if (RecordType::e_CONFIRM == recordType) {
        // Keep track of record's offset.

        BSLS_ASSERT_SAFE(guid);
        BSLS_ASSERT_SAFE(queueKey);
        BSLS_ASSERT_SAFE(rstorage);

        DataStoreRecordKey    key(recHeader.sequenceNumber(),
                               recHeader.primaryLeaseId());
        DataStoreRecord       record(recordType, recordOffset);
        DataStoreRecordHandle handle;
        insertDataStoreRecord(&handle, key, record);

        rstorage->processConfirmRecord(*guid, *appKey, confirmReason, handle);
    }
    else if (RecordType::e_DELETION == recordType) {
        // Keep track of record's offset.

        BSLS_ASSERT_SAFE(guid);
        BSLS_ASSERT_SAFE(queueKey);
        BSLS_ASSERT_SAFE(rstorage);

        rstorage->processDeletionRecord(*guid);
    }
    else if (RecordType::e_JOURNAL_OP == recordType) {
        // Take appropriate action based on JournalOpType.

        if (JournalOpType::e_UNDEFINED == journalOpType) {
            BMQTSK_ALARMLOG_ALARM("REPLICATION")
                << partitionDesc()
                << "Received JournalOp msg with invalid type: "
                << journalOpType << ", sequence number ("
                << recHeader.primaryLeaseId() << ", "
                << recHeader.sequenceNumber() << "). Ignoring this message."
                << BMQTSK_ALARMLOG_END;
            return rc_INVALID_CONTENT;  // RETURN
        }

        if (JournalOpType::e_SYNCPOINT == journalOpType) {
            OffsetPtr<const JournalOpRecord> jOpRec(journal.block(),
                                                    recordOffset);

            if (SyncPointType::e_UNDEFINED == jOpRec->syncPointType()) {
                BMQTSK_ALARMLOG_ALARM("REPLICATION")
                    << partitionDesc()
                    << "Received sync point record with invalid type: "
                    << jOpRec->syncPointType() << ", sequence number ("
                    << recHeader.primaryLeaseId() << ", "
                    << recHeader.sequenceNumber()
                    << "). Ignoring this message." << BMQTSK_ALARMLOG_END;
                return rc_INVALID_CONTENT;  // RETURN
            }

            // Note that 'jOpRec->primaryLeaseId()' may be smaller than
            // 'recHeader.primaryLeaseId()' if a new primary was chosen, and as
            // its first job, it issues a sync point with old leaseId &
            // sequenceNum.  Also note that in this case,
            // 'recHeader.sequenceNumber()' will be different from
            // 'jOpRec->sequenceNum()'.

            BSLS_ASSERT_SAFE(jOpRec->primaryLeaseId() <=
                             recHeader.primaryLeaseId());

            // Keep track of latest sync point.  This needs to occur *before*
            // potential rollover() of the file store, rollover() routine uses
            // the latest sync point.

            bmqp_ctrlmsg::SyncPointOffsetPair spoPair;
            bmqp_ctrlmsg::SyncPoint&          syncPoint = spoPair.syncPoint();
            syncPoint.primaryLeaseId()       = jOpRec->primaryLeaseId();
            syncPoint.sequenceNum()          = jOpRec->sequenceNum();
            syncPoint.dataFileOffsetDwords() = jOpRec->dataFileOffsetDwords();
            syncPoint.qlistFileOffsetWords() =
                d_qListAware ? jOpRec->qlistFileOffsetWords() : 0;
            spoPair.offset() = recordOffset;

            // Ensure that replica's DATA file is in sync with that of primary.

            if (activeFileSet->d_dataFilePosition !=
                (static_cast<bsls::Types::Uint64>(
                     syncPoint.dataFileOffsetDwords()) *
                 bmqp::Protocol::k_DWORD_SIZE)) {
                BMQTSK_ALARMLOG_ALARM("REPLICATION")
                    << partitionDesc()
                    << "DATA file offset mismatch. Received sync point: "
                    << syncPoint << ", offset maintained by self (DWORDS): "
                    << (activeFileSet->d_dataFilePosition /
                        bmqp::Protocol::k_DWORD_SIZE)
                    << BMQTSK_ALARMLOG_END;

                return rc_DATA_FILE_OUT_OF_SYNC;  // RETURN
            }

            if (d_qListAware) {
                // Ensure that replica's QLIST file is in sync with that of
                // primary.

                if (activeFileSet->d_qlistFilePosition !=
                    (static_cast<bsls::Types::Uint64>(
                         syncPoint.qlistFileOffsetWords()) *
                     bmqp::Protocol::k_WORD_SIZE)) {
                    BMQTSK_ALARMLOG_ALARM("REPLICATION")
                        << partitionDesc()
                        << "QLIST file offset mismatch. Received sync point: "
                        << syncPoint << ", offset maintained by self (WORDS): "
                        << (activeFileSet->d_qlistFilePosition /
                            bmqp::Protocol::k_WORD_SIZE)
                        << BMQTSK_ALARMLOG_END;

                    return rc_QLIST_FILE_OUT_OF_SYNC;  // RETURN
                }
            }

            d_syncPoints.push_back(spoPair);
            if (SyncPointType::e_ROLLOVER == jOpRec->syncPointType()) {
                BALL_LOG_INFO
                    << partitionDesc()
                    << "Received SyncPt indicating rollover: " << syncPoint
                    << ", at journal offset: " << recordOffset
                    << ". Initiating rollover.";

                int rc = rollover(jOpRec->header().timestamp());

                if (0 != rc) {
                    BMQTSK_ALARMLOG_ALARM("REPLICATION")
                        << partitionDesc()
                        << "Failed to rollover partition as notified by the "
                        << "primary, rc: " << rc
                        << ", sync point: " << syncPoint
                        << BMQTSK_ALARMLOG_END;
                    return 10 * rc + rc_ROLLOVER_FAILURE;  // RETURN
                }
            }

            // If self is stopping, update the flag which indicates that self
            // has received the "last" SyncPt from the primary, and self should
            // ignore all storage events from this point forward for a clean
            // shutdown.

            if (d_isStopping) {
                d_lastSyncPtReceived = true;

                BALL_LOG_INFO
                    << partitionDesc()
                    << "Received last SyncPt from the primary while shutting "
                    << "down. No further storage events will be processed by "
                    << "self. Current seqNum: (" << d_primaryLeaseId << ", "
                    << d_sequenceNum << ").";
            }
        }
    }
    else {
        // A QueueOp message.  Take appropriate action based on QueueOpType.

        BSLS_ASSERT_SAFE(RecordType::e_QUEUE_OP == recordType);
        BSLS_ASSERT_SAFE(queueKey);

        if (QueueOpType::e_UNDEFINED == queueOpType ||
            QueueOpType::e_CREATION == queueOpType ||
            QueueOpType::e_ADDITION == queueOpType) {
            // QueueCreation event is not a journal record.  Its replicated as
            // a StorageMessageType::e_QLIST message.

            BMQTSK_ALARMLOG_ALARM("REPLICATION")
                << partitionDesc()
                << "Received QueueOp message with invalid type: "
                << queueOpType << ", sequence number ("
                << recHeader.primaryLeaseId() << ", "
                << recHeader.sequenceNumber() << "). Ignoring this message."
                << BMQTSK_ALARMLOG_END;
            return rc_INVALID_CONTENT;  // RETURN
        }

        BALL_LOG_INFO << partitionDesc() << "Received QueueOpRecord of type "
                      << queueOpType << " for queue ["
                      << (rstorage ? rstorage->queueUri() : "**UNKNOWN_URI**")
                      << "], queueKey [" << *queueKey << "], appKey ["
                      << *appKey << "].";

        DataStoreRecordKey    key(recHeader.sequenceNumber(),
                               recHeader.primaryLeaseId());
        DataStoreRecord       record(recordType, recordOffset);
        DataStoreRecordHandle handle;
        insertDataStoreRecord(&handle, key, record);

        if (QueueOpType::e_PURGE == queueOpType) {
            if (appKey->isNull() || rstorage->hasVirtualStorage(*appKey)) {
                rstorage->purge(*appKey);
            }
            else {
                // In ANY mode, if we are unregistering the 'appKey', then we
                // would have purged the subqueue and removed the virtual
                // storage for the 'appKey' before receiving this QueueOp Purge
                // record.  That why we don't process this queue-purge command
                // in CSL mode.
            }
            rstorage->addQueueOpRecordHandle(handle);
        }
        else {
            BSLS_ASSERT_SAFE(QueueOpType::e_DELETION == queueOpType);

            if (appKey->isNull()) {
                // Entire queue is being deleted.

                // In ANY mode, any outstanding QueueOp records are deleted
                // upon receiving queue-unassigned advisory (see
                // CQH::onQueueUnassigned and
                // StorageMgr::unregisterQueueReplica).  In non-CSL mode,
                // outstanding QueueOp records need to be deleted here.

                // Delete the QueueOpRecord.DELETION record written above.
                // This needs to be done in both CSL and non-CSL modes.
                removeRecordRaw(handle);
            }
            // else: a non-null appKey is specified in a QueueOpRecord.DELETION
            // record.  No need to remove any queueOpRecords.
        }
    }

    return rc_SUCCESS;
}

void FileStore::replicateRecord(bmqp::StorageMessageType::Enum type,
                                bsls::Types::Uint64            journalOffset,
                                bool                           immediateFlush)
{
    // PRECONDITIONS
    BSLS_ASSERT_SAFE(bmqp::StorageMessageType::e_QLIST != type &&
                     bmqp::StorageMessageType::e_DATA != type);
    BSLS_ASSERT_SAFE(d_fileSets.size() > 0);

    if (clusterSize() == 1) {
        return;  // RETURN
    }

    FileSet* activeFileSet = d_fileSets[0].get();
    BSLS_ASSERT_SAFE(activeFileSet);
    BSLS_ASSERT_SAFE(journalOffset != 0);

    const unsigned int journalOffsetWords = journalOffset /
                                            bmqp::Protocol::k_WORD_SIZE;

    MappedFileDescriptor&  journal = activeFileSet->d_journalFile;
    AliasedBufferDeleterSp deleterSp =
        d_aliasedBufferDeleterSpPool.getObject();

    deleterSp->setFileSet(activeFileSet);

    bsl::shared_ptr<char> journalRecordBufferSp(deleterSp,
                                                journal.mapping() +
                                                    journalOffset);
    bdlbb::BlobBuffer     journalRecordBlobBuffer(
        journalRecordBufferSp,
        FileStoreProtocol::k_JOURNAL_RECORD_SIZE);

    bmqt::EventBuilderResult::Enum buildRc;
    bool                           doRetry = false;
    do {
        buildRc = d_storageEventBuilder.packMessage(type,
                                                    d_config.partitionId(),
                                                    0,  // flags
                                                    journalOffsetWords,
                                                    journalRecordBlobBuffer);
        if (BSLS_PERFORMANCEHINT_PREDICT_UNLIKELY(
                buildRc == bmqt::EventBuilderResult::e_EVENT_TOO_BIG) &&
            !doRetry) {
            flushIfNeeded(true);

            doRetry = true;
        }
        else {
            doRetry = false;
        }
    } while (doRetry);

    if (bmqt::EventBuilderResult::e_SUCCESS != buildRc) {
        BMQTSK_ALARMLOG_ALARM("REPLICATION")
            << partitionDesc()
            << "Failed to pack storage record of type: " << type
            << ", of length " << FileStoreProtocol::k_JOURNAL_RECORD_SIZE
            << ", at JOURNAL offset: " << journalOffset << ", rc: " << buildRc
            << ". Sequence number was: (" << d_primaryLeaseId << ", "
            << d_sequenceNum << "). Current storage "
            << "event builder size: " << d_storageEventBuilder.eventSize()
            << ", message count: " << d_storageEventBuilder.messageCount()
            << "." << BMQTSK_ALARMLOG_END;
        return;  // RETURN
    }

    // Flush if the builder is 'full' or if immediate flush is requested.
    flushIfNeeded(immediateFlush);
}

void FileStore::replicateRecord(bmqp::StorageMessageType::Enum type,
                                int                            flags,
                                bsls::Types::Uint64            journalOffset,
                                bsls::Types::Uint64            dataOffset,
                                unsigned int                   totalDataLen)
{
    BSLS_ASSERT_SAFE(bmqp::StorageMessageType::e_DATA == type ||
                     bmqp::StorageMessageType::e_QLIST == type);

    if (1 == clusterSize()) {
        return;  // RETURN
    }

    BSLS_ASSERT_SAFE(0 < d_fileSets.size());
    FileSet* activeFileSet = d_fileSets[0].get();
    BSLS_ASSERT_SAFE(activeFileSet);
    BSLS_ASSERT_SAFE(0 != journalOffset);

    const unsigned int journalOffsetWords = journalOffset /
                                            bmqp::Protocol::k_WORD_SIZE;

    bmqt::EventBuilderResult::Enum buildRc;
    MappedFileDescriptor&          journal = activeFileSet->d_journalFile;
    AliasedBufferDeleterSp         deleterSp =
        d_aliasedBufferDeleterSpPool.getObject();
    deleterSp->setFileSet(activeFileSet);

    bsl::shared_ptr<char> journalRecordBufferSp(deleterSp,
                                                journal.mapping() +
                                                    journalOffset);
    bdlbb::BlobBuffer     journalRecordBlobBuffer(
        journalRecordBufferSp,
        FileStoreProtocol::k_JOURNAL_RECORD_SIZE);

    bdlbb::BlobBuffer dataBlobBuffer;
    if (bmqp::StorageMessageType::e_DATA == type ||
        (bmqp::StorageMessageType::e_QLIST == type && d_qListAware)) {
        MappedFileDescriptor& mfd = bmqp::StorageMessageType::e_DATA == type
                                        ? activeFileSet->d_dataFile
                                        : activeFileSet->d_qlistFile;

        bsl::shared_ptr<char> dataBufferSp(deleterSp,  // reuse same deleter
                                           mfd.mapping() + dataOffset);
        dataBlobBuffer.reset(dataBufferSp, totalDataLen);
    }

    bool flushAndRetry = false;
    do {
        if (bmqp::StorageMessageType::e_DATA == type) {
            buildRc = d_storageEventBuilder.packMessage(
                bmqp::StorageMessageType::e_DATA,
                d_config.partitionId(),
                flags,
                journalOffsetWords,
                journalRecordBlobBuffer,
                dataBlobBuffer);
        }
        else {
            if (!d_qListAware) {
                buildRc = d_storageEventBuilder.packMessage(
                    bmqp::StorageMessageType::e_QLIST,
                    d_config.partitionId(),
                    flags,
                    journalOffsetWords,
                    journalRecordBlobBuffer);
            }
            else {
                buildRc = d_storageEventBuilder.packMessage(
                    bmqp::StorageMessageType::e_QLIST,
                    d_config.partitionId(),
                    flags,
                    journalOffsetWords,
                    journalRecordBlobBuffer,
                    dataBlobBuffer);
            }
        }
        if (BSLS_PERFORMANCEHINT_PREDICT_UNLIKELY(
                buildRc == bmqt::EventBuilderResult::e_EVENT_TOO_BIG) &&
            !flushAndRetry) {
            flushIfNeeded(true);

            flushAndRetry = true;
        }
        else {
            flushAndRetry = false;
        }

    } while (flushAndRetry);

    if (bmqt::EventBuilderResult::e_SUCCESS != buildRc) {
        BMQTSK_ALARMLOG_ALARM("REPLICATION")
            << partitionDesc()
            << "Failed to pack storage record of type: " << type
            << ", of length "
            << bmqu::PrintUtil::prettyNumber(dataBlobBuffer.size())
            << ", at JOURNAL offset: "
            << bmqu::PrintUtil::prettyNumber(
                   static_cast<bsls::Types::Int64>(journalOffset))
            << ", rc: " << buildRc << ". Sequence number was: ("
            << bmqu::PrintUtil::prettyNumber(
                   static_cast<bsls::Types::Int64>(d_primaryLeaseId))
            << ", "
            << bmqu::PrintUtil::prettyNumber(
                   static_cast<bsls::Types::Int64>(d_sequenceNum))
            << "). Current storage event builder size: "
            << bmqu::PrintUtil::prettyNumber(d_storageEventBuilder.eventSize())
            << ", message count: "
            << bmqu::PrintUtil::prettyNumber(
                   d_storageEventBuilder.messageCount())
            << "." << BMQTSK_ALARMLOG_END;
        return;  // RETURN
    }

    // Flush if the builder is 'full'.
    flushIfNeeded(false);
}

void FileStore::deleteArchiveFilesCb()
{
    // executed by the scheduler's *DISPATCHER* thread

    FileStoreUtil::deleteArchiveFiles(d_config.partitionId(),
                                      d_config.archiveLocation(),
                                      d_config.maxArchivedFileSets(),
                                      d_config.clusterName());
}

int FileStore::validateWritingRecord(const bmqt::MessageGUID& guid,
                                     const mqbu::StorageKey&  queueKey)
{
    enum {
        rc_SUCCESS     = 0,
        rc_STOPPING    = -1,
        rc_UNAVAILABLE = -2,
        rc_NOT_PRIMARY = -3
    };

    FileSet* activeFileSet = d_fileSets[0].get();
    BSLS_ASSERT_SAFE(activeFileSet);

    if (BSLS_PERFORMANCEHINT_PREDICT_UNLIKELY(d_isStopping)) {
        BSLS_PERFORMANCEHINT_UNLIKELY_HINT;
        return rc_STOPPING;  // RETURN
    }

    if (BSLS_PERFORMANCEHINT_PREDICT_UNLIKELY(
            !activeFileSet->d_journalFileAvailable)) {
        BSLS_PERFORMANCEHINT_UNLIKELY_HINT;
        return rc_UNAVAILABLE;  // RETURN
    }

    if (BSLS_PERFORMANCEHINT_PREDICT_UNLIKELY(!d_isPrimary)) {
        BSLS_PERFORMANCEHINT_UNLIKELY_HINT;
        BMQTSK_ALARMLOG_ALARM("REPLICATION")
            << partitionDesc()
            << "Not the primary. Not writing & replicating record with guid "
            << guid << " and queueKey [" << queueKey << "]"
            << BMQTSK_ALARMLOG_END;
        return rc_NOT_PRIMARY;  // RETURN
    }

    return rc_SUCCESS;
}

void FileStore::replicateAndInsertDataStoreRecord(
    DataStoreRecordHandle*         handle,
    bmqp::StorageMessageType::Enum messageType,
    RecordType::Enum               recordType,
    bsls::Types::Uint64            recordOffset)
{
    // PRECONDITIONS
    BSLS_ASSERT_SAFE(handle);
    BSLS_ASSERT_SAFE(d_fileSets.size() > 0);

    replicateRecord(messageType, recordOffset);

    // Insert (key, record)
    DataStoreRecordKey key(d_sequenceNum, d_primaryLeaseId);
    DataStoreRecord    record(recordType, recordOffset);
    insertDataStoreRecord(handle, key, record);

    // Obtain 'activeFileSet'
    FileSet* activeFileSet = d_fileSets[0].get();
    BSLS_ASSERT_SAFE(activeFileSet);

    // Update outstanding JOURNAL bytes.
    activeFileSet->d_outstandingBytesJournal +=
        FileStoreProtocol::k_JOURNAL_RECORD_SIZE;
}

// PRIVATE ACCESSORS
void FileStore::aliasMessage(bsl::shared_ptr<bdlbb::Blob>* appData,
                             bsl::shared_ptr<bdlbb::Blob>* options,
                             const DataStoreRecord&        record) const
{
    // PRECONDITIONS
    BSLS_ASSERT_SAFE(0 < d_fileSets.size());

    FileSet* activeFileSet = d_fileSets[0].get();
    BSLS_ASSERT_SAFE(activeFileSet);

    OffsetPtr<const DataHeader> dataHeader(activeFileSet->d_dataFile.block(),
                                           record.d_messageOffset);
    const unsigned int          dataHdrSize = dataHeader->headerWords() *
                                     bmqp::Protocol::k_WORD_SIZE;
    const bsls::Types::Uint64 optionsOffset = record.d_messageOffset +
                                              dataHdrSize;
    const bsls::Types::Uint64 optionsSize = static_cast<bsls::Types::Uint64>(
                                                dataHeader->optionsWords()) *
                                            bmqp::Protocol::k_WORD_SIZE;
    const bsls::Types::Uint64 appDataOffset = record.d_messageOffset +
                                              dataHdrSize + optionsSize;
    AliasedBufferDeleterSp deleter = d_aliasedBufferDeleterSpPool.getObject();
    deleter->setFileSet(activeFileSet);

    if (0 != optionsSize) {
        bsl::shared_ptr<char> optionsBufferSp(
            deleter,
            activeFileSet->d_dataFile.block().base() + optionsOffset);

        bdlbb::BlobBuffer optionsBlobBuffer(optionsBufferSp, optionsSize);

        *options = d_blobSpPool_p->getObject();
        (*options)->appendDataBuffer(optionsBlobBuffer);
    }

    bsl::shared_ptr<char> appDataBufferSp(
        deleter,
        activeFileSet->d_dataFile.block().base() + appDataOffset);

    bdlbb::BlobBuffer appDataBlobBuffer(appDataBufferSp,
                                        record.d_appDataUnpaddedLen);

    *appData = d_blobSpPool_p->getObject();
    (*appData)->appendDataBuffer(appDataBlobBuffer);
}

void FileStore::flushIfNeeded(bool immediateFlush)
{
    if (immediateFlush ||
        d_storageEventBuilder.messageCount() >= d_nagglePacketCount) {
        // Should notify weak consistency queues after replicated batch
        flushStorage();
        notifyQueuesOnReplicatedBatch();
    }
}

// CREATORS
FileStore::FileStore(const DataStoreConfig&  config,
                     int                     processorId,
                     mqbi::Dispatcher*       dispatcher,
                     mqbnet::Cluster*        cluster,
                     mqbstat::ClusterStats*  clusterStats,
                     BlobSpPool*             blobSpPool,
                     StateSpPool*            statePool,
                     bdlmt::FixedThreadPool* miscWorkThreadPool,
                     bool                    isCSLModeEnabled,
                     bool                    isFSMWorkflow,
                     bool                    doesFSMwriteQLIST,
                     int                     replicationFactor,
                     bslma::Allocator*       allocator)
: d_allocator_p(allocator)
, d_allocators(allocator)
, d_storageAllocatorStore(d_allocators.get("QueueStorage"))
, d_config(config)
, d_partitionDescription(allocator)
, d_dispatcherClientData()
, d_clusterStats_p(clusterStats)
, d_blobSpPool_p(blobSpPool)
, d_statePool_p(statePool)
, d_aliasedBufferDeleterSpPool(1024, d_allocators.get("AliasedBufferDeleters"))
, d_isOpen(false)
, d_isStopping(false)
, d_flushWhenClosing(false)
, d_lastSyncPtReceived(false)
, d_records(10000, d_allocators.get("OutstandingRecords"))
, d_unreceipted(d_allocators.get("UnreceiptedRecords"))
, d_replicationNotifications(allocator)
, d_replicationFactor(replicationFactor)
, d_nodes(allocator)
, d_lastRecoveredStrongConsistency()
, d_fileSets(allocator)
, d_cluster_p(cluster)
, d_miscWorkThreadPool_p(miscWorkThreadPool)
, d_syncPointEventHandle()
, d_partitionHighwatermarkEventHandle()
, d_isPrimary(false)
, d_primaryNode_p(0)
, d_primaryLeaseId(0)
, d_sequenceNum(0)
, d_syncPoints(allocator)
, d_storages(allocator)
, d_isCSLModeEnabled(isCSLModeEnabled)
, d_isFSMWorkflow(isFSMWorkflow)
, d_qListAware(!d_isFSMWorkflow || doesFSMwriteQLIST)
, d_ignoreCrc32c(false)
, d_nagglePacketCount(k_NAGLE_PACKET_COUNT)
, d_storageEventBuilder(FileStoreProtocol::k_VERSION,
                        bmqp::EventType::e_STORAGE,
                        d_blobSpPool_p,
                        allocator)
{
    // PRECONDITIONS
    BSLS_ASSERT(allocator);
    BSLS_ASSERT(d_cluster_p);
    BSLS_ASSERT(1 <= clusterSize());
    if (d_isFSMWorkflow) {
        BSLS_ASSERT_SAFE(d_isCSLModeEnabled);
    }

    bmqu::MemOutStream os;
    os << "Partition [" << d_config.partitionId()
       << "] (cluster: " << d_cluster_p->name() << "): ";
    d_partitionDescription.assign(os.str().data(), os.str().length());

    dispatcher->registerClient(this,
                               mqbi::DispatcherClientType::e_QUEUE,
                               processorId);

    d_alarmSoftLimiter.initialize(1, 15 * bdlt::TimeUnitRatio::k_NS_PER_M);
    // Throttling of one maximum alarm per 15 minutes
}

FileStore::~FileStore()
{
    BSLS_ASSERT(!d_isOpen && "'close()' must be called before the destructor");

    // Unregister from the dispatcher
    dispatcher()->unregisterClient(this);
}

// MANIPULATORS
int FileStore::open(const QueueKeyInfoMap& queueKeyInfoMap)
{
    // executed by the *DISPATCHER* thread

    // PRECONDITIONS
    BSLS_ASSERT_SAFE(inDispatcherThread());

    enum {
        rc_SUCCESS                   = 0,
        rc_NON_RECOVERY_MODE_FAILURE = -1,
        rc_RECOVERY_MODE_FAILURE     = -2
    };

    BALL_LOG_INFO_BLOCK
    {
        BALL_LOG_OUTPUT_STREAM << partitionDesc()
                               << "Opening file store with config: \n";
        d_config.print(BALL_LOG_OUTPUT_STREAM);
    }

    if (d_isOpen) {
        BALL_LOG_INFO << partitionDesc() << "is already open.";
        return rc_SUCCESS;  // RETURN
    }

    bmqu::MemOutStream errorDescription;
    int rc = openInRecoveryMode(errorDescription, queueKeyInfoMap);
    if (rc == 0) {
        d_isOpen = true;
    }
    else if (rc == 1) {
        // Special rc indicating that no files were found to recover messages
        // from.

        BALL_LOG_INFO << partitionDesc() << "Recovery: no files found to "
                      << "recover messages. Attempting to open in "
                      << "'non-recovery' mode.";
        rc = openInNonRecoveryMode();
        if (0 != rc) {
            BALL_LOG_ERROR << partitionDesc() << "Recovery: failed to open in "
                           << "'non-recovery' mode, rc: " << rc;
            return rc * 10 + rc_NON_RECOVERY_MODE_FAILURE;  // RETURN
        }

        d_isOpen = true;
    }
    else {
        // Error opening file store in recovery mode.
        BALL_LOG_ERROR << partitionDesc() << "Failed to open in recovery mode,"
                       << " rc:" << rc << ", reason: ["
                       << errorDescription.str() << "].";
        return rc * 10 + rc_RECOVERY_MODE_FAILURE;  // RETURN
    }

    BSLS_ASSERT_SAFE(d_isOpen);

    // Report cluster's partition stats
<<<<<<< HEAD
    d_clusterStats_p->setPartitionOutstandingBytes(
        d_config.partitionId(),
        d_fileSets[0].get()->d_outstandingBytesData,
        d_fileSets[0].get()->d_outstandingBytesJournal,
        d_sequenceNum);
=======
    const FileSet* fs = d_fileSets[0].get();
    d_clusterStats_p->setPartitionBytes(d_config.partitionId(),
                                        fs->d_outstandingBytesData,
                                        fs->d_outstandingBytesJournal,
                                        fs->d_dataFilePosition,
                                        fs->d_journalFilePosition);
>>>>>>> 3a6ef473

    return rc_SUCCESS;
}

void FileStore::close(bool flush)
{
    if (!d_isOpen) {
        return;  // RETURN
    }

    d_isOpen             = false;
    d_isStopping         = false;
    d_flushWhenClosing   = flush;
    d_lastSyncPtReceived = false;

    d_config.scheduler()->cancelEventAndWait(&d_syncPointEventHandle);
    d_config.scheduler()->cancelEventAndWait(
        &d_partitionHighwatermarkEventHandle);
    // Ok to ignore rc above

    BALL_LOG_INFO << partitionDesc() << "Closing partition. ";

    // Clear 'd_records' so that gc logic is invoked on all mapped data files.
    // Note that logic will be invoked in this thread.  Note that data file of
    // active file set will not be gc'd because its alias blob buffer count
    // will not go to 0 as its initialized with 1.
    d_unreceipted.clear();
    d_records.clear();

    // After mapped data files have been gc'd, there should be only 1 file set
    // remaining in 'd_fileSets' (the active one).  Truncate and close it out.
    BSLS_ASSERT_SAFE(1 == d_fileSets.size());
    FileSet* activeFileSet = d_fileSets[0].get();
    truncate(activeFileSet);

    if (0 == --activeFileSet->d_aliasedBlobBufferCount) {
        BALL_LOG_INFO_BLOCK
        {
            BALL_LOG_OUTPUT_STREAM << partitionDesc() << "Closing file set ["
                                   << activeFileSet->d_dataFileName << "], ["
                                   << activeFileSet->d_journalFileName << "]";
            if (d_qListAware) {
                BALL_LOG_OUTPUT_STREAM
                    << ", [" << activeFileSet->d_qlistFileName << "]";
            }
            BALL_LOG_OUTPUT_STREAM << ".";
        }

        close(*activeFileSet, flush);
        d_fileSets.erase(d_fileSets.begin());
    }
    else {
        BALL_LOG_INFO << partitionDesc() << "Closing: number of references to"
                      << " active file set: "
                      << activeFileSet->d_aliasedBlobBufferCount;
        BSLS_ASSERT_SAFE(activeFileSet->d_dataFile.isValid());
        BSLS_ASSERT_SAFE(activeFileSet->d_journalFile.isValid());
        if (d_qListAware) {
            BSLS_ASSERT_SAFE(activeFileSet->d_qlistFile.isValid());
        }
    }
}

void FileStore::createStorage(bsl::shared_ptr<ReplicatedStorage>* storageSp,
                              const bmqt::Uri&                    queueUri,
                              const mqbu::StorageKey&             queueKey,
                              mqbi::Domain*                       domain)
{
    // executed by the *ANY* thread

    // PRECONDITIONS
    BSLS_ASSERT_SAFE(storageSp);
    BSLS_ASSERT_SAFE(domain);

    const mqbconfm::StorageDefinition& storageDef = domain->config().storage();
    const mqbconfm::Storage&           storageCfg = storageDef.config();

    BSLS_ASSERT_SAFE(!storageCfg.isUndefinedValue());

    bslma::Allocator* storageAlloc = d_storageAllocatorStore.baseAllocator();
    if (storageCfg.isInMemoryValue()) {
        storageSp->reset(new (*storageAlloc)
                             InMemoryStorage(queueUri,
                                             queueKey,
                                             domain,
                                             config().partitionId(),
                                             domain->config(),
                                             domain->capacityMeter(),
                                             storageAlloc,
                                             &d_storageAllocatorStore),
                         storageAlloc);
    }
    else if (storageCfg.isFileBackedValue()) {
        storageSp->reset(new (*storageAlloc)
                             FileBackedStorage(this,
                                               queueUri,
                                               queueKey,
                                               domain,
                                               storageAlloc,
                                               &d_storageAllocatorStore),
                         storageAlloc);
    }
    else {
        BSLS_ASSERT_OPT(false && "Unknown storage type");
    }
}

int FileStore::writeMessageRecord(mqbi::StorageMessageAttributes* attributes,
                                  DataStoreRecordHandle*          handle,
                                  const bmqt::MessageGUID&        guid,
                                  const bsl::shared_ptr<bdlbb::Blob>& appData,
                                  const bsl::shared_ptr<bdlbb::Blob>& options,
                                  const mqbu::StorageKey&             queueKey)
{
    // PRECONDITIONS
    BSLS_ASSERT_SAFE(handle);
    BSLS_ASSERT_SAFE(!queueKey.isNull());
    BSLS_ASSERT_SAFE(0 < d_fileSets.size());

    enum {
        rc_SUCCESS          = 0,
        rc_STOPPING         = -1,
        rc_UNAVAILABLE      = -2,
        rc_DATA_FILE_FULL   = -3,
        rc_NOT_PRIMARY      = -4,
        rc_ROLLOVER_FAILURE = -5,
        rc_PARTITION_FULL   = -6
    };

    FileSet* activeFileSet = d_fileSets[0].get();
    BSLS_ASSERT_SAFE(activeFileSet);

    if (BSLS_PERFORMANCEHINT_PREDICT_UNLIKELY(d_isStopping)) {
        BSLS_PERFORMANCEHINT_UNLIKELY_HINT;
        return rc_STOPPING;  // RETURN
    }

    if (BSLS_PERFORMANCEHINT_PREDICT_UNLIKELY(
            !activeFileSet->d_journalFileAvailable)) {
        BSLS_PERFORMANCEHINT_UNLIKELY_HINT;
        return rc_UNAVAILABLE;  // RETURN
    }

    if (BSLS_PERFORMANCEHINT_PREDICT_UNLIKELY(!d_isPrimary)) {
        BSLS_PERFORMANCEHINT_UNLIKELY_HINT;
        BMQTSK_ALARMLOG_ALARM("REPLICATION")
            << partitionDesc()
            << "Not the primary. Not writing & replicating message with guid "
            << guid << " and queueKey [" << queueKey << "]"
            << BMQTSK_ALARMLOG_END;
        return rc_NOT_PRIMARY;  // RETURN
    }

    int optionsSize = 0;
    if (options) {
        optionsSize = options->length();
    }

    int numBytesPadding = 0;
    bmqp::ProtocolUtil::calcNumDwordsAndPadding(
        &numBytesPadding,
        sizeof(DataHeader) + optionsSize + appData->length());

    unsigned int totalLength = sizeof(DataHeader) +
                               static_cast<unsigned int>(optionsSize) +
                               static_cast<unsigned int>(appData->length()) +
                               static_cast<unsigned int>(numBytesPadding);

    // Roll over data file if needed.
    int rc = rolloverIfNeeded(FileType::e_DATA,
                              activeFileSet->d_dataFile,
                              activeFileSet->d_dataFileName,
                              activeFileSet->d_dataFilePosition,
                              totalLength);
    if (0 != rc) {
        return 10 * rc + rc_ROLLOVER_FAILURE;  // RETURN
    }

    // Update 'activeFileSet' as it may have rolled over above.
    activeFileSet = d_fileSets[0].get();
    BSLS_ASSERT_SAFE(activeFileSet->d_dataFile.fileSize() >=
                     (activeFileSet->d_dataFilePosition + totalLength));

    // Roll over journal if needed.
    rc = rolloverIfNeeded(FileType::e_JOURNAL,
                          activeFileSet->d_journalFile,
                          activeFileSet->d_journalFileName,
                          activeFileSet->d_journalFilePosition,
                          k_REQUESTED_JOURNAL_SPACE);
    if (0 != rc) {
        return 10 * rc + rc_ROLLOVER_FAILURE;  // RETURN
    }

    // If 'd_replicationFactor' is 1, then the message need not be persisted to
    // any replicas (i.e. eventual consistency). Therefore the writing of the
    // message by this node is sufficient to set the receipt.
    if (1 == d_replicationFactor && !attributes->hasReceipt()) {
        attributes->setReceipt(true);
    }

    // Update 'activeFileSet' as it may have rolled over above.
    activeFileSet = d_fileSets[0].get();

    // Local refs for convenience.

    MappedFileDescriptor& dataFile    = activeFileSet->d_dataFile;
    bsls::Types::Uint64&  dataFilePos = activeFileSet->d_dataFilePosition;
    MappedFileDescriptor& journal     = activeFileSet->d_journalFile;
    bsls::Types::Uint64&  journalPos  = activeFileSet->d_journalFilePosition;

    BSLS_ASSERT_SAFE(journal.fileSize() >=
                     (journalPos + k_REQUESTED_JOURNAL_SPACE));

    // All good.  Take current offset in data file.
    bsls::Types::Uint64 dataOffset = dataFilePos;
    BSLS_ASSERT_SAFE(0 == dataOffset % bmqp::Protocol::k_DWORD_SIZE);

    // Append DataHeader to data file.
    OffsetPtr<DataHeader> dataHeader(dataFile.block(), dataFilePos);
    new (dataHeader.get()) DataHeader();

    int dhFlags = dataHeader->flags();

    dataHeader->setMessageWords(totalLength / bmqp::Protocol::k_WORD_SIZE)
        .setOptionsWords(optionsSize / bmqp::Protocol::k_WORD_SIZE)
        .setFlags(dhFlags);
    attributes->messagePropertiesInfo().applyTo(dataHeader.get());
    dataFilePos += sizeof(DataHeader);

    // Append options, if any, to data file.
    if (options) {
        bdlbb::BlobUtil::copy(dataFile.mapping() + dataFilePos,
                              *options,
                              0,  // start offset in blob
                              options->length());
        dataFilePos += static_cast<unsigned int>(options->length());
    }

    // Append appData to data file.
    bdlbb::BlobUtil::copy(dataFile.mapping() + dataFilePos,
                          *appData,
                          0,  // start offset in blob
                          appData->length());

    dataFilePos += static_cast<unsigned int>(appData->length());

    // Append padding to data file.
    bmqp::ProtocolUtil::appendPaddingDwordRaw(dataFile.mapping() + dataFilePos,
                                              numBytesPadding);
    dataFilePos += static_cast<unsigned int>(numBytesPadding);

    // Append MessageRecord to journal.
    BSLS_ASSERT_SAFE(journal.fileSize() >=
                     (journalPos + k_REQUESTED_JOURNAL_SPACE));

    bsls::Types::Uint64      journalOffset = journalPos;
    OffsetPtr<MessageRecord> msgRec(journal.block(), journalPos);
    new (msgRec.get()) MessageRecord();
    msgRec->header()
        .setPrimaryLeaseId(d_primaryLeaseId)
        .setSequenceNumber(++d_sequenceNum)
        .setTimestamp(attributes->arrivalTimestamp());
    msgRec->setRefCount(attributes->refCount())
        .setQueueKey(queueKey)
        .setFileKey(activeFileSet->d_dataFileKey)
        .setMessageOffsetDwords(dataOffset / bmqp::Protocol::k_DWORD_SIZE)
        .setMessageGUID(guid)
        .setCrc32c(attributes->crc32c())
        .setCompressionAlgorithmType(attributes->compressionAlgorithmType())
        .setMagic(RecordHeader::k_MAGIC);
    journalPos += FileStoreProtocol::k_JOURNAL_RECORD_SIZE;

    DataStoreRecordKey key(d_sequenceNum, d_primaryLeaseId);
    DataStoreRecord    record(RecordType::e_MESSAGE, journalOffset);
    record.d_messageOffset      = dataOffset;
    record.d_appDataUnpaddedLen = static_cast<unsigned int>(appData->length());
    record.d_dataOrQlistRecordPaddedLen = totalLength;
    record.d_messagePropertiesInfo      = attributes->messagePropertiesInfo();
    record.d_hasReceipt                 = attributes->hasReceipt();
    record.d_arrivalTimepoint           = attributes->arrivalTimepoint();
    record.d_arrivalTimestamp           = attributes->arrivalTimestamp();

    RecordIterator recordIt;
    insertDataStoreRecord(&recordIt, key, record);
    recordIteratorToHandle(handle, recordIt);

    int flags = 0;
    // If this requires Receipt
    if (!attributes->hasReceipt()) {
        d_unreceipted.insert(
            bsl::make_pair(key,
                           ReceiptContext(queueKey,
                                          guid,
                                          recordIt,
                                          1,  // receipt count
                                          attributes->queueHandle())));
        flags = bmqp::StorageHeaderFlags::e_RECEIPT_REQUESTED;
    }
    else {
        if (d_replicationNotifications.find(queueKey) ==
            d_replicationNotifications.end()) {
            d_replicationNotifications.insert(queueKey);
        }
    }

    // Replicate the message.
    replicateRecord(bmqp::StorageMessageType::e_DATA,
                    flags,
                    journalOffset,
                    dataOffset,
                    totalLength);

    // Update outstanding JOURNAL and DATA bytes.
    activeFileSet->d_outstandingBytesJournal +=
        FileStoreProtocol::k_JOURNAL_RECORD_SIZE;
    activeFileSet->d_outstandingBytesData += totalLength;

    return rc_SUCCESS;
}

int FileStore::writeQueueCreationRecord(DataStoreRecordHandle*  handle,
                                        const bmqt::Uri&        queueUri,
                                        const mqbu::StorageKey& queueKey,
                                        const AppInfos&         appIdKeyPairs,
                                        bsls::Types::Uint64     timestamp,
                                        bool                    isNewQueue)
{
    // PRECONDITIONS
    BSLS_ASSERT_SAFE(handle);
    BSLS_ASSERT_SAFE(!queueUri.asString().empty());
    BSLS_ASSERT_SAFE(!queueKey.isNull());
    BSLS_ASSERT_SAFE(d_fileSets.size() > 0);

    enum {
        rc_SUCCESS          = 0,
        rc_STOPPING         = -1,
        rc_UNAVAILABLE      = -2,
        rc_NOT_PRIMARY      = -3,
        rc_ROLLOVER_FAILURE = -4,
        rc_PARTITION_FULL   = -5
    };

    FileSet* activeFileSet = d_fileSets[0].get();
    BSLS_ASSERT_SAFE(activeFileSet);

    if (BSLS_PERFORMANCEHINT_PREDICT_UNLIKELY(d_isStopping)) {
        BSLS_PERFORMANCEHINT_UNLIKELY_HINT;
        return rc_STOPPING;  // RETURN
    }

    if (BSLS_PERFORMANCEHINT_PREDICT_UNLIKELY(
            !activeFileSet->d_journalFileAvailable)) {
        BSLS_PERFORMANCEHINT_UNLIKELY_HINT;
        return rc_UNAVAILABLE;  // RETURN
    }

    if (BSLS_PERFORMANCEHINT_PREDICT_UNLIKELY(!d_isPrimary)) {
        BSLS_PERFORMANCEHINT_UNLIKELY_HINT;
        BMQTSK_ALARMLOG_ALARM("REPLICATION")
            << partitionDesc()
            << "Not the primary. Not writing & replicating QueueUriRecord for "
            << "uri: " << queueUri << " and queueKey [" << queueKey << "]"
            << BMQTSK_ALARMLOG_END;
        return rc_NOT_PRIMARY;  // RETURN
    }

    int          queueUriPadding     = 0;
    int          queueUriWords       = 0;
    unsigned int qlistRecTotalLength = 0;
    int          rc                  = 0;

    // AppIds and AppKeys.
    bsl::vector<int> appIdPaddings(appIdKeyPairs.size(), 0);
    bsl::vector<int> appIdWords(appIdKeyPairs.size(), 0);

    if (d_qListAware) {
        // QueueUri and QueueKey
        queueUriWords = bmqp::ProtocolUtil::calcNumWordsAndPadding(
            &queueUriPadding,
            queueUri.asString().length());

        qlistRecTotalLength = sizeof(QueueRecordHeader) +
                              queueUri.asString().length() + queueUriPadding +
                              FileStoreProtocol::k_HASH_LENGTH;
        size_t i = 0;
        for (AppInfos::const_iterator cit = appIdKeyPairs.cbegin();
             cit != appIdKeyPairs.cend();
             ++cit, ++i) {
            BSLS_ASSERT_SAFE(!cit->first.empty());
            BSLS_ASSERT_SAFE(!cit->second.isNull());
            appIdWords[i] = bmqp::ProtocolUtil::calcNumWordsAndPadding(
                &appIdPaddings[i],
                cit->first.length());
            qlistRecTotalLength +=
                sizeof(AppIdHeader) + cit->first.length() + appIdPaddings[i] +
                FileStoreProtocol::k_HASH_LENGTH;  // for AppKey
        }

        qlistRecTotalLength += sizeof(unsigned int);  // magic length

        // Roll over QLIST file if needed.

        rc = rolloverIfNeeded(FileType::e_QLIST,
                              activeFileSet->d_qlistFile,
                              activeFileSet->d_qlistFileName,
                              activeFileSet->d_qlistFilePosition,
                              qlistRecTotalLength);
        if (0 != rc) {
            return 10 * rc + rc_ROLLOVER_FAILURE;  // RETURN
        }
    }

    // Update 'activeFileSet' as it may have rolled over above.

    activeFileSet = d_fileSets[0].get();
    if (d_qListAware) {
        BSLS_ASSERT_SAFE(
            activeFileSet->d_qlistFile.fileSize() >=
            (activeFileSet->d_qlistFilePosition + qlistRecTotalLength));
    }

    // Roll over journal if needed.

    rc = rolloverIfNeeded(FileType::e_JOURNAL,
                          activeFileSet->d_journalFile,
                          activeFileSet->d_journalFileName,
                          activeFileSet->d_journalFilePosition,
                          k_REQUESTED_JOURNAL_SPACE);
    if (0 != rc) {
        return 10 * rc + rc_ROLLOVER_FAILURE;  // RETURN
    }

    // Update 'activeFileSet' as it may have rolled over above.

    activeFileSet = d_fileSets[0].get();

    // Local refs for convenience.

    MappedFileDescriptor& journal    = activeFileSet->d_journalFile;
    bsls::Types::Uint64&  journalPos = activeFileSet->d_journalFilePosition;
    MappedFileDescriptor  nullMfd;
    MappedFileDescriptor& qlistFile    = activeFileSet->d_qlistFile;
    bsls::Types::Uint64&  qlistFilePos = activeFileSet->d_qlistFilePosition;

    BSLS_ASSERT_SAFE(journal.fileSize() >=
                     (journalPos + k_REQUESTED_JOURNAL_SPACE));

    // All good.  Take current offset in QLIST file.

    bsls::Types::Uint64 qlistOffset = d_qListAware ? qlistFilePos : 0;
    BSLS_ASSERT_SAFE(0 == qlistOffset % bmqp::Protocol::k_WORD_SIZE);

    if (d_qListAware) {
        // Append QueueRecordHeader to QLIST file.

        OffsetPtr<QueueRecordHeader> qrh(qlistFile.block(), qlistFilePos);
        new (qrh.get()) QueueRecordHeader();
        qrh->setQueueUriLengthWords(queueUriWords)
            .setNumAppIds(appIdKeyPairs.size())
            .setQueueRecordWords(qlistRecTotalLength /
                                 bmqp::Protocol::k_WORD_SIZE);
        qlistFilePos += sizeof(QueueRecordHeader);

        // Append QueueRecord to QLIST file.

        // 1) Append QueueUri
        OffsetPtr<char> quri(qlistFile.block(), qlistFilePos);
        bsl::memcpy(quri.get(),
                    queueUri.asString().c_str(),
                    queueUri.asString().length());
        qlistFilePos += queueUri.asString().length();

        // 2) Append padding after QueueUri
        bmqp::ProtocolUtil::appendPaddingRaw(qlistFile.mapping() +
                                                 qlistFilePos,
                                             queueUriPadding);
        qlistFilePos += queueUriPadding;

        // 3) Append QueueUriHash.  QueueUriRecord needs
        // 'mqbs::FileStoreProtocol::k_HASH_LENGTH' characters for queue uri
        // hash and appId hash but 'queueKey' is only
        // mqbu::StorageKey::e_KEY_LENGTH_BINARY' long.  So we create an array
        // of the right length, zero it out, and copy only 'queueKey' worth of
        // data.

        char queueHash[mqbs::FileStoreProtocol::k_HASH_LENGTH] = {0};
        bsl::memcpy(queueHash, queueKey.data(), k_KEY_LEN);
        OffsetPtr<char> quriHash(qlistFile.block(), qlistFilePos);
        bsl::memcpy(quriHash.get(),
                    queueHash,
                    FileStoreProtocol::k_HASH_LENGTH);
        qlistFilePos += FileStoreProtocol::k_HASH_LENGTH;

        // 3) Append AppIds and AppKeys
        size_t i = 0;
        for (AppInfos::const_iterator cit = appIdKeyPairs.cbegin();
             cit != appIdKeyPairs.cend();
             ++cit, ++i) {
            // Append AppIdHeader.

            OffsetPtr<AppIdHeader> appIdHeader(qlistFile.block(),
                                               qlistFilePos);
            new (appIdHeader.get()) AppIdHeader;
            appIdHeader->setAppIdLengthWords(appIdWords[i]);
            qlistFilePos += sizeof(AppIdHeader);

            // Append AppId.

            OffsetPtr<char> appId(qlistFile.block(), qlistFilePos);
            bsl::memcpy(appId.get(), cit->first.c_str(), cit->first.length());
            qlistFilePos += cit->first.length();

            // Append padding after AppId.

            bmqp::ProtocolUtil::appendPaddingRaw(qlistFile.mapping() +
                                                     qlistFilePos,
                                                 appIdPaddings[i]);
            qlistFilePos += appIdPaddings[i];

            // Append AppIdHash (see 'Append QueueUriHash' comments section
            // above for explanation).

            char appIdHash[mqbs::FileStoreProtocol::k_HASH_LENGTH] = {0};
            bsl::memcpy(appIdHash, cit->second.data(), k_KEY_LEN);
            OffsetPtr<char> appHash(qlistFile.block(), qlistFilePos);
            bsl::memcpy(appHash.get(),
                        appIdHash,
                        FileStoreProtocol::k_HASH_LENGTH);
            qlistFilePos += FileStoreProtocol::k_HASH_LENGTH;
        }

        // 4) Append magic bits
        OffsetPtr<bdlb::BigEndianUint32> magic(qlistFile.block(),
                                               qlistFilePos);
        *magic = QueueRecordHeader::k_MAGIC;
        qlistFilePos += sizeof(QueueRecordHeader::k_MAGIC);
    }

    // Append QueueOpRecord to JOURNAL file.

    bsls::Types::Uint64      recordOffset = journalPos;
    OffsetPtr<QueueOpRecord> queueOpRec(journal.block(), journalPos);
    new (queueOpRec.get()) QueueOpRecord();
    queueOpRec->header()
        .setPrimaryLeaseId(d_primaryLeaseId)
        .setSequenceNumber(++d_sequenceNum)
        .setTimestamp(timestamp);
    queueOpRec->setQueueKey(queueKey).setType(
        isNewQueue ? QueueOpType::e_CREATION : QueueOpType::e_ADDITION);
    queueOpRec->setQueueUriRecordOffsetWords(
        d_qListAware ? (qlistOffset / bmqp::Protocol::k_WORD_SIZE) : 0);

    // Note that we don't write any appKey to the QueueOpRecord in the journal,
    // because there could be multiple appKeys specified, and its not possible
    // to capture all of them in the journal.  We could specify the appKey if
    // 'appKeys.size() == 1', but that may lead to confusion.

    queueOpRec->setMagic(RecordHeader::k_MAGIC);
    journalPos += FileStoreProtocol::k_JOURNAL_RECORD_SIZE;

    replicateRecord(bmqp::StorageMessageType::e_QLIST,
                    0,  // flags
                    recordOffset,
                    qlistOffset,
                    qlistRecTotalLength);

    DataStoreRecordKey key(d_sequenceNum, d_primaryLeaseId);
    DataStoreRecord    record(RecordType::e_QUEUE_OP,
                           recordOffset,
                           qlistRecTotalLength);
    insertDataStoreRecord(handle, key, record);

    // Update outstanding JOURNAL and QLIST bytes.
    activeFileSet->d_outstandingBytesJournal +=
        FileStoreProtocol::k_JOURNAL_RECORD_SIZE;
    if (d_qListAware) {
        activeFileSet->d_outstandingBytesQlist += qlistRecTotalLength;
    }

    return rc_SUCCESS;
}

int FileStore::writeQueuePurgeRecord(DataStoreRecordHandle*       handle,
                                     const mqbu::StorageKey&      queueKey,
                                     const mqbu::StorageKey&      appKey,
                                     bsls::Types::Uint64          timestamp,
                                     const DataStoreRecordHandle& start)
{
    unsigned int        startPrimaryLeaseId = 0;
    bsls::Types::Uint64 startSequenceNum    = 0;

    if (!appKey.isNull()) {
        BSLS_ASSERT_SAFE(start.isValid());

        startPrimaryLeaseId = start.primaryLeaseId();
        startSequenceNum    = start.sequenceNum();
    }

    return writeQueueOpRecord(handle,
                              queueKey,
                              appKey,
                              QueueOpType::e_PURGE,
                              timestamp,
                              startPrimaryLeaseId,
                              startSequenceNum);
}

int FileStore::writeQueueDeletionRecord(DataStoreRecordHandle*  handle,
                                        const mqbu::StorageKey& queueKey,
                                        const mqbu::StorageKey& appKey,
                                        bsls::Types::Uint64     timestamp)
{
    return writeQueueOpRecord(handle,
                              queueKey,
                              appKey,
                              QueueOpType::e_DELETION,
                              timestamp,
                              0,
                              0);
}

int FileStore::writeConfirmRecord(DataStoreRecordHandle*   handle,
                                  const bmqt::MessageGUID& guid,
                                  const mqbu::StorageKey&  queueKey,
                                  const mqbu::StorageKey&  appKey,
                                  bsls::Types::Uint64      timestamp,
                                  ConfirmReason::Enum      reason)
{
    // PRECONDITIONS
    BSLS_ASSERT_SAFE(handle);
    BSLS_ASSERT_SAFE(!queueKey.isNull());
    BSLS_ASSERT_SAFE(0 < d_fileSets.size());

    enum {
        rc_SUCCESS            = 0,
        rc_VALIDATION_FAILURE = -1,
        rc_ROLLOVER_FAILURE   = -2
    };

    int rc = validateWritingRecord(guid, queueKey);
    if (BSLS_PERFORMANCEHINT_PREDICT_UNLIKELY(rc != 0)) {
        BSLS_PERFORMANCEHINT_UNLIKELY_HINT;
        return 10 * rc + rc_VALIDATION_FAILURE;  // RETURN
    }

    // Obtain 'activeFileSet'
    FileSet* activeFileSet = d_fileSets[0].get();

    // Roll over if needed
    rc = rolloverIfNeeded(FileType::e_JOURNAL,
                          activeFileSet->d_journalFile,
                          activeFileSet->d_journalFileName,
                          activeFileSet->d_journalFilePosition,
                          k_REQUESTED_JOURNAL_SPACE);
    if (BSLS_PERFORMANCEHINT_PREDICT_UNLIKELY(rc != 0)) {
        BSLS_PERFORMANCEHINT_UNLIKELY_HINT;
        return 10 * rc + rc_ROLLOVER_FAILURE;  // RETURN
    }

    // Update 'activeFileSet' as it may have rolled over above.
    activeFileSet = d_fileSets[0].get();

    // Local refs for convenience
    MappedFileDescriptor& journal    = activeFileSet->d_journalFile;
    bsls::Types::Uint64&  journalPos = activeFileSet->d_journalFilePosition;

    BSLS_ASSERT_SAFE(journal.fileSize() >=
                     (journalPos + k_REQUESTED_JOURNAL_SPACE));

    // Append confirm record to journal.
    bsls::Types::Uint64      recordOffset = journalPos;
    OffsetPtr<ConfirmRecord> confRec(journal.block(), journalPos);
    new (confRec.get()) ConfirmRecord();
    confRec->header()
        .setPrimaryLeaseId(d_primaryLeaseId)
        .setSequenceNumber(++d_sequenceNum)
        .setTimestamp(timestamp);
    confRec->setQueueKey(queueKey).setMessageGUID(guid);

    confRec->setReason(reason);

    if (!appKey.isNull()) {
        confRec->setAppKey(appKey);
    }
    confRec->setMagic(RecordHeader::k_MAGIC);
    journalPos += FileStoreProtocol::k_JOURNAL_RECORD_SIZE;

    replicateAndInsertDataStoreRecord(handle,
                                      bmqp::StorageMessageType::e_CONFIRM,
                                      RecordType::e_CONFIRM,
                                      recordOffset);

    return rc_SUCCESS;
}

int FileStore::writeDeletionRecord(const bmqt::MessageGUID& guid,
                                   const mqbu::StorageKey&  queueKey,
                                   DeletionRecordFlag::Enum deletionFlag,
                                   bsls::Types::Uint64      timestamp)
{
    // PRECONDITIONS
    BSLS_ASSERT_SAFE(!queueKey.isNull());
    BSLS_ASSERT_SAFE(0 < d_fileSets.size());

    enum {
        rc_SUCCESS            = 0,
        rc_VALIDATION_FAILURE = -1,
        rc_ROLLOVER_FAILURE   = -2
    };

    int rc = validateWritingRecord(guid, queueKey);
    if (BSLS_PERFORMANCEHINT_PREDICT_UNLIKELY(rc != 0)) {
        BSLS_PERFORMANCEHINT_UNLIKELY_HINT;
        return 10 * rc + rc_VALIDATION_FAILURE;  // RETURN
    }

    // Obtain 'activeFileSet'
    FileSet* activeFileSet = d_fileSets[0].get();

    // Roll over if needed
    rc = rolloverIfNeeded(FileType::e_JOURNAL,
                          activeFileSet->d_journalFile,
                          activeFileSet->d_journalFileName,
                          activeFileSet->d_journalFilePosition,
                          k_REQUESTED_JOURNAL_SPACE);
    if (rc != 0) {
        return 10 * rc + rc_ROLLOVER_FAILURE;  // RETURN
    }

    // Update 'activeFileSet' as it may have rolled over above.
    activeFileSet = d_fileSets[0].get();

    // Local refs for convenience.
    MappedFileDescriptor& journal    = activeFileSet->d_journalFile;
    bsls::Types::Uint64&  journalPos = activeFileSet->d_journalFilePosition;

    BSLS_ASSERT_SAFE(journal.fileSize() >=
                     (journalPos + k_REQUESTED_JOURNAL_SPACE));

    // Append deletion record to journal.
    bsls::Types::Uint64       recordOffset = journalPos;
    OffsetPtr<DeletionRecord> delRec(journal.block(), journalPos);
    new (delRec.get()) DeletionRecord();
    delRec->header()
        .setPrimaryLeaseId(d_primaryLeaseId)
        .setSequenceNumber(++d_sequenceNum)
        .setTimestamp(timestamp);
    delRec->setDeletionRecordFlag(deletionFlag)
        .setQueueKey(queueKey)
        .setMessageGUID(guid)
        .setMagic(RecordHeader::k_MAGIC);
    journalPos += FileStoreProtocol::k_JOURNAL_RECORD_SIZE;

    replicateRecord(bmqp::StorageMessageType::e_DELETION, recordOffset);

    return rc_SUCCESS;
}

int FileStore::writeSyncPointRecord(const bmqp_ctrlmsg::SyncPoint& syncPoint,
                                    SyncPointType::Enum            type)
{
    enum { rc_SUCCESS = 0, rc_UNAVAILABLE = -1 };

    BSLS_ASSERT_SAFE(0 < d_fileSets.size());
    FileSet* activeFileSet = d_fileSets[0].get();
    BSLS_ASSERT_SAFE(activeFileSet);

    if (BSLS_PERFORMANCEHINT_PREDICT_UNLIKELY(
            !activeFileSet->d_journalFileAvailable)) {
        BSLS_PERFORMANCEHINT_UNLIKELY_HINT;
        return rc_UNAVAILABLE;  // RETURN
    }

    // Local refs for convenience.

    MappedFileDescriptor& journal    = activeFileSet->d_journalFile;
    bsls::Types::Uint64&  journalPos = activeFileSet->d_journalFilePosition;

    // Append journalOp record to journal.  Journal should already have enough
    // space for one sync point record.

    BSLS_ASSERT_SAFE(journal.fileSize() >=
                     (journalPos + FileStoreProtocol::k_JOURNAL_RECORD_SIZE));

    OffsetPtr<JournalOpRecord> journalOpRec(journal.block(), journalPos);
    new (journalOpRec.get())
        JournalOpRecord(JournalOpType::e_SYNCPOINT,
                        type,
                        syncPoint.sequenceNum(),
                        d_config.nodeId(),
                        syncPoint.primaryLeaseId(),
                        syncPoint.dataFileOffsetDwords(),
                        d_qListAware ? syncPoint.qlistFileOffsetWords() : 0,
                        RecordHeader::k_MAGIC);
    journalOpRec->header()
        .setPrimaryLeaseId(d_primaryLeaseId)
        .setSequenceNumber(d_sequenceNum)
        .setTimestamp(
            bdlt::EpochUtil::convertToTimeT64(bdlt::CurrentTime::utc()));
    journalPos += FileStoreProtocol::k_JOURNAL_RECORD_SIZE;

    // Don't update outstanding journal bytes because it is a SyncPt, and we
    // don't rollover SyncPts.

    return rc_SUCCESS;
}

int FileStore::removeRecord(const DataStoreRecordHandle& handle)
{
    enum RcEnum {
        // Value for the various RC error categories
        rc_SUCCESS = 0  // Success
        ,
        rc_INVALID_HANDLE = -1  // Invalid handle
        ,
        rc_HANDLE_NOT_FOUND = -2  // Handle not found
    };

    if (!handle.isValid()) {
        return rc_INVALID_HANDLE;  // RETURN
    }

    const RecordIterator& recordIt = *reinterpret_cast<const RecordIterator*>(
        &handle);
    if (d_records.end() == d_records.find(recordIt->first)) {
        return rc_HANDLE_NOT_FOUND;  // RETURN
    }

    removeRecordRaw(handle);
    return rc_SUCCESS;
}

void FileStore::removeRecordRaw(const DataStoreRecordHandle& handle)
{
    BSLS_ASSERT_SAFE(handle.isValid());

    const RecordIterator& recordIt = *reinterpret_cast<const RecordIterator*>(
        &handle);
    BSLS_ASSERT_SAFE(d_records.end() != d_records.find(recordIt->first));

    FileSet*               activeFileSet = d_fileSets[0].get();
    const DataStoreRecord& record        = recordIt->second;

    activeFileSet->d_outstandingBytesJournal -=
        FileStoreProtocol::k_JOURNAL_RECORD_SIZE;

    if (RecordType::e_MESSAGE == record.d_recordType) {
        activeFileSet->d_outstandingBytesData -=
            record.d_dataOrQlistRecordPaddedLen;
        cancelUnreceipted(recordIt->first);
    }
    else if (RecordType::e_QUEUE_OP == record.d_recordType) {
        if (d_qListAware) {
            activeFileSet->d_outstandingBytesQlist -=
                record.d_dataOrQlistRecordPaddedLen;
        }
    }

    d_records.erase(recordIt);
}

void FileStore::processStorageEvent(const bsl::shared_ptr<bdlbb::Blob>& blob,
                                    bool                 isPartitionSyncEvent,
                                    mqbnet::ClusterNode* source)
{
    // PRECONDITIONS
    BSLS_ASSERT_SAFE(blob);

    if (BSLS_PERFORMANCEHINT_PREDICT_UNLIKELY(d_isStopping &&
                                              d_lastSyncPtReceived)) {
        BSLS_PERFORMANCEHINT_UNLIKELY_HINT;

        // Self node is stopping and has received the "last" SyncPt.  No need
        // to process any more storage events.

        return;  // RETURN
    }

    bmqp::Event                  rawEvent(blob.get(), d_allocator_p);
    bmqp::StorageMessageIterator iter;

    rawEvent.loadStorageMessageIterator(&iter);
    BSLS_ASSERT_SAFE(iter.isValid());

    if (1 != iter.next()) {
        return;  // RETURN
    }
    const unsigned int      pid         = iter.header().partitionId();
    FileStore::NodeContext* nodeContext = 0;

    do {
        const bmqp::StorageHeader& header = iter.header();
        if (pid != header.partitionId()) {
            // A storage event is sent by 'source' cluster node.  The node may
            // be primary for one or more partitions, but as per the BlazingMQ
            // replication design, *all* messages in this event will belong to
            // the *same* partition.  Any exception to this is a bug in the
            // implementation of replication.

            BMQTSK_ALARMLOG_ALARM("STORAGE")
                << partitionDesc() << ": Received storage event from node "
                << source->nodeDescription() << " with"
                << " different PartitionId: [" << pid << "] vs ["
                << header.partitionId() << "]" << ". Ignoring storage event."
                << BMQTSK_ALARMLOG_END;
            continue;  // CONTINUE
        }

        bmqu::BlobPosition                        recordPosition;
        bmqu::BlobObjectProxy<mqbs::RecordHeader> recHeader;

        int rc = mqbs::StorageUtil::loadRecordHeaderAndPos(&recHeader,
                                                           &recordPosition,
                                                           iter,
                                                           blob,
                                                           partitionDesc());
        if (rc != 0) {
            return;  // RETURN
        }

        // Check sequence number (only if leaseId is same).  Received leaseId
        // cannot be smaller; it can, however, be larger if self node just
        // recovered and is applying buffered storage events after being
        // opened, or received this storage event as part of 'partition sync'
        // step from the new (passive) primary.

        if (d_primaryLeaseId > recHeader->primaryLeaseId()) {
            BMQTSK_ALARMLOG_ALARM("REPLICATION")
                << partitionDesc() << "Received storage msg "
                << header.messageType()
                << " with smaller leaseId in RecordHeader: "
                << recHeader->primaryLeaseId()
                << ", self leaseId: " << d_primaryLeaseId
                << ". SeqNum in RecordHeader: " << recHeader->sequenceNumber()
                << ", self seqNum: " << d_sequenceNum
                << " Record's journal offset (in words): "
                << header.journalOffsetWords() << ". Ignoring entire event."
                << BMQTSK_ALARMLOG_END;
            return;  // RETURN
        }

        if (d_primaryLeaseId == recHeader->primaryLeaseId()) {
            if (recHeader->sequenceNumber() != (d_sequenceNum + 1)) {
                BMQTSK_ALARMLOG_ALARM("REPLICATION")
                    << partitionDesc() << "Received storage msg "
                    << header.messageType()
                    << " with missing sequence num. Expected: "
                    << (d_sequenceNum + 1)
                    << ", received: " << recHeader->sequenceNumber()
                    << ". PrimaryLeaseId: " << recHeader->primaryLeaseId()
                    << " Record's journal offset (in words): "
                    << header.journalOffsetWords() << ". Aborting broker."
                    << BMQTSK_ALARMLOG_END;
                mqbu::ExitUtil::terminate(
                    mqbu::ExitCode::e_STORAGE_OUT_OF_SYNC);
                // EXIT
            }
        }

        if (bmqp::StorageMessageType::e_DATA == header.messageType()) {
            rc = writeMessageRecord(header, *recHeader, blob, recordPosition);

            if (BSLS_PERFORMANCEHINT_PREDICT_LIKELY(0 == rc)) {
                if (header.flags() &
                    bmqp::StorageHeaderFlags::e_RECEIPT_REQUESTED) {
                    nodeContext = generateReceipt(nodeContext,
                                                  source,
                                                  recHeader->primaryLeaseId(),
                                                  recHeader->sequenceNumber());
                }
            }
        }
        else if (bmqp::StorageMessageType::e_QLIST == header.messageType()) {
            rc = writeQueueCreationRecord(header,
                                          *recHeader,
                                          blob,
                                          recordPosition);
        }
        else {
            rc = writeJournalRecord(header,
                                    *recHeader,
                                    blob,
                                    recordPosition,
                                    header.messageType());
        }

        // Bump up the current sequence number if record was written
        // successfully, raise alarm otherwise.

        if (BSLS_PERFORMANCEHINT_PREDICT_LIKELY(0 == rc)) {
            d_sequenceNum = recHeader->sequenceNumber();

            if (isPartitionSyncEvent) {
                // If we are processing a partition-sync event, we have to
                // bump up the leaseId to that of the message, because we don't
                // get a separate notification about leaseId (unlike in steady
                // state when StorageMgr invokes fs.setActivePrimary()).

                d_primaryLeaseId = recHeader->primaryLeaseId();

                BALL_LOG_INFO
                    << partitionDesc()
                    << "Bumped up primaryLeaseId to: " << d_primaryLeaseId
                    << " while processing a "
                    << "partition-sync storage message. "
                    << "SequenceNum: " << d_sequenceNum;
            }
        }
        else {
            BSLS_PERFORMANCEHINT_UNLIKELY_HINT;
            BMQTSK_ALARMLOG_ALARM("REPLICATION")
                << partitionDesc() << "Failed to write storage msg "
                << header.messageType() << " with sequence number ("
                << recHeader->primaryLeaseId() << ", "
                << recHeader->sequenceNumber()
                << "), journal offset words: " << header.journalOffsetWords()
                << ", rc: " << rc << ". Ignoring this message."
                << BMQTSK_ALARMLOG_END;
        }
    } while (1 == iter.next());

    sendReceipt(source, nodeContext);
}

int FileStore::processRecoveryEvent(const bsl::shared_ptr<bdlbb::Blob>& blob)
{
    // executed by the *DISPATCHER* thread

    // PRECONDITIONS
    BSLS_ASSERT_SAFE(inDispatcherThread());
    BSLS_ASSERT_SAFE(blob);

    enum {
        rc_SUCCESS                  = 0,
        rc_INVALID_MSG_TYPE         = -1,
        rc_INVALID_PAYLOAD_OFFSET   = -2,
        rc_INVALID_PRIMARY_LEASE_ID = -3,
        rc_INVALID_SEQ_NUM          = -4,
        rc_WRITE_FAILURE            = -5
    };

    bmqp::Event                  rawEvent(blob.get(), d_allocator_p);
    bmqp::StorageMessageIterator iter;

    rawEvent.loadStorageMessageIterator(&iter);
    BSLS_ASSERT_SAFE(iter.isValid());

    bool hasValidLeaseIdSeqNum = false;

    if (0 < d_primaryLeaseId) {
        // File store encountered valid primaryLeaseId and sequence number in
        // 'open()'.

        if (!d_isFSMWorkflow) {
            BSLS_ASSERT_SAFE(0 < d_sequenceNum);
        }
        hasValidLeaseIdSeqNum = true;
    }

    while (1 == iter.next()) {
        const bmqp::StorageHeader& header = iter.header();

        BSLS_ASSERT_SAFE(header.partitionId() ==
                         static_cast<unsigned int>(d_config.partitionId()));

        if (bmqp::StorageMessageType::e_UNDEFINED == header.messageType()) {
            BMQTSK_ALARMLOG_ALARM("RECOVERY")
                << partitionDesc() << "Received an unexpected storage message "
                << "type: " << header.messageType()
                << " at journal offset (in words): "
                << header.journalOffsetWords() << BMQTSK_ALARMLOG_END;
            return rc_INVALID_MSG_TYPE;  // RETURN
        }

        bmqu::BlobPosition recordPosition;
        int                rc = iter.loadDataPosition(&recordPosition);
        if (0 != rc) {
            BMQTSK_ALARMLOG_ALARM("RECOVERY")
                << partitionDesc()
                << "Failed to load record position for storage msg "
                << header.messageType() << ", with journal offset (in words): "
                << header.journalOffsetWords() << ", rc: " << rc
                << BMQTSK_ALARMLOG_END;
            return rc_INVALID_PAYLOAD_OFFSET;  // RETURN
        }

        bmqu::BlobObjectProxy<mqbs::RecordHeader> recHeader(blob.get(),
                                                            recordPosition,
                                                            true,    // read
                                                            false);  // write
        if (!recHeader.isSet()) {
            BMQTSK_ALARMLOG_ALARM("RECOVERY")
                << partitionDesc()
                << "Failed to read RecordHeader for storage msg "
                << header.messageType() << ", with journal offset (in words): "
                << header.journalOffsetWords() << BMQTSK_ALARMLOG_END;
            return rc_INVALID_PAYLOAD_OFFSET;  // RETURN
        }

        if (!hasValidLeaseIdSeqNum) {
            hasValidLeaseIdSeqNum = true;
            d_primaryLeaseId      = recHeader->primaryLeaseId();
            d_sequenceNum         = recHeader->sequenceNumber();
        }
        else {
            // Validate leaseId, sequence number, etc.

            if (d_primaryLeaseId > recHeader->primaryLeaseId()) {
                BMQTSK_ALARMLOG_ALARM("RECOVERY")
                    << partitionDesc()
                    << "Encountered smaller primaryLeaseId ["
                    << recHeader->primaryLeaseId() << "] "
                    << "in buffered storage message of type: "
                    << header.messageType()
                    << ", sequence number: " << recHeader->sequenceNumber()
                    << ", self primary leaseId: " << d_primaryLeaseId
                    << ", with journal offset (words): "
                    << header.journalOffsetWords() << "."
                    << BMQTSK_ALARMLOG_END;
                return rc_INVALID_PRIMARY_LEASE_ID;  // RETURN
            }
            else if (d_primaryLeaseId < recHeader->primaryLeaseId()) {
                // LeaseId was bumped up.

                d_primaryLeaseId = recHeader->primaryLeaseId();
                d_sequenceNum    = recHeader->sequenceNumber();
            }
            else {
                if (recHeader->sequenceNumber() <= d_sequenceNum) {
                    BALL_LOG_INFO
                        << partitionDesc()
                        << "Skipping a buffered storage message of type "
                        << header.messageType()
                        << " as it has same or smaller sequence number. "
                        << "Sequence number in buffered message: "
                        << recHeader->sequenceNumber()
                        << ", self sequence number: " << d_sequenceNum << ".";
                    return rc_SUCCESS;  // RETURN
                }
                else if (recHeader->sequenceNumber() != (d_sequenceNum + 1)) {
                    BMQTSK_ALARMLOG_ALARM("REPLICATION")
                        << partitionDesc() << "Encountered buffered storage "
                        << "message " << header.messageType()
                        << " with missing sequence num. "
                        << "Expected: " << (d_sequenceNum + 1)
                        << ", received: " << recHeader->sequenceNumber()
                        << ". PrimaryLeaseId: " << recHeader->primaryLeaseId()
                        << ". Journal offset (words): "
                        << header.journalOffsetWords() << "."
                        << BMQTSK_ALARMLOG_END;
                    return rc_INVALID_SEQ_NUM;  // RETURN
                }

                ++d_sequenceNum;
            }
        }

        // 'd_sequenceNum' has been updated to appropriate value.

        if (bmqp::StorageMessageType::e_DATA == header.messageType()) {
            rc = writeMessageRecord(header, *recHeader, blob, recordPosition);
        }
        else if (bmqp::StorageMessageType::e_QLIST == header.messageType()) {
            rc = writeQueueCreationRecord(header,
                                          *recHeader,
                                          blob,
                                          recordPosition);
        }
        else {
            rc = writeJournalRecord(header,
                                    *recHeader,
                                    blob,
                                    recordPosition,
                                    header.messageType());
        }

        if (0 != rc) {
            BMQTSK_ALARMLOG_ALARM("RECOVERY")
                << partitionDesc()
                << "Failed to write buffered storage message "
                << header.messageType() << " with sequence number ("
                << recHeader->primaryLeaseId() << ", "
                << recHeader->sequenceNumber() << "), with journal "
                << "offset (words): " << header.journalOffsetWords()
                << ", rc: " << rc << BMQTSK_ALARMLOG_END;
            return 10 * rc + rc_WRITE_FAILURE;  // RETURN
        }
    }

    return rc_SUCCESS;
}

FileStore::NodeContext*
FileStore::generateReceipt(NodeContext*         nodeContext,
                           mqbnet::ClusterNode* node,
                           unsigned int         primaryLeaseId,
                           bsls::Types::Uint64  sequenceNumber)
{
    const DataStoreRecordKey key(sequenceNumber, primaryLeaseId);

    if (nodeContext == 0) {
        const int                     nodeId = node->nodeId();
        NodeReceiptContexts::iterator itNode = d_nodes.find(nodeId);

        if (itNode == d_nodes.end()) {
            // no prior history about this node
            itNode = d_nodes
                         .insert(
                             bsl::make_pair(nodeId,
                                            NodeContext(d_blobSpPool_p, key)))
                         .first;
        }
        nodeContext = &itNode->second;
    }
    else if (nodeContext->d_key < key) {
        nodeContext->d_key = key;
    }
    else {
        // outdated receipt
        return nodeContext;  // RETURN
    }

    if (nodeContext->d_state && nodeContext->d_state->tryLock()) {
        char* buffer = nodeContext->d_blob_sp->buffer(0).data();
        bmqp::ReplicationReceipt* receipt =
            reinterpret_cast<bmqp::ReplicationReceipt*>(
                buffer + sizeof(bmqp::EventHeader));

        // Overwrite Receipt sequence number
        (*receipt)
            .setPrimaryLeaseId(primaryLeaseId)
            .setSequenceNum(sequenceNumber);

        nodeContext->d_state->unlock();
    }
    else {
        // The pointer `nodeContext->d_blob_sp` might be in a write queue, so
        // it's not safe to modify or replace the blob under this pointer.
        // Instead, we get another shared pointer to another blob.
        nodeContext->d_blob_sp = d_blobSpPool_p->getObject();
        bmqp::ProtocolUtil::buildReceipt(nodeContext->d_blob_sp.get(),
                                         d_config.partitionId(),
                                         primaryLeaseId,
                                         sequenceNumber);
        nodeContext->d_state = d_statePool_p->getObject();
    }

    return nodeContext;
}

void FileStore::sendReceipt(mqbnet::ClusterNode* node,
                            NodeContext*         nodeContext)
{
    if (nodeContext == 0) {
        return;  // RETURN
    }

    int rc = node->channel().writeBlob(nodeContext->d_blob_sp,
                                       bmqp::EventType::e_REPLICATION_RECEIPT,
                                       nodeContext->d_state);

    if (BSLS_PERFORMANCEHINT_PREDICT_UNLIKELY(
            rc != bmqt::GenericResult::e_SUCCESS)) {
        BALL_LOG_INFO << partitionDesc() << "Failed to send Receipt for "
                      << "[ primaryLeaseId: "
                      << nodeContext->d_key.d_primaryLeaseId
                      << ", sequence number: "
                      << nodeContext->d_key.d_sequenceNum << ".";

        // Ignore the error and keep the blob
    }
}

int FileStore::issueSyncPoint()
{
    enum { rc_SUCCESS = 0, rc_UNAVAILABLE = -1, rc_MISC_FAILURE = -2 };

    // This routine is invoked out-of-band (by a higher level component, or by
    // FileStore itself when self node becomes the primary for the partition,
    // when partition rolls over, etc.).  This means two things:
    // 1) It is implicit that a SyncPt should be force-issued if needed.
    // 2) There may be a need to rollover the partition because journal may be
    //    at capacity.  If this is the case, the SyncPt which will be issued
    //    will be of type 'ROLLOVER'.

    BSLS_ASSERT_SAFE(d_isPrimary);
    BSLS_ASSERT_SAFE(d_isOpen);

    FileSet* fs = d_fileSets[0].get();
    BSLS_ASSERT_SAFE(fs);

    if (!fs->d_journalFileAvailable) {
        if (!fs->d_fileSetRolloverPolicyAlarm) {
            BALL_LOG_ERROR << partitionDesc() << "Failed to write sync point "
                           << "because partition is unavailable.";
        }
        return rc_UNAVAILABLE;  // RETURN
    }

    BSLS_ASSERT_SAFE(0 ==
                     fs->d_dataFilePosition % bmqp::Protocol::k_DWORD_SIZE);
    if (d_qListAware) {
        BSLS_ASSERT_SAFE(0 == fs->d_qlistFilePosition %
                                  bmqp::Protocol::k_WORD_SIZE);
    }

    // Check if journal is at capacity and rollover if so.  Note that there is
    // no need to explicitly issue a SyncPt after rolling over, because a
    // SyncPt is issued as part of rollover step.

    if (needRollover(fs->d_journalFile,
                     fs->d_journalFilePosition,
                     k_REQUESTED_JOURNAL_SPACE)) {
        return rolloverIfNeeded(FileType::e_JOURNAL,
                                fs->d_journalFile,
                                fs->d_journalFileName,
                                fs->d_journalFilePosition,
                                k_REQUESTED_JOURNAL_SPACE);  // RETURN
    }

    // There is enough space in the journal to issue a 'regular' SyncPt.

    bmqp_ctrlmsg::SyncPoint syncPoint;
    syncPoint.primaryLeaseId()       = d_primaryLeaseId;
    syncPoint.sequenceNum()          = ++d_sequenceNum;
    syncPoint.dataFileOffsetDwords() = fs->d_dataFilePosition /
                                       bmqp::Protocol::k_DWORD_SIZE;
    syncPoint.qlistFileOffsetWords() = d_qListAware
                                           ? fs->d_qlistFilePosition /
                                                 bmqp::Protocol::k_WORD_SIZE
                                           : 0;

    int rc = issueSyncPointInternal(SyncPointType::e_REGULAR,
                                    true,  // ImmediateFlush
                                    &syncPoint);
    if (0 != rc) {
        return 10 * rc + rc_MISC_FAILURE;  // RETURN
    }

    return rc_SUCCESS;
}

void FileStore::setActivePrimary(mqbnet::ClusterNode* primaryNode,
                                 unsigned int         primaryLeaseId)
{
    // executed by the *DISPATCHER* thread

    // PRECONDITIONS
    BSLS_ASSERT_SAFE(inDispatcherThread());
    BSLS_ASSERT_SAFE(0 < primaryLeaseId);
    BSLS_ASSERT_SAFE(0 != primaryNode);

    // Specified leaseId must be greater than or equal to 'd_primaryLeaseId'.
    if (d_primaryLeaseId > primaryLeaseId) {
        BMQTSK_ALARMLOG_ALARM("CLUSTER")
            << partitionDesc()
            << "Invalid primary leaseId specified: " << primaryLeaseId
            << ", current self leaseId: " << d_primaryLeaseId
            << ". Specified primaryNode: " << primaryNode->nodeDescription()
            << BMQTSK_ALARMLOG_END;
        return;  // RETURN
    }

    if (primaryLeaseId > d_primaryLeaseId) {
        // Reset the sequence number only if primary leaseId has been bumped
        // up.

        d_sequenceNum = 0;
    }
    d_primaryLeaseId = primaryLeaseId;
    d_primaryNode_p  = primaryNode;

    BALL_LOG_INFO << partitionDesc() << "Primary node is now "
                  << primaryNode->nodeDescription()
                  << " with primaryLeaseId: " << d_primaryLeaseId
                  << ", and sequence number: " << d_sequenceNum << ".";

    if (primaryNode->nodeId() != d_config.nodeId()) {
        d_isPrimary = false;
        d_clusterStats_p->setNodeRoleForPartition(
            d_config.partitionId(),
            mqbstat::ClusterStats::PrimaryStatus::e_REPLICA);
        d_config.scheduler()->cancelEvent(&d_syncPointEventHandle);
        d_config.scheduler()->cancelEvent(
            &d_partitionHighwatermarkEventHandle);

        if (d_lastRecoveredStrongConsistency.d_primaryLeaseId ==
            d_primaryLeaseId) {
            BALL_LOG_INFO << partitionDesc() << "Issuing Implicit Receipt ["
                          << "primaryLeaseId = " << d_primaryLeaseId
                          << ", d_sequenceNum = " << d_sequenceNum << "].";

            FileStore::NodeContext* nodeContext = generateReceipt(
                0,
                primaryNode,
                d_lastRecoveredStrongConsistency.d_primaryLeaseId,
                d_lastRecoveredStrongConsistency.d_sequenceNum);
            sendReceipt(primaryNode, nodeContext);
        }
        return;  // RETURN
    }

    d_isPrimary = true;
    d_clusterStats_p->setNodeRoleForPartition(
        d_config.partitionId(),
        mqbstat::ClusterStats::PrimaryStatus::e_PRIMARY);

    for (StorageMapIter sIt = d_storages.begin(); sIt != d_storages.end();
         ++sIt) {
        sIt->second->setPrimary();
    }

    // Schedule a sync point issue recurring event every 1 second, starting
    // after 1 second.
    d_config.scheduler()->scheduleRecurringEvent(
        &d_syncPointEventHandle,
        bsls::TimeInterval(1),  // 1 sec. TBD: make configurable
        bdlf::BindUtil::bind(&FileStore::issueSyncPointCb, this));

    // Schedule a periodic alarm highwatermark check
    d_config.scheduler()->scheduleRecurringEvent(
        &d_partitionHighwatermarkEventHandle,
        bsls::TimeInterval(k_PARTITION_AVAILABLESPACE_SECS),
        bdlf::BindUtil::bind(&FileStore::alarmHighwatermarkIfNeededCb, this));

    // New primary needs to issue a sync point with old leaseId, if previous
    // primary disappeared w/o issuing a sync point (crash, etc).  It is
    // necessary that JOURNAL record at the primary-switch boundary is always a
    // sync point with old leaseId, because when we recover messages from the
    // JOURNAL, we iterate in reverse direction, and update 'local' leaseId and
    // sequenceNum upon encountering a sync point.

    // Read the last JOURNAL record to see if its a SyncPt or not.  Note that
    // we cannot rely on 'd_records' to retrieve last record's sequenceNum &
    // leaseId, because 'd_records' could be empty or may not contain the
    // newest record as it may have been removed from it.
    FileSet* fs = d_fileSets[0].get();
    BSLS_ASSERT_SAFE(fs);

    bool                issueOldSyncPt    = false;
    RecordType::Enum    lastRecordType    = RecordType::e_UNDEFINED;
    bsls::Types::Uint64 lastRecordOffset  = 0;
    unsigned int        lastRecordLeaseId = 0;
    bsls::Types::Uint64 lastRecordSeqNum  = 0;

    if (fs->d_journalFilePosition >
        (sizeof(FileHeader) + sizeof(JournalFileHeader))) {
        // There is at least one record in the JOURNAL.  Read the last JOURNAL
        // record.

        BSLS_ASSERT_SAFE(fs->d_journalFilePosition >
                         FileStoreProtocol::k_JOURNAL_RECORD_SIZE);

        const MappedFileDescriptor&   journalFd = fs->d_journalFile;
        OffsetPtr<const RecordHeader> recHeader(
            journalFd.block(),
            fs->d_journalFilePosition -
                FileStoreProtocol::k_JOURNAL_RECORD_SIZE);

        lastRecordLeaseId = recHeader->primaryLeaseId();
        lastRecordSeqNum  = recHeader->sequenceNumber();

        BSLS_ASSERT_SAFE(RecordType::e_UNDEFINED != recHeader->type());

        if (RecordType::e_JOURNAL_OP == recHeader->type()) {
            OffsetPtr<const JournalOpRecord> jOpRec(
                journalFd.block(),
                fs->d_journalFilePosition -
                    FileStoreProtocol::k_JOURNAL_RECORD_SIZE);

            BSLS_ASSERT_SAFE(JournalOpType::e_UNDEFINED != jOpRec->type());

            if (JournalOpType::e_SYNCPOINT != jOpRec->type()) {
                // Last record is not a SyncPt.

                issueOldSyncPt   = true;
                lastRecordType   = RecordType::e_JOURNAL_OP;
                lastRecordOffset = fs->d_journalFilePosition -
                                   FileStoreProtocol::k_JOURNAL_RECORD_SIZE;
            }
            // else: last record is a SyncPt.  No need to issue a SyncPt on
            // behalf of old primary.
        }
        else {
            issueOldSyncPt   = true;
            lastRecordType   = recHeader->type();
            lastRecordOffset = fs->d_journalFilePosition -
                               FileStoreProtocol::k_JOURNAL_RECORD_SIZE;
        }
    }

    if (issueOldSyncPt) {
        BALL_LOG_INFO << partitionDesc() << "New primary (self) will "
                      << "issue a SyncPt with old (leaseId, seqNum): ("
                      << lastRecordLeaseId << ", " << (lastRecordSeqNum + 1)
                      << "), because last JOURNAL record, at offset: "
                      << lastRecordOffset << ", is of type [" << lastRecordType
                      << "], which is not a SyncPt.";

        BSLS_ASSERT_SAFE(RecordType::e_UNDEFINED != lastRecordType);
        BSLS_ASSERT_SAFE(0 != lastRecordOffset);
        BSLS_ASSERT_SAFE(0 < lastRecordLeaseId);
        BSLS_ASSERT_SAFE(0 < lastRecordSeqNum);

        // Journal must have space for 1 regular SyncPt if previous primary's
        // last record was not a SyncPt -- because primary always ensures that
        // there is enough space in the journal to write a SyncPt.  Check
        // journal size, if it doesn't have space for at least 2 SyncPts (one
        // for this, and other for the 1st SyncPt of new primary), then mark
        // journal unavailable.

        if (fs->d_journalFile.fileSize() <
            (fs->d_journalFilePosition +
             2 * FileStoreProtocol::k_JOURNAL_RECORD_SIZE)) {
            BMQTSK_ALARMLOG_ALARM("REPLICATION")
                << partitionDesc()
                << "Not enough space in journal for new primary to issue a "
                << "SyncPt on behalf of previous primary. Max journal file "
                << "size: " << fs->d_journalFile.fileSize()
                << ", current journal file offset: "
                << fs->d_journalFilePosition << ", minimum required space: "
                << 2 * FileStoreProtocol::k_JOURNAL_RECORD_SIZE
                << ". Partition will be marked unavailable."
                << BMQTSK_ALARMLOG_END;

            fs->d_fileSetRolloverPolicyAlarm = true;
            fs->d_journalFileAvailable       = false;

            return;  // RETURN
        }

        // Explicitly create a SyncPt with (leaseId, seqNum) of previous
        // primary.

        BSLS_ASSERT_SAFE(0 == fs->d_dataFilePosition %
                                  bmqp::Protocol::k_DWORD_SIZE);
        if (d_qListAware) {
            BSLS_ASSERT_SAFE(0 == fs->d_qlistFilePosition %
                                      bmqp::Protocol::k_WORD_SIZE);
        }
        bmqp_ctrlmsg::SyncPoint syncPoint;
        syncPoint.primaryLeaseId()       = lastRecordLeaseId;
        syncPoint.sequenceNum()          = lastRecordSeqNum + 1;
        syncPoint.dataFileOffsetDwords() = fs->d_dataFilePosition /
                                           bmqp::Protocol::k_DWORD_SIZE;
        syncPoint.qlistFileOffsetWords() =
            d_qListAware
                ? fs->d_qlistFilePosition / bmqp::Protocol::k_WORD_SIZE
                : 0;

        // Explicitly update the sequence number, since we are passing the
        // SyncPt ourselves, and 'issueSyncPointInternal' won't increment
        // 'd_sequenceNum' in that case.

        ++d_sequenceNum;

        int rc = issueSyncPointInternal(SyncPointType::e_REGULAR,
                                        true,  // ImmediateFlush
                                        &syncPoint);
        if (0 != rc) {
            BMQTSK_ALARMLOG_ALARM("REPLICATION")
                << partitionDesc()
                << "New primary failed to issue SyncPt on behalf of previous "
                << "primary, rc: " << rc << BMQTSK_ALARMLOG_END;
            return;  // RETURN
        }

        BALL_LOG_INFO << partitionDesc()
                      << "New primary successfully issued SyncPt on behalf of "
                      << "previous primary: " << syncPoint
                      << ", at journal offset: "
                      << (fs->d_journalFilePosition -
                          FileStoreProtocol::k_JOURNAL_RECORD_SIZE)
                      << ".";
    }

    // Issue one SyncPt right away.  Note that we invoke the 'higher' level
    // 'issueSyncPoint' API because this is an out-of-band request, and a
    // rollover might be required.

    int rc = issueSyncPoint();
    if (0 != rc) {
        BMQTSK_ALARMLOG_ALARM("REPLICATION")
            << partitionDesc()
            << "New primary failed to issue SyncPt , rc: " << rc
            << BMQTSK_ALARMLOG_END;
        return;  // RETURN
    }
}

void FileStore::clearPrimary()
{
    if (!d_isOpen) {
        return;  // RETURN
    }

    if (0 == d_primaryNode_p) {
        // Nothing to do.

        return;  // RETURN
    }

    BALL_LOG_INFO << partitionDesc() << "Clearing current primary: "
                  << d_primaryNode_p->nodeDescription()
                  << ". Current (leaseId, seqnum): (" << d_primaryLeaseId
                  << ", " << d_sequenceNum << ").";
    d_primaryNode_p = 0;

    // If self has a valid leaseId and zero seqnum (ie, previous primary went
    // away after issuing active primary stats advisory, but before issuing a
    // SyncPt), update self's (leaseId, seqnum) from last record in the
    // journal.

    if (0 == d_primaryLeaseId) {
        return;  // RETURN
    }

    if (0 != d_sequenceNum) {
        return;  // RETURN
    }

    FileSet* fs = d_fileSets[0].get();
    BSLS_ASSERT_SAFE(fs);

    if (!d_isFSMWorkflow &&
        fs->d_journalFilePosition >
            (sizeof(FileHeader) + sizeof(JournalFileHeader))) {
        // There is at least one record in the JOURNAL.  Read the last JOURNAL
        // record.

        BSLS_ASSERT_SAFE(fs->d_journalFilePosition >
                         FileStoreProtocol::k_JOURNAL_RECORD_SIZE);

        const MappedFileDescriptor&   journalFd = fs->d_journalFile;
        OffsetPtr<const RecordHeader> recHeader(
            journalFd.block(),
            fs->d_journalFilePosition -
                FileStoreProtocol::k_JOURNAL_RECORD_SIZE);

        d_primaryLeaseId = recHeader->primaryLeaseId();
        d_sequenceNum    = recHeader->sequenceNumber();
        BSLS_ASSERT_SAFE(0 != d_primaryLeaseId);
        BSLS_ASSERT_SAFE(0 != d_sequenceNum);

        BALL_LOG_INFO << partitionDesc() << "Rolled back (leaseId, seqnum) to "
                      << "(" << d_primaryLeaseId << ", " << d_sequenceNum
                      << ") upon processing 'clear-primary' event, as previous"
                      << " primary went away without issuing a SyncPt.";
    }
}

void FileStore::flushStorage()
{
    // 'LocalQueue::flush' invokes 'flushStorage'.
    // This means that 'flushStorage' will be executed more frequently on a
    // FileStore than actually applicable.  This is ok and has no side effect.

    // Note that 'RemoteQueue::flush' will not invoke
    // 'FileStore::flushStorage' because only the partition's primary node
    // should invoke 'flushStorage' on the FileStore.

    BSLS_ASSERT_SAFE(d_isPrimary);

    if (d_storageEventBuilder.messageCount() != 0) {
        BALL_LOG_TRACE << partitionDesc() << "Flushing "
                       << d_storageEventBuilder.messageCount()
                       << " STORAGE messages.";
        const int maxChannelPendingItems = d_cluster_p->broadcast(
            d_storageEventBuilder.blob());
        if (maxChannelPendingItems > 0) {
            if (d_nagglePacketCount < k_NAGLE_PACKET_COUNT) {
                // back off
                ++d_nagglePacketCount;
            }
        }
        else if (d_nagglePacketCount) {
            --d_nagglePacketCount;
        }
        d_storageEventBuilder.reset();
    }
}

void FileStore::notifyQueuesOnReplicatedBatch()
{
    if (BSLS_PERFORMANCEHINT_PREDICT_LIKELY(
            d_storageEventBuilder.messageCount() == 0)) {
        // Empty 'd_storageEventBuilder' means it has been flushed and it is a
        // good time to flush weak consistency queues.

        for (bsl::unordered_set<mqbu::StorageKey>::iterator it =
                 d_replicationNotifications.begin();
             it != d_replicationNotifications.end();
             it++) {
            // TODO: possible to store ReplicatedStorage directly and have one
            //       less lookup, but it requires to handle the case when the
            //       storage was removed before `notifyQueuesOnReplicatedBatch`
            //       call.
            StoragesMap::iterator storageIt = d_storages.find(*it);
            if (storageIt != d_storages.end()) {
                ReplicatedStorage* rs = storageIt->second;
                if (rs->queue()) {
                    rs->queue()->onReplicatedBatch();
                }
            }
        }
        d_replicationNotifications.clear();
    }
}

bool FileStore::gcExpiredMessages(const bdlt::Datetime& currentTimeUtc)
{
    if (!d_isOpen) {
        return false;  // RETURN
    }

    if (!d_isPrimary) {
        return false;  // RETURN
    }

    BSLS_ASSERT_SAFE(0 < d_fileSets.size());
    FileSet* activeFileSet = d_fileSets[0].get();
    BSLS_ASSERT_SAFE(activeFileSet);

    if (!activeFileSet->d_journalFileAvailable) {
        return false;  // RETURN
    }

    // Go over each file-backed storage registered with this partition and
    // indicate it to GC any applicable messages.

    const bsls::Types::Uint64 currentSecondsFromEpoch =
        static_cast<bsls::Types::Uint64>(
            bdlt::EpochUtil::convertToTimeT64(currentTimeUtc));
    bool haveMore    = false;
    bool needToFlush = false;

    for (StorageMapIter it = d_storages.begin(); it != d_storages.end();
         ++it) {
        ReplicatedStorage*  rs                        = it->second;
        bsls::Types::Uint64 latestMsgTimestamp        = 0;
        bsls::Types::Int64  configuredTtlValueSeconds = 0;
        int numMsgsGc = rs->gcExpiredMessages(&latestMsgTimestamp,
                                              &configuredTtlValueSeconds,
                                              currentSecondsFromEpoch);
        if (numMsgsGc <= 0) {
            // No messages GC'd or error.

            continue;  // CONTINUE
        }
        else {
            needToFlush = true;
        }

        BALL_LOG_INFO << partitionDesc() << "For storage for queue ["
                      << rs->queueUri() << "] and queueKey [" << it->first
                      << "] configured with TTL value of ["
                      << configuredTtlValueSeconds
                      << "] seconds, garbage-collected [" << numMsgsGc
                      << "] messages due to TTL expiration. "
                      << "Timestamp (UTC) of the latest encountered message: "
                      << bdlt::EpochUtil::convertFromTimeT64(
                             latestMsgTimestamp)
                      << " (Epoch: " << latestMsgTimestamp
                      << "). Current time (UTC): " << currentTimeUtc
                      << " (Epoch: " << currentSecondsFromEpoch << ")."
                      << " Num messages remaining in the storage: "
                      << rs->numMessages(mqbu::StorageKey::k_NULL_KEY)
                      << ". Storage type: "
                      << (rs->isPersistent() ? "persistent." : "in-memory.");

        if (!rs->isEmpty() &&
            (latestMsgTimestamp + configuredTtlValueSeconds) <=
                currentSecondsFromEpoch) {
            haveMore = true;
        }
    }

    if (needToFlush) {
        // Have to explicitly flush 'd_storageEventBuilder', to make sure
        // deletion records get replicated before queue unassignement.
        // If queues are idle, 'flushStorage()' won't get called.
        // Internal-ticket D168465018.

        flushStorage();
    }

    return haveMore;
}

bool FileStore::gcHistory()
{
    if (!d_isOpen) {
        return false;  // RETURN
    }
    const bsls::Types::Int64 now = bmqsys::Time::highResolutionTimer();

    bool haveMore = false;
    for (StorageMapIter it = d_storages.begin(); it != d_storages.end();
         ++it) {
        if (it->second->gcHistory(now) < 0) {
            haveMore = true;
        }
    }
    return haveMore;
}

void FileStore::applyForEachQueue(const QueueFunctor& functor) const
{
    // executed by the *DISPATCHER* thread

    // PRECONDITIONS
    BSLS_ASSERT_SAFE(inDispatcherThread());

    if (!d_isOpen) {
        return;  // RETURN
    }

    for (StorageMapConstIter it = d_storages.begin(); it != d_storages.end();
         ++it) {
        if (it->second->queue()) {
            functor(it->second->queue());
        }
    }
}

void FileStore::deprecateFileSet()
{
    if (d_isOpen) {
        BALL_LOG_ERROR << partitionDesc()
                       << "Cannot deprecate the active file set as this "
                       << "FileStore is still open.";

        return;  // RETURN
    }

    archive(d_fileSets[0].get());
}

void FileStore::forceRollover()
{
    // executed by the *DISPATCHER* thread

    // PRECONDITIONS
    BSLS_ASSERT_SAFE(inDispatcherThread());

    if (!d_isOpen || !d_isPrimary) {
        return;  // RETURN
    }

    const int rc = rollover(
        bdlt::EpochUtil::convertToTimeT64(bdlt::CurrentTime::utc()));
    if (rc != 0) {
        BALL_LOG_ERROR << partitionDesc()
                       << "Forced partition rollover failed with rc: " << rc;
    }
}

void FileStore::registerStorage(ReplicatedStorage* storage)
{
    BSLS_ASSERT_SAFE(storage);

    BALL_LOG_INFO << "Registering storage for queue '" << storage->queueUri()
                  << "', queueKey: " << storage->queueKey();
    d_storages[storage->queueKey()] = storage;
}

void FileStore::unregisterStorage(const ReplicatedStorage* storage)
{
    BSLS_ASSERT_SAFE(storage);

    BALL_LOG_INFO << "Unregistering storage for queue '" << storage->queueUri()
                  << "', queueKey: " << storage->queueKey();
    size_t count = d_storages.erase(storage->queueKey());
    BSLS_ASSERT_SAFE(1 == count);
    static_cast<void>(count);
}

void FileStore::cancelTimersAndWait()
{
    d_config.scheduler()->cancelEventAndWait(&d_syncPointEventHandle);
    d_config.scheduler()->cancelEventAndWait(
        &d_partitionHighwatermarkEventHandle);
}

void FileStore::processShutdownEvent()
{
    BALL_LOG_INFO << partitionDesc()
                  << "Partition notified that self node is shutting down.";

    d_isStopping = true;
}

void FileStore::setAvailabilityStatus(bool enable)
{
    // PRECONDITIONS
    BSLS_ASSERT_SAFE(0 < d_fileSets.size());

    FileSet* activeFileSet = d_fileSets[0].get();

    if (!d_isPrimary) {
        BALL_LOG_WARN << partitionDesc() << "attempted to disable partition on"
                      << " non-primary. Partition status is unchanged. Current"
                      << " status is: "
                      << (activeFileSet->d_journalFileAvailable
                              ? "AVAILABLE"
                              : "UNAVAILABLE");
        return;  // RETURN
    }

    activeFileSet->d_journalFileAvailable = enable;

    BALL_LOG_INFO << partitionDesc() << "partition status changed to: "
                  << (enable ? "AVAILABLE" : "UNAVAILABLE");
}

void FileStore::onDispatcherEvent(const mqbi::DispatcherEvent& event)
{
    // executed by the *DISPATCHER* thread

    // PRECONDITIONS
    BSLS_ASSERT_SAFE(inDispatcherThread());

    BALL_LOG_TRACE << description() << ": processing dispatcher event '"
                   << event << "'";

    switch (event.type()) {
    case mqbi::DispatcherEventType::e_CALLBACK: {
        const mqbi::DispatcherCallbackEvent* realEvent =
            event.asCallbackEvent();
        BSLS_ASSERT_SAFE(!realEvent->callback().empty());
        realEvent->callback()();
    } break;  // BREAK
    case mqbi::DispatcherEventType::e_UNDEFINED:
    case mqbi::DispatcherEventType::e_PUT:
    case mqbi::DispatcherEventType::e_ACK:
    case mqbi::DispatcherEventType::e_CONFIRM:
    case mqbi::DispatcherEventType::e_REJECT:
    case mqbi::DispatcherEventType::e_CLUSTER_STATE:
    case mqbi::DispatcherEventType::e_STORAGE:
    case mqbi::DispatcherEventType::e_RECOVERY:
    case mqbi::DispatcherEventType::e_PUSH:
    case mqbi::DispatcherEventType::e_REPLICATION_RECEIPT:
    case mqbi::DispatcherEventType::e_CONTROL_MSG:
    case mqbi::DispatcherEventType::e_DISPATCHER:

    default:
        BALL_LOG_ERROR << "Received dispatcher event of unexpected type"
                       << event.type();
        break;  // BREAK
    };
}

void FileStore::flush()
{
    // executed by the *DISPATCHER* thread

    // PRECONDITIONS
    BSLS_ASSERT_SAFE(inDispatcherThread());

    if (BSLS_PERFORMANCEHINT_PREDICT_UNLIKELY(d_isStopping)) {
        BSLS_PERFORMANCEHINT_UNLIKELY_HINT;
        return;  // RETURN
    }

    // Iterate over messages for TTL on primary only
    const bool haveMore = gcExpiredMessages(bdlt::CurrentTime::utc());

    if (haveMore) {
        // Explicitly schedule 'flush()'
        dispatcher()->execute(bdlf::BindUtil::bind(&FileStore::flush, this),
                              this,
                              mqbi::DispatcherEventType::e_CALLBACK);
    }
}

void FileStore::gcStorage()
{
    // executed by the *DISPATCHER* thread
    // This is scheduled for execution every k_GC_MESSAGES_INTERVAL_SECONDS
    // seconds, or rescheduled immediately if there is more GC work to do.

    // PRECONDITIONS
    BSLS_ASSERT_SAFE(inDispatcherThread());

    if (BSLS_PERFORMANCEHINT_PREDICT_UNLIKELY(d_isStopping)) {
        BSLS_PERFORMANCEHINT_UNLIKELY_HINT;
        return;  // RETURN
    }

    const bool haveMore        = gcExpiredMessages(bdlt::CurrentTime::utc());
    const bool haveMoreHistory = gcHistory();

    if (haveMore || haveMoreHistory) {
        // Explicitly schedule 'gcStorage()'
        dispatcher()->execute(bdlf::BindUtil::bind(&FileStore::gcStorage,
                                                   this),
                              this,
                              mqbi::DispatcherEventType::e_CALLBACK);
    }
}

void FileStore::setReplicationFactor(int value)
{
    // executed by the *DISPATCHER* thread

    // PRECONDITIONS
    BSLS_ASSERT_SAFE(inDispatcherThread());

    // Set the new replication factor.
    d_replicationFactor = value;

    // No further work needed if this is replica.
    if (!d_isPrimary) {
        return;
    }

    // Build a set of unreceipted messages whose count of persisted replicas
    // meets the new threshold replication factor.
    bsl::unordered_set<mqbi::Queue*> affectedQueues(d_allocator_p);

    Unreceipted::iterator it = d_unreceipted.begin();
    mqbu::StorageKey      lastKey;
    mqbi::Queue*          lastQueue = 0;
    while (it != d_unreceipted.end()) {
        if (it->second.d_count >= d_replicationFactor) {
            it->second.d_handle->second.d_hasReceipt = true;
            // notify the queue.

            const mqbu::StorageKey& queueKey  = it->second.d_queueKey;
            bool                    haveQueue = (queueKey == lastKey);
            if (!haveQueue) {
                StorageMapIter sit = d_storages.find(queueKey);
                if (sit != d_storages.end()) {
                    haveQueue = true;
                    lastKey   = queueKey;
                    lastQueue = sit->second->queue();
                    BSLS_ASSERT_SAFE(lastQueue);

                    affectedQueues.insert(lastQueue);
                }
                // else the queue and its storage are gone; ignore the receipt
            }
            if (haveQueue) {
                lastQueue->onReceipt(
                    it->second.d_guid,
                    it->second.d_qH,
                    it->second.d_handle->second.d_arrivalTimepoint);
            }  // else the queue is gone
            it = d_unreceipted.erase(it);
        }
        else {
            // Since we have as an invariant that
            //   unreceipted[k].d_count > unreceipted[k+1].d_count,
            // We can safely break, once we find an entry whose count does not
            // meet the replication factor.
            break;
        }
    }
    for (bsl::unordered_set<mqbi::Queue*>::iterator qit =
             affectedQueues.begin();
         qit != affectedQueues.end();
         ++qit) {
        (*qit)->queueEngine()->afterNewMessage();
    }
}

void FileStore::getStorages(StorageList*          storages,
                            const StorageFilters& filters) const
{
    // PRECONDITIONS
    BSLS_ASSERT_SAFE(storages);

    StorageCollectionUtil::loadStorages(storages, d_storages);

    for (StorageFiltersconstIter cit = filters.cbegin(); cit != filters.cend();
         ++cit) {
        StorageCollectionUtil::filterStorages(storages, *cit);
    }
}

void FileStore::loadSummary(mqbcmd::FileStore* fileStore) const
{
    // executed by *QUEUE_DISPATCHER* thread with the specified `fileStore`'s
    // partitionId

    // PRECONDITIONS
    BSLS_ASSERT_SAFE(fileStore);

    fileStore->partitionId() = d_config.partitionId();
    if (!isOpen()) {
        fileStore->state() = mqbcmd::FileStoreState::CLOSED;
        return;  // RETURN
    }

    if (d_isStopping) {
        fileStore->state() = mqbcmd::FileStoreState::STOPPING;
        return;  // RETURN
    }

    fileStore->state() = mqbcmd::FileStoreState::OPEN;
    FileStorePrintUtil::loadSummary(&fileStore->summary(),
                                    d_primaryNode_p,
                                    d_primaryLeaseId,
                                    d_sequenceNum,
                                    d_records.size(),
                                    d_unreceipted.size(),
                                    d_nagglePacketCount,
                                    d_fileSets,
                                    d_storages);
}

// ACCESSORS
void FileStore::loadMessageRecordRaw(MessageRecord*               buffer,
                                     const DataStoreRecordHandle& handle) const
{
    BSLS_ASSERT_SAFE(handle.isValid());
    FileSet* activeFileSet = d_fileSets[0].get();
    BSLS_ASSERT_SAFE(activeFileSet);

    const RecordIterator& recordIt = *reinterpret_cast<const RecordIterator*>(
        &handle);
    const DataStoreRecord& record = recordIt->second;
    BSLS_ASSERT_SAFE(RecordType::e_MESSAGE == record.d_recordType);
    BSLS_ASSERT_SAFE(0 != record.d_recordOffset);
    BSLS_ASSERT_SAFE(0 != record.d_messageOffset);
    BSLS_ASSERT_SAFE(0 != record.d_appDataUnpaddedLen);

    OffsetPtr<const MessageRecord> rec(activeFileSet->d_journalFile.block(),
                                       record.d_recordOffset);
    *buffer = *rec;
}

void FileStore::loadConfirmRecordRaw(ConfirmRecord*               buffer,
                                     const DataStoreRecordHandle& handle) const
{
    BSLS_ASSERT_SAFE(handle.isValid());
    FileSet* activeFileSet = d_fileSets[0].get();
    BSLS_ASSERT_SAFE(activeFileSet);

    const RecordIterator& recordIt = *reinterpret_cast<const RecordIterator*>(
        &handle);
    const DataStoreRecord& record = recordIt->second;
    BSLS_ASSERT_SAFE(RecordType::e_CONFIRM == record.d_recordType);
    BSLS_ASSERT_SAFE(0 != record.d_recordOffset);
    OffsetPtr<const ConfirmRecord> rec(activeFileSet->d_journalFile.block(),
                                       record.d_recordOffset);
    *buffer = *rec;
}

void FileStore::loadDeletionRecordRaw(
    DeletionRecord*              buffer,
    const DataStoreRecordHandle& handle) const
{
    BSLS_ASSERT_SAFE(handle.isValid());
    FileSet* activeFileSet = d_fileSets[0].get();
    BSLS_ASSERT_SAFE(activeFileSet);

    const RecordIterator& recordIt = *reinterpret_cast<const RecordIterator*>(
        &handle);
    const DataStoreRecord& record = recordIt->second;
    BSLS_ASSERT_SAFE(RecordType::e_DELETION == record.d_recordType);
    BSLS_ASSERT_SAFE(0 != record.d_recordOffset);
    OffsetPtr<const DeletionRecord> rec(activeFileSet->d_journalFile.block(),
                                        record.d_recordOffset);
    *buffer = *rec;
}

void FileStore::loadQueueOpRecordRaw(QueueOpRecord*               buffer,
                                     const DataStoreRecordHandle& handle) const
{
    BSLS_ASSERT_SAFE(handle.isValid());
    FileSet* activeFileSet = d_fileSets[0].get();
    BSLS_ASSERT_SAFE(activeFileSet);

    const RecordIterator& recordIt = *reinterpret_cast<const RecordIterator*>(
        &handle);
    const DataStoreRecord& record = recordIt->second;
    BSLS_ASSERT_SAFE(RecordType::e_QUEUE_OP == record.d_recordType);
    BSLS_ASSERT_SAFE(0 != record.d_recordOffset);
    OffsetPtr<const QueueOpRecord> rec(activeFileSet->d_journalFile.block(),
                                       record.d_recordOffset);
    *buffer = *rec;
}

void FileStore::loadMessageAttributesRaw(
    mqbi::StorageMessageAttributes* buffer,
    const DataStoreRecordHandle&    handle) const
{
    BSLS_ASSERT_SAFE(handle.isValid());
    const RecordIterator& recordIt = *reinterpret_cast<const RecordIterator*>(
        &handle);

    DataStoreRecord& record = const_cast<DataStoreRecord&>(recordIt->second);
    BSLS_ASSERT_SAFE(RecordType::e_MESSAGE == record.d_recordType);
    BSLS_ASSERT_SAFE(0 != record.d_recordOffset);
    BSLS_ASSERT_SAFE(0 != record.d_messageOffset);
    BSLS_ASSERT_SAFE(0 != record.d_appDataUnpaddedLen);

    OffsetPtr<const MessageRecord> rec(d_fileSets[0]->d_journalFile.block(),
                                       record.d_recordOffset);

    *buffer = mqbi::StorageMessageAttributes(rec->header().timestamp(),
                                             rec->refCount(),
                                             record.d_appDataUnpaddedLen,
                                             record.d_messagePropertiesInfo,
                                             rec->compressionAlgorithmType(),
                                             record.d_hasReceipt,
                                             0,
                                             rec->crc32c(),
                                             record.d_arrivalTimepoint);
}

void FileStore::loadMessageRaw(bsl::shared_ptr<bdlbb::Blob>*   appData,
                               bsl::shared_ptr<bdlbb::Blob>*   options,
                               mqbi::StorageMessageAttributes* attributes,
                               const DataStoreRecordHandle&    handle) const
{
    loadMessageAttributesRaw(attributes, handle);
    const RecordIterator& recordIt = *reinterpret_cast<const RecordIterator*>(
        &handle);
    aliasMessage(appData, options, recordIt->second);
}

unsigned int
FileStore::getMessageLenRaw(const DataStoreRecordHandle& handle) const
{
    BSLS_ASSERT_SAFE(handle.isValid());
    const RecordIterator& recordIt = *reinterpret_cast<const RecordIterator*>(
        &handle);

    const DataStoreRecord& record = recordIt->second;
    BSLS_ASSERT_SAFE(RecordType::e_MESSAGE == record.d_recordType);
    BSLS_ASSERT_SAFE(0 != record.d_recordOffset);
    BSLS_ASSERT_SAFE(0 != record.d_messageOffset);
    BSLS_ASSERT_SAFE(0 != record.d_appDataUnpaddedLen);

    return record.d_appDataUnpaddedLen;
}

void FileStore::loadCurrentFiles(mqbs::FileStoreSet* fileStoreSet) const
{
    // PRECONDITIONS
    BSLS_ASSERT(fileStoreSet);
    BSLS_ASSERT(d_fileSets.size() > 0);
    BSLS_ASSERT(d_fileSets[0].get());

    FileStoreUtil::loadCurrentFiles(fileStoreSet,
                                    *d_fileSets[0],
                                    d_qListAware);
}

bool FileStore::hasReceipt(const DataStoreRecordHandle& handle) const
{
    BSLS_ASSERT_SAFE(handle.isValid());
    const RecordIterator& recordIt = *reinterpret_cast<const RecordIterator*>(
        &handle);

    const DataStoreRecord& record = recordIt->second;

    return record.d_hasReceipt;
}

// -----------------------
// class FileStoreIterator
// -----------------------

// MANIPULATORS
bool FileStoreIterator::next()
{
    if (d_firstInvocation) {
        d_firstInvocation = false;
        d_iterator        = d_store_p->d_records.begin();
        if (d_iterator == d_store_p->d_records.end()) {
            return false;  // RETURN
        }

        return true;  // RETURN
    }

    if (d_iterator == d_store_p->d_records.end()) {
        return false;  // RETURN
    }

    ++d_iterator;
    if (d_iterator == d_store_p->d_records.end()) {
        return false;  // RETURN
    }

    return true;
}

// ACCESSORS
void FileStoreIterator::loadMessageRecord(MessageRecord* buffer) const
{
    // PRECONDITIONS
    BSLS_ASSERT_SAFE(RecordType::e_MESSAGE == type());

    DataStoreRecordHandle handle;
    RecordIterator& recordItRef = *reinterpret_cast<RecordIterator*>(&handle);
    recordItRef                 = d_iterator;
    d_store_p->loadMessageRecordRaw(buffer, handle);
}

void FileStoreIterator::loadConfirmRecord(ConfirmRecord* buffer) const
{
    // PRECONDITIONS
    BSLS_ASSERT_SAFE(RecordType::e_CONFIRM == type());

    DataStoreRecordHandle handle;
    RecordIterator& recordItRef = *reinterpret_cast<RecordIterator*>(&handle);
    recordItRef                 = d_iterator;
    d_store_p->loadConfirmRecordRaw(buffer, handle);
}

void FileStoreIterator::loadDeletionRecord(DeletionRecord* buffer) const
{
    // PRECONDITIONS
    BSLS_ASSERT_SAFE(RecordType::e_DELETION == type());

    DataStoreRecordHandle handle;
    RecordIterator& recordItRef = *reinterpret_cast<RecordIterator*>(&handle);
    recordItRef                 = d_iterator;
    d_store_p->loadDeletionRecordRaw(buffer, handle);
}

void FileStoreIterator::loadQueueOpRecord(QueueOpRecord* buffer) const
{
    // PRECONDITIONS
    BSLS_ASSERT_SAFE(RecordType::e_QUEUE_OP == type());

    DataStoreRecordHandle handle;
    RecordIterator& recordItRef = *reinterpret_cast<RecordIterator*>(&handle);
    recordItRef                 = d_iterator;
    d_store_p->loadQueueOpRecordRaw(buffer, handle);
}

bsl::ostream& FileStoreIterator::print(bsl::ostream& stream,
                                       int           level,
                                       int           spacesPerLevel) const
{
    if (stream.bad()) {
        return stream;  // RETURN
    }

    bslim::Printer printer(&stream, level, spacesPerLevel);
    printer.start();
    switch (type()) {
    case mqbs::RecordType::e_MESSAGE: {
        mqbs::MessageRecord record;
        loadMessageRecord(&record);
        printer.printAttribute("messageRecord", record);
    } break;
    case mqbs::RecordType::e_CONFIRM: {
        mqbs::ConfirmRecord record;
        loadConfirmRecord(&record);
        printer.printAttribute("confirmRecord", record);
    } break;
    case mqbs::RecordType::e_DELETION: {
        mqbs::DeletionRecord record;
        loadDeletionRecord(&record);
        printer.printAttribute("deletionRecord", record);
    } break;
    case mqbs::RecordType::e_QUEUE_OP: {
        mqbs::QueueOpRecord record;
        loadQueueOpRecord(&record);
        printer.printAttribute("queueOpRecord", record);
    } break;
    case mqbs::RecordType::e_JOURNAL_OP:
    case mqbs::RecordType::e_UNDEFINED:
    default: {
        // we should never be here
        BSLS_ASSERT_SAFE(false && "Invalid file store record");
    }
    }
    printer.end();

    return stream;
}

}  // close package namespace
}  // close enterprise namespace<|MERGE_RESOLUTION|>--- conflicted
+++ resolved
@@ -3972,19 +3972,12 @@
                     immediateFlush);
 
     // Report cluster's partition stats
-<<<<<<< HEAD
-    d_clusterStats_p->setPartitionOutstandingBytes(
-        d_config.partitionId(),
-        fs->d_outstandingBytesData,
-        fs->d_outstandingBytesJournal,
-        d_sequenceNum);
-=======
     d_clusterStats_p->setPartitionBytes(d_config.partitionId(),
                                         fs->d_outstandingBytesData,
                                         fs->d_outstandingBytesJournal,
                                         fs->d_dataFilePosition,
-                                        fs->d_journalFilePosition);
->>>>>>> 3a6ef473
+                                        fs->d_journalFilePosition,
+                                        d_sequenceNum);
 
     return rc_SUCCESS;
 }
@@ -5215,20 +5208,13 @@
     BSLS_ASSERT_SAFE(d_isOpen);
 
     // Report cluster's partition stats
-<<<<<<< HEAD
-    d_clusterStats_p->setPartitionOutstandingBytes(
-        d_config.partitionId(),
-        d_fileSets[0].get()->d_outstandingBytesData,
-        d_fileSets[0].get()->d_outstandingBytesJournal,
-        d_sequenceNum);
-=======
     const FileSet* fs = d_fileSets[0].get();
     d_clusterStats_p->setPartitionBytes(d_config.partitionId(),
                                         fs->d_outstandingBytesData,
                                         fs->d_outstandingBytesJournal,
                                         fs->d_dataFilePosition,
-                                        fs->d_journalFilePosition);
->>>>>>> 3a6ef473
+                                        fs->d_journalFilePosition,
+                                        d_sequenceNum);
 
     return rc_SUCCESS;
 }
