// Copyright 2018-2023 Bloomberg Finance L.P.
// SPDX-License-Identifier: Apache-2.0
//
// Licensed under the Apache License, Version 2.0 (the "License");
// you may not use this file except in compliance with the License.
// You may obtain a copy of the License at
//
//     http://www.apache.org/licenses/LICENSE-2.0
//
// Unless required by applicable law or agreed to in writing, software
// distributed under the License is distributed on an "AS IS" BASIS,
// WITHOUT WARRANTIES OR CONDITIONS OF ANY KIND, either express or implied.
// See the License for the specific language governing permissions and
// limitations under the License.

// mqbmock_queueengine.cpp                                            -*-C++-*-
#include <mqbmock_queueengine.h>

#include <mqbscm_version.h>
// BDE
#include <bsl_iostream.h>
#include <bsla_annotations.h>

namespace BloombergLP {
namespace mqbmock {

// -----------------
// class QueueEngine
// -----------------

// CREATORS
QueueEngine::QueueEngine(BSLA_UNUSED bslma::Allocator* allocator)
{
    // NOTHING
}

QueueEngine::~QueueEngine()
{
    // NOTHING
}

// MANIPULATORS
int QueueEngine::configure(BSLA_UNUSED bsl::ostream& errorDescription,
                           BSLA_UNUSED bool          isReconfigure)
{
    return 0;
}

void QueueEngine::resetState(BSLA_UNUSED bool keepConfirming)
{
    // NOTHING
}

int QueueEngine::rebuildInternalState(
    BSLA_UNUSED bsl::ostream& errorDescription)
{
    return 0;
}

mqbi::QueueHandle* QueueEngine::getHandle(
    BSLA_UNUSED const bsl::shared_ptr<mqbi::QueueHandleRequesterContext>&
                      clientContext,
    BSLA_UNUSED const bmqp_ctrlmsg::QueueHandleParameters& handleParameters,
    BSLA_UNUSED unsigned int                               upstreamSubQueueId,
    BSLA_UNUSED const mqbi::QueueHandle::GetHandleCallback& callback)
{
    return 0;
}

void QueueEngine::configureHandle(
    BSLA_UNUSED mqbi::QueueHandle* handle,
    BSLA_UNUSED const bmqp_ctrlmsg::StreamParameters& streamParameters,
    BSLA_UNUSED const mqbi::QueueHandle::HandleConfiguredCallback&
                      configuredCb)
{
    // NOTHING
}

void QueueEngine::releaseHandle(
    BSLA_UNUSED mqbi::QueueHandle* handle,
    BSLA_UNUSED const bmqp_ctrlmsg::QueueHandleParameters& handleParameters,
    BSLA_UNUSED bool                                       isFinal,
    BSLA_UNUSED const mqbi::QueueHandle::HandleReleasedCallback& releasedCb)
{
    // NOTHING
}

void QueueEngine::onHandleUsable(BSLA_UNUSED mqbi::QueueHandle* handle,
                                 BSLA_UNUSED unsigned int upstreamSubQueueId)
{
    // NOTHING
}

void QueueEngine::afterNewMessage(BSLA_UNUSED const bmqt::MessageGUID& msgGUID,
                                  BSLA_UNUSED mqbi::QueueHandle* source)
{
    // NOTHING
}

int QueueEngine::onConfirmMessage(BSLA_UNUSED mqbi::QueueHandle* handle,
                                  BSLA_UNUSED const bmqt::MessageGUID& msgGUID,
                                  BSLA_UNUSED unsigned int subQueueId)
{
    return 0;
}

int QueueEngine::onRejectMessage(BSLA_UNUSED mqbi::QueueHandle* handle,
                                 BSLA_UNUSED const bmqt::MessageGUID& msgGUID,
                                 BSLA_UNUSED unsigned int subQueueId)
{
    // TODO: Implement
    return 0;
}

void QueueEngine::beforeMessageRemoved(
    BSLA_UNUSED const bmqt::MessageGUID& msgGUID)
{
    // NOTHING
}

void QueueEngine::afterQueuePurged(BSLA_UNUSED const bsl::string& appId,
                                   BSLA_UNUSED const mqbu::StorageKey& appKey)
{
    // NOTHING
}

<<<<<<< HEAD
void QueueEngine::afterPostMessage()
=======
void QueueEngine::onTimer(BSLA_UNUSED bsls::Types::Int64 currentTimer)
>>>>>>> 605a97e1
{
    // executed by the *QUEUE DISPATCHER* thread

    // NOTHING
}

mqbi::StorageResult::Enum QueueEngine::evaluateAppSubscriptions(
    BSLA_UNUSED const bmqp::PutHeader& putHeader,
    BSLA_UNUSED const bsl::shared_ptr<bdlbb::Blob>& appData,
    BSLA_UNUSED const bmqp::MessagePropertiesInfo& mpi,
    BSLA_UNUSED bsls::Types::Uint64 timestamp)
{
    // executed by the *QUEUE DISPATCHER* thread

    // NOTHING
    return mqbi::StorageResult::e_SUCCESS;
}

// ACCESSORS
unsigned int QueueEngine::messageReferenceCount() const
{
    return 0;
}

void QueueEngine::loadInternals(BSLA_UNUSED mqbcmd::QueueEngine* out) const
{
    // NOTHING
}

}  // close package namespace
}  // close enterprise namespace<|MERGE_RESOLUTION|>--- conflicted
+++ resolved
@@ -124,11 +124,7 @@
     // NOTHING
 }
 
-<<<<<<< HEAD
 void QueueEngine::afterPostMessage()
-=======
-void QueueEngine::onTimer(BSLA_UNUSED bsls::Types::Int64 currentTimer)
->>>>>>> 605a97e1
 {
     // executed by the *QUEUE DISPATCHER* thread
 
