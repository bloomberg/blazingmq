--- conflicted
+++ resolved
@@ -1,5 +1,3 @@
-<<<<<<< HEAD
-=======
 # Copyright 2024 Bloomberg Finance L.P.
 # SPDX-License-Identifier: Apache-2.0
 #
@@ -25,9 +23,6 @@
 # pyright: reportOptionalMemberAccess=false
 
 
-import abc
-import contextlib
->>>>>>> 346b9c30
 import copy
 import functools
 import itertools
@@ -181,69 +176,6 @@
 
         return self
 
-<<<<<<< HEAD
-=======
-    def deploy(self, site: "Site") -> None:
-        self.deploy_programs(site)
-        self.deploy_broker_config(site)
-        self.deploy_domains(site)
-
-    def deploy_programs(self, site: "Site") -> None:
-        site.install(paths.broker, "bin")
-        site.install(paths.tool, "bin")
-        site.install(paths.plugins, ".")
-
-        for script, cmd in ("run", "exec"), ("debug", "gdb --args"):
-            site.create_file(
-                script,
-                RUN_SCRIPT.format(cmd=cmd, host=self.name),
-                mode=0o755,
-            )
-
-        for script, cmd in (
-            ("run-client", "exec"),
-            ("debug-client", "gdb ./bmqtool.tsk --args"),
-        ):
-            site.create_file(
-                script,
-                TOOL_SCRIPT.format(
-                    cmd=cmd,
-                    BMQ_PORT=self.port,
-                ),
-                mode=0o755,
-            )
-
-    def deploy_broker_config(self, site: "Site") -> None:
-        site.create_json_file("etc/bmqbrkrcfg.json", self.config)
-
-        log_dir = Path(self.config.task_config.log_controller.file_name).parent  # type: ignore
-        if log_dir != Path():
-            site.mkdir(log_dir)
-
-        stats_dir = Path(self.config.app_config.stats.printer.file).parent  # type: ignore
-        if stats_dir != Path():
-            site.mkdir(stats_dir)
-
-    def deploy_domains(self, site: "Site") -> None:
-        site.create_json_file("etc/clusters.json", self.clusters)
-
-        for cluster in self.clusters.my_clusters:
-            for storage_dir in (
-                Path(cluster.partition_config.location),  # type: ignore
-                Path(cluster.partition_config.archive_location),  # type: ignore
-            ):
-                if storage_dir != Path():
-                    site.mkdir(storage_dir)
-
-        site.rmdir("etc/domains")
-
-        for domain in self.domains.values():
-            site.create_json_file(
-                f"etc/domains/{domain.name}.json",
-                mqbconf.DomainVariant(definition=domain.definition),
-            )
-
->>>>>>> 346b9c30
 
 @dataclass(frozen=True, repr=False)
 class AbstractCluster:
