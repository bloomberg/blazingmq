--- conflicted
+++ resolved
@@ -1,5 +1,3 @@
-<<<<<<< HEAD
-=======
 # Copyright 2024 Bloomberg Finance L.P.
 # SPDX-License-Identifier: Apache-2.0
 #
@@ -19,8 +17,6 @@
 
 import blazingmq.dev.it.logging
 
-import time
->>>>>>> 346b9c30
 import logging
 import re
 import time
