# Copyright 2024 Bloomberg Finance L.P.
# SPDX-License-Identifier: Apache-2.0
#
# Licensed under the Apache License, Version 2.0 (the "License");
# you may not use this file except in compliance with the License.
# You may obtain a copy of the License at
#
#     http://www.apache.org/licenses/LICENSE-2.0
#
# Unless required by applicable law or agreed to in writing, software
# distributed under the License is distributed on an "AS IS" BASIS,
# WITHOUT WARRANTIES OR CONDITIONS OF ANY KIND, either express or implied.
# See the License for the specific language governing permissions and
# limitations under the License.

"""
blazingmq.dev.it.process.client


PURPOSE: Provide a BMQ client.

Provide a subclass of 'ito.proc.Process' that wraps 'bmqtool.tsk'.
"""

from contextlib import ExitStack

from collections import namedtuple
import json
import re
import subprocess
from pathlib import Path
from typing import Any, Callable, Dict, Optional, List

from blazingmq.dev.it.process import bmqproc
from blazingmq.dev.it.process.bmqproc import BMQProcess

from blazingmq.dev.it.testconstants import *
from blazingmq.dev.it.util import internal_use, ListContextManager, Queue

Message = namedtuple("Message", "guid, uri, correlationId, payload")
CommandResult = namedtuple("CommandResult", "error_code, matches")

blocktimeout = 15


class ITError(Exception):
    """Base class for exceptions specific to integration tests."""

    pass


def _build_command(
    seed: str, opts: Dict[str, Optional[Callable]], kw: Dict[str, Any]
) -> str:
    """
    Build and return the command string.

    The specified 'seed' is a fixed command prefix.  The specified 'opts' is
    a dictionary of optionally specified transformation functions for
    command arguments that are passed with the specified 'kw' dictionary.
    """

    cmd = [seed]
    for name, value in kw.items():
        if name[-1] == "_":
            bmq_name = name[:-1]
        else:
            first, *rest = name.split("_")
            rest = [word[0].upper() + word[1:] for word in rest]
            bmq_name = "".join([first, *rest])
        transform = opts[bmq_name]
        if transform is not None:
            value = transform(value)
        cmd.append(f"{bmq_name}={value}")
    return " ".join(cmd)


def _bool_lower(b):
    return str(b).lower()


def _quote(value):
    return f'"{value}"'


class Client(BMQProcess):
    e_SUCCESS = 0
    e_UNKNOWN = -1
    e_TIMEOUT = -2
    e_NOT_CONNECTED = -3
    e_CANCELED = -4
    e_NOT_SUPPORTED = -5
    e_REFUSED = -6
    e_INVALID_ARGUMENT = -7
    e_NOT_READY = -8

<<<<<<< HEAD
    def __init__(self, name, broker: (str, int), tool_path: Path, options=None, dump_messages=True, **kwargs):
=======
    def __init__(
        self, name, broker: cfg.Broker, options=None, dump_messages=True, **kwargs
    ):
>>>>>>> 346b9c30
        if options is None:
            options = []
        elif type(options) is str:
            options = options.split("")

        if dump_messages:
            options.append("-d")

        super().__init__(
            name,
<<<<<<< HEAD
                [
                    str(tool_path),
                    "-b",
                    f"tcp://{broker[0]}:{broker[1]}",
                    f'--logFormat="{bmqproc.PROC_LOG_FORMAT}"',
                ]
                + options,
=======
            [
                "bin/bmqtool.tsk",
                "-b",
                f"tcp://localhost:{broker.config.port}",
                f'--logFormat="{blazingmq.dev.it.process.bmqproc.PROC_LOG_FORMAT}"',
            ]
            + options,
>>>>>>> 346b9c30
            stdin=subprocess.PIPE,
            process_log_category="bmqtool",
            **kwargs,
        )

    ###########################################################################
    # Public API

    def send(self, command):
        """
        Send a command to the client and return immediately.  This function
        returns nothing.
        """
        self._logger.info(f"send: command = {command}")
        self.write_stdin(command + "\n").flush_stdin()

    def start_session(self, block=None, succeed=None, no_except=None, **kw):
        """
        Start the client.  If 'block' is specified and is True, wait for the
        command to complete.  If 'succeed' is specified, wait for the command
        to complete and raise a 'RuntimeError' if the session could not be
        started.  Additional optional argument 'async_' may be specified, which
        will be translated to BMQ option 'async'; see the BMQ documentation for
        more information on this option.
        In blocking mode, the function returns True if the client was
        successfully started and False otherwise.  In non-blocking mode, the
        function always returns None.
        """
        command = _build_command(
            "start",
            {
                "async": _bool_lower,
            },
            kw,
        )
        res = self._command_helper(
            command,
            block,
            r"session.start.*" r"\((-?\d+)\)",
            succeed,
            no_except,
        )
        return res.error_code

    def open(
        self,
        uri,
        flags: List[str],
        block=None,
        succeed=None,
        no_except=None,
        timeout=None,
        **kw,
    ):
        """
        Open the queue with the specified 'uri' and the specified 'flags'.  If
        'block' is specified and is True, wait for the command to complete.  If
        'succeed' is specified, wait for the command to complete and raise a
        'RuntimeError' if the queue could not be opened.  The optionally specified
        'timeout' is a maximum waiting time (in seconds) for block/succeed modes,
        if it's not specified, the default timeout is used.

        Additional optional arguments 'async_' (which will be translated to 'async'),
        'max_unconfirmed_messages', 'max_unconfirmed_bytes', and
        'consumer_priority' may be specified; see the BMQ documentation for
        more information on these options.  In blocking mode, the function
        returns True if the queue was successfully opened and False otherwise.
        In non-blocking mode, the function always returns None.
        """
        command = _build_command(
            'open uri="{}" flags="{}"'.format(uri, ",".join(flags)),
            {
                "async": _bool_lower,
                "maxUnconfirmedMessages": None,
                "maxUnconfirmedBytes": None,
                "consumerPriority": None,
                "subscriptions": json.dumps,
            },
            kw,
        )
        res = self._command_helper(
            command,
            block,
            f"<--.*openQueue.*uri = {re.escape(uri)}.*" r"\((-?\d+)\)",
            succeed,
            no_except,
            timeout=timeout,
        )
        return res.error_code

    def configure(
        self, uri, block=None, succeed=None, no_except=None, timeout=None, **kw
    ):
        """
        Configure the queue with the specified 'uri'.  If 'block' is specified
        and is True, wait for the command to complete.  If 'succeed' is
        specified, wait for the command to complete and raise an 'ITError'
        if the queue could not be configured.  The optionally specified 'timeout'
        is a maximum waiting time (in seconds) for block/succeed modes, if it's
        not specified, the default timeout is used.

        Additional optional arguments 'async_' (which will be translated to 'async'),
        'max_unconfirmed_messages', 'max_unconfirmed_bytes', and
        'consumer_priority' may be specified; see the BMQ documentation for
        more information on these options.  In blocking mode, the function
        returns True if the queue was successfully configured and False
        otherwise.  In non-blocking mode, the function always returns None.
        """
        command = _build_command(
            f'configure uri="{uri}"',
            {
                "async": _bool_lower,
                "maxUnconfirmedMessages": None,
                "maxUnconfirmedBytes": None,
                "consumerPriority": None,
                "subscriptions": json.dumps,
            },
            kw,
        )
        res = self._command_helper(
            command,
            block,
            f"<--.*configureQueue.*uri = {re.escape(uri)}.*" r"\((-?\d+)\)",
            succeed,
            no_except,
            timeout,
        )
        return res.error_code

    def post(
        self,
        uri,
        payload,
        block=None,
        succeed=None,
        no_except=None,
        wait_ack=None,
        **kw,
    ):
        """
        Post a message to the queue with the specified 'uri' with the specified
        'payload'.  If 'block' is specified and is True, wait for the command
        to complete.  If 'succeed' is specified, wait for the command to
        complete and raise a 'RuntimeError' if the queue could not be posted.
        If 'wait_ack' is specified, also block until an ACK is received for
        the queue.  Additional optional arguments 'async_' (which will be
        translated to 'async') and 'properties' may be specified; see the BMQ
        documentation for more information on these options.
        In blocking mode, the function returns True if the queue was
        successfully posted and False otherwise.  In non-blocking mode, the
        function always returns None.
        """
        succeed = succeed or wait_ack
        extra_patterns = ["ACK #.* type = ACK.*"] if wait_ack else None
        command = _build_command(
            f'post uri="{uri}" payload={json.dumps(payload)}',
            {
                "async": _bool_lower,
                "compressionAlgorithmType": _quote,
                "messageProperties": json.dumps,
            },
            kw,
        )
        res = self._command_helper(
            command,
            block,
            r"<--.*post.*\((-?\d+)\)",
            succeed,
            no_except,
            extra_patterns,
        )
        error_code = res.error_code
        if wait_ack:
            ack = res.matches[0]
            ack_success = ack and "status = SUCCESS" in ack.group(0)
            error_code = Client.e_SUCCESS if ack_success else Client.e_UNKNOWN
        return error_code

    def batch_post(
        self,
        uri: str,
        /,
        payload: List[str] = None,
        msg_size: int = 1024,
        event_size: int = 1,
        events_count: int = 0,
        post_interval: float = 1,
        post_rate: int = 1
    ):
        """
        """
        command = 'batch-post uri="' + uri + '" ' + \
            ('payload=["' + payload + '"]' if payload
                else 'msgSize=' + str(msg_size)) + \
            ' eventSize=' + str(event_size) + \
            ' eventsCount=' + str(events_count) + \
            ' postInterval=' + str(post_interval * 1000) + \
            ' postRate=' + str(post_rate)

        res = self._command_helper(
            command,
            block=False,
            pattern=None,
            succeed=None,
            no_except=None,
            extra_patterns=None,
        )
        return res.error_code


    def list(self, uri=None, block=None):
        """
        Send the 'list' command with the 'uri' argument, if specified.
        If 'block' is specified and is True, wait for the command
        to complete and return the messages as an array of tuples.
        """

        with internal_use(self):
            self.send("list" + f' uri="{uri}"' if uri else "list")

            if not block:
                return

            m = self.capture(
                r"Unconfirmed message listing: (-?\d+) messages", timeout=blocktimeout
            )
            if m is None:
                self._error(f"list did not complete within {blocktimeout}s")
                return []

            msgs = []
            for i in range(0, int(m[1])):
                m = self.capture(
                    "\\[([0-9a-fA-F]+)\\] Queue: '\\[ uri = (\\S+) correlationId = \\[ autoValue = (-?\\d+) \\] \\]' = '([^']*)'",
                    timeout=blocktimeout,
                )
                if m is None:
                    self._error(f"list timed out while waiting for message #{i + 1}")
                    return []

                msgs.append(Message(m[1], m[2], m[3], m[4]))

            self._logger.info(f"list -> {len(msgs)} message(s)")

            return msgs

    def confirm(self, uri, guid, block=None, succeed=None, no_except=None):
        command = _build_command(f'confirm uri="{uri}" guid="{guid}"', {}, {})
        with internal_use(self):
            res = self._command_helper(
                command,
                block,
                r"<--.*confirmMessage.*\((-?\d+)\)",
                succeed,
                no_except,
            )
            return res.error_code

    def close(self, uri, block=None, succeed=None, no_except=None, **kw):
        command = _build_command(
            f'close uri="{uri}"',
            {
                "async": _bool_lower,
            },
            kw,
        )
        with internal_use(self):
            res = self._command_helper(
                command,
                block,
                f"<--.*closeQueue.*uri = {re.escape(uri)}.*" r"\((-?\d+)\)",
                succeed,
                no_except,
            )
        return res.error_code

    def stop_session(self, block=None, **kw):
        """
        Stop the client.  If 'block' is specified and is True, wait for the
        command to complete.  Additional optional argument 'async_' (which will
        be translated to 'async') may be specified; see the BMQ documentation
        for more information on this option. This functions returns nothing.
        """
        command = _build_command(
            "stop",
            {
                "async": _bool_lower,
            },
            kw,
        )
        res = self._command_helper(
            command,
            block,
            r"<--.*stop\(\)",
            None,
            None,
        )
        return res.error_code

    def wait_push_event(self, timeout=blocktimeout, quiet=False):
        """
        Wait until the client receives a 'PUSH' events.  Return 'True' if the
        event was seen within the specified 'timeout'.
        """
        action = "waiting for a PUSH event"
        self._logger.info(action)
        with internal_use(self):
            if self.outputs_regex("PUSH #", timeout):
                return True
        if not quiet:
            self._logger.warning(f"TIMEOUT: timed out after {timeout}s while {action}")
        return False

    def wait_state_restored(self, timeout=blocktimeout):
        action = "waiting for STATE_RESTORED event"
        self._logger.info(action)
        with internal_use(self):
            if self.outputs_regex("EVENT received:.*STATE_RESTORED", timeout=timeout):
                return True
        self._logger.info(f"TIMEOUT: timed out after {timeout}s while {action}")
        return False

    def wait_connection_lost(self, timeout=blocktimeout):
        action = "waiting for CONNECTION_LOST event"
        self._logger.info(action)
        with internal_use(self):
            if self.outputs_regex("EVENT received:.*CONNECTION_LOST", timeout=timeout):
                return True
        self._logger.info(f"TIMEOUT: timed out after {timeout}s while {action}")
        return False

    def open_priority_queues(self, count, start=0, **kw):
        """
        Open *distinct* priority queues with the options specified in 'kw'.
        While each queue uses a different URI, calling this method multiple
        times, on any client, proxy or cluster, with the same 'start' value
        will result in the same URIs to be used.

        Return a list of 'count' Queue objects.  The list is wrapped by a class
        that implement the ContextManager.  Using the value returned by this
        method in a 'with' statement will ensure that the queues are closed at
        the end of the block.
        """
        return ListContextManager(
            [
                Queue(self, f"{URI_PRIORITY}{i}", **kw)
                for i in range(start, start + count)
            ]
        )

    def open_broadcast_queues(self, count, start=0, **kw):
        """
        Open *distinct* broadcast queues with the options specified in 'kw'.
        While each queue uses a different URI, calling this method multiple
        times, on any client, proxy or cluster, with the same 'start' value
        will result in the same URIs to be used.

        Return a list of 'count' Queue objects.  The list is wrapped by a class
        that implement the ContextManager.  Using the value returned by this
        method in a 'with' statement will ensure that the queues are closed at
        the end of the block.
        """
        return ListContextManager(
            [
                Queue(self, f"{URI_BROADCAST}{i}", **kw)
                for i in range(start, start + count)
            ]
        )

    def open_fanout_queues(self, count, start=0, appids=None, **kw):
        """
        Open *distinct* fanout queues with the options specified in 'kw'.
        While each queue uses a different URI, calling this method multiple
        times, on any client, proxy or cluster, with the same 'start' value
        will result in the same URIs to be used.

        If 'appids' is None, return a list of 'count' Queue objects.
        Otherwise, 'appids' is assumed to be a list; return a list of 'count'
        lists, each consisting of the one Queue object per app id.

        Whether a list of Queue or a list of lists of Queues is returned, all
        lists are wrapped by a class that implement the ContextManager
        protocol.  Using the value returned by this method in a 'with'
        statement will ensure that the queues are closed at the end of the
        block.
        """
        return ListContextManager(
            [Queue(self, f"{URI_FANOUT}{i}", **kw) for i in range(start, start + count)]
            if appids is None
            else [
                ListContextManager(
                    [Queue(self, f"{URI_FANOUT}{i}?id={id}", **kw) for id in appids]
                )
                for i in range(start, start + count)
            ]
        )

    def exit_gracefully(self):
        with internal_use(self):
            self.send("quit")

    ###########################################################################
    # Internals

    def _command_helper(
        self,
        command: str,
        block: Optional[bool],
        pattern: str,
        succeed: Optional[bool],
        no_except: Optional[bool],
        extra_patterns: Optional[List[str]] = None,
        timeout: Optional[int] = None,
    ) -> CommandResult:
        """
        Send the specified 'command' and wait for result if needed.
        Return the CommandResult named tuple containing valid error_code in
        blocking mode or None error_code if blocking mode is disabled.

        The specified 'block' flag ensures waiting until the command is
        executed on a remote client.  The specified 'pattern' is a regular
        expression that is captured on client logs to check if command was
        executed successfully.  The optionally specified 'timeout' is a maximum
        waiting time (in seconds) for pattern search.

        If 'succeed' is specified, check that the command result is correct and
        raise an 'ITError' otherwise.  The specified 'no_except' flag
        suppresses the exception raising.

        The optionally specified 'extra_patterns' is a list of regular
        expressions that must be captured together with the main 'pattern'.

        Note: there are several situations when we send the command in a
        blocking mode:
        - When 'block' is True (this doesn't ensure success check)
        - When 'succeed' is not None (need to block to capture success pattern)
        - When 'extra_patterns' list is present and at least one extra pattern
        is passed (need to block to capture extra patterns)

        Note: the reason why 'extra_patterns' exist is that sometimes we need
        to capture several different regular expressions together.  We might
        not know the exact order of these lines in a log so serial one-by-one
        search for expressions might fail.  This problem could be solved by
        storing previous match line number for each exact expression or by
        expression subscriptions, but it requires additional effort.
        """

        # The 0-indexed expression is reserved for success pattern.
        all_patterns = [pattern]
        if isinstance(extra_patterns, list):
            all_patterns += extra_patterns

        block = block or (succeed is not None) or (len(all_patterns) > 1)

        self.send(command)

        if not block:
            return CommandResult(None, None)

        with internal_use(self):
            # The optionally specified 'timeout' takes priority over the default one.
            matches = self.capture_n(all_patterns, timeout=timeout or blocktimeout)
            result = matches[0]
            extra_matches = matches[1:]

            error_code = self._parse_command_result(
                command, result, succeed, no_except, timeout
            )
            self._logger.info(f"{command} -> {error_code}")

        return CommandResult(error_code, extra_matches)

    def _parse_command_result(
        self,
        command: str,
        result: Optional[re.Match],
        succeed: Optional[bool],
        no_except: Optional[bool],
        timeout: int,
    ) -> int:
        """
        Parse the specified 'result' of the specified 'command' execution.

        If 'succeed' is specified, check that the command result is correct and
        raise a 'RuntimeError' otherwise.  The specified 'no_except' flag
        suppresses the exception raising.

        Return the error code.
        """

        def raise_if_enabled(message):
            if not no_except:
                self._error(message, exception=ITError)

        if not result:
            raise_if_enabled(f"{command} did not complete within {timeout}s")
            return Client.e_UNKNOWN

        error_code = Client.e_SUCCESS
        if len(result.groups()) > 0:
            error_code = int(result[1])

        if succeed is None:
            return error_code

        if succeed:
            if error_code != Client.e_SUCCESS:
                # No need to set 'error_code' to some other value because it is
                # already contains the fail reason
                raise_if_enabled(f"{command} did not succeed")
        else:
            if error_code == Client.e_SUCCESS:
                # Something is not working as intended, the problem is unknown
                error_code = Client.e_UNKNOWN
                raise_if_enabled(f"{command} succeeded but should have failed")
        return error_code<|MERGE_RESOLUTION|>--- conflicted
+++ resolved
@@ -94,13 +94,7 @@
     e_INVALID_ARGUMENT = -7
     e_NOT_READY = -8
 
-<<<<<<< HEAD
     def __init__(self, name, broker: (str, int), tool_path: Path, options=None, dump_messages=True, **kwargs):
-=======
-    def __init__(
-        self, name, broker: cfg.Broker, options=None, dump_messages=True, **kwargs
-    ):
->>>>>>> 346b9c30
         if options is None:
             options = []
         elif type(options) is str:
@@ -111,7 +105,6 @@
 
         super().__init__(
             name,
-<<<<<<< HEAD
                 [
                     str(tool_path),
                     "-b",
@@ -119,15 +112,6 @@
                     f'--logFormat="{bmqproc.PROC_LOG_FORMAT}"',
                 ]
                 + options,
-=======
-            [
-                "bin/bmqtool.tsk",
-                "-b",
-                f"tcp://localhost:{broker.config.port}",
-                f'--logFormat="{blazingmq.dev.it.process.bmqproc.PROC_LOG_FORMAT}"',
-            ]
-            + options,
->>>>>>> 346b9c30
             stdin=subprocess.PIPE,
             process_log_category="bmqtool",
             **kwargs,
