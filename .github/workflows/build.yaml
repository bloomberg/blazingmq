name: Tests

on:
  push:
    branches:
      - main
  pull_request:
    branches:
      - main

concurrency:
  group: ${{ github.workflow }}-${{ github.head_ref || github.run_id }}
  cancel-in-progress: true

jobs:
  get_dependencies:
    name: "Dependencies"
    uses: ./.github/workflows/dependencies.yaml

  build_ubuntu:
    name: Build [ubuntu]
    runs-on: ubuntu-latest
    needs: get_dependencies
    steps:
      - uses: actions/checkout@v4

      - uses: actions/cache/restore@v4
        with:
          path: deps
          key: ${{ needs.get_dependencies.outputs.cache_key }}

      - name: Set up dependencies
        run: |
          sudo apt-get update
          sudo apt-get install -qy build-essential \
            gdb \
            curl \
            python3.10 \
            python3-pip \
            cmake \
            ninja-build \
            pkg-config \
            bison \
            libfl-dev \
            libbenchmark-dev \
            libgmock-dev \
            libz-dev

      - name: Install cached non packaged dependencies
        working-directory: deps
        run: ../docker/build_deps.sh

      - name: Build BlazingMQ
        env:
          PKG_CONFIG_PATH: /usr/lib/x86_64-linux-gnu/pkgconfig:/opt/bb/lib64/pkgconfig
        run: |
          cmake -S . -B build/blazingmq -G Ninja \
            -DCMAKE_TOOLCHAIN_FILE=${{ github.workspace }}/deps/srcs/bde-tools/BdeBuildSystem/toolchains/linux/gcc-default.cmake \
            -DCMAKE_BUILD_TYPE=Debug \
            -DBDE_BUILD_TARGET_SAFE=ON \
            -DBDE_BUILD_TARGET_64=ON \
            -DBDE_BUILD_TARGET_CPP17=ON \
            -DCMAKE_PREFIX_PATH=${{ github.workspace }}/deps/srcs/bde-tools/BdeBuildSystem \
            -DCMAKE_INSTALL_LIBDIR=lib64
          cmake --build build/blazingmq --parallel 8 --target all

      - name: Clean-up build directories before caching
        run: |
          find . -name "*.o" -type f -delete
          find . -name "*.a" -type f -delete

      - uses: actions/cache@v4
        with:
          path: |
            build/blazingmq
            deps
            /opt/bb/include
          key: cache-${{ github.sha }}

  unit_tests_cxx:
    name: UT [c++]
    runs-on: ubuntu-latest
    needs: get_dependencies
    steps:
      - uses: actions/checkout@v4

      - uses: actions/cache/restore@v4
        with:
          path: deps
          key: ${{ needs.get_dependencies.outputs.cache_key }}

      - name: Set up dependencies
        run: |
          sudo apt-get update
          sudo apt-get install -qy build-essential \
            gdb \
            curl \
            python3.10 \
            python3-pip \
            cmake \
            ninja-build \
            pkg-config \
            bison \
            libfl-dev \
            libbenchmark-dev \
            libgmock-dev \
            libz-dev

      - name: Install cached non packaged dependencies
        working-directory: deps
        run: ../docker/build_deps.sh

      - name: Build BlazingMQ UTs
        env:
          PKG_CONFIG_PATH: /usr/lib/x86_64-linux-gnu/pkgconfig:/opt/bb/lib64/pkgconfig
        run: |
          cmake -S . -B build/blazingmq -G Ninja \
            -DCMAKE_TOOLCHAIN_FILE=${{ github.workspace }}/deps/srcs/bde-tools/BdeBuildSystem/toolchains/linux/gcc-default.cmake \
            -DCMAKE_BUILD_TYPE=Debug \
            -DBDE_BUILD_TARGET_SAFE=ON \
            -DBDE_BUILD_TARGET_64=ON \
            -DBDE_BUILD_TARGET_CPP17=ON \
            -DCMAKE_PREFIX_PATH=${{ github.workspace }}/deps/srcs/bde-tools/BdeBuildSystem \
            -DCMAKE_INSTALL_LIBDIR=lib64
          cmake --build build/blazingmq --parallel 8 --target all.t

      - name: Run C++ Unit Tests
        run: |
          cd ${{ github.workspace }}/build/blazingmq
          ctest --output-on-failure

  unit_tests_python:
    name: UT [python]
    runs-on: ubuntu-latest
    needs: build_ubuntu
    steps:
      - uses: actions/checkout@v4

      - uses: actions/cache/@v4
        with:
          path: |
            build/blazingmq
            deps
            /opt/bb/include
          key: cache-${{ github.sha }}

      - name: Run Python Unit Tests
        env:
          PYTHONPATH: ${{ github.workspace }}/src/python
        run: |
          pip install -r ${{ github.workspace }}/src/python/requirements.txt
          pip install "xsdata[cli]"
          cd ${{ github.workspace }}
          src/python/bin/schemagen
          src/python/bin/tweakgen
          pytest src/python

  integration_tests_ubuntu:
    name: IT [${{ matrix.cluster }}/${{ matrix.mode }}]
    strategy:
      matrix:
        mode: ["legacy_mode", "fsm_mode"]
        cluster: ["single", "multi"]
      fail-fast: false
    runs-on: ubuntu-latest
    needs: build_ubuntu
    steps:
      - uses: actions/checkout@v4

      - uses: actions/cache/@v4
        with:
          path: |
            build/blazingmq
            deps
            /opt/bb/include
          key: cache-${{ github.sha }}

<<<<<<< HEAD
      - name: Setup Core Dumps config
        run: |
          sudo mkdir /cores
          sudo chmod 777 /cores
          echo "/cores/%e.%p.%s.%t" | sudo tee /proc/sys/kernel/core_pattern

=======
>>>>>>> efe2770c
      - name: Run Integration Tests
        run: |
          # Allow core dumps
          ulimit -c unlimited
          pip install -r ${{ github.workspace }}/src/python/requirements.txt
          ${{ github.workspace }}/src/integration-tests/run-tests "${{ matrix.mode }} and ${{ matrix.cluster }}" \
            --log-level ERROR                   \
            --log-file-level=info               \
            --bmq-tolerate-dirty-shutdown       \
            --bmq-log-dir=failure-logs          \
            --bmq-log-level=INFO                \
            --junitxml=integration-tests.xml    \
            --tb long                           \
            --reruns=3                          \
            -n 4 -v

      - name: Upload failure-logs as artifacts
        if: failure()
        uses: actions/upload-artifact@v4
        with:
          name: failure_logs_${{ matrix.mode }}_${{ matrix.cluster }}
          path: ${{ github.workspace }}/src/integration-tests/failure-logs
          retention-days: 5

      - name: Upload broker core dump as artifacts
        if: failure()
        uses: actions/upload-artifact@v4
        with:
          name: core_dumps
          path: /cores
          retention-days: 5

      - name: Upload broker executable as artifacts to debug the core
        if: failure()
        uses: actions/upload-artifact@v4
        with:
          name: bmqbrkr
          path: ${{ github.workspace }}/build/blazingmq/src/applications/bmqbrkr/bmqbrkr.tsk
          retention-days: 5

  fuzz_tests_ubuntu:
    name: Fuzz test [${{ matrix.request }}]
    strategy:
      matrix:
        request: ["identity", "open_queue", "configure_queue_stream", "put", "confirm", "close_queue", "disconnect"]
      fail-fast: false
    runs-on: ubuntu-latest
    needs: build_ubuntu
    steps:
      - uses: actions/checkout@v4

      - uses: actions/cache/@v4
        with:
          path: |
            build/blazingmq
            deps
            /opt/bb/include
          key: cache-${{ github.sha }}

      - name: Run Fuzz Test
        run: |
          pip install -r ${{ github.workspace }}/src/python/requirements.txt
          cd src/python
          python3 -m blazingmq.dev.fuzztest --broker-dir ${{ github.workspace }}/build/blazingmq/src/applications/bmqbrkr --request ${{ matrix.request }}

  build_macosx:
    name: Build [macosx_${{ matrix.arch }}]
    runs-on: ${{ matrix.os }}
    strategy:
      matrix:
        include:
          - os: macos-14
            arch: arm64
    steps:
      - uses: actions/checkout@v4

      - name: Set up dependencies
        run: |
          brew install \
            curl \
            python@3.10 \
            ninja \
            bison \
            flex \
            google-benchmark

      - name: Build BlazingMQ
        run: bin/build-darwin.sh

  build_and_test_bmqprometheus_plugin:
    name: "Build Prometheus plugin [ubuntu]"
    runs-on: ubuntu-latest
    needs: build_ubuntu
    steps:
      - uses: actions/checkout@v4

      - uses: actions/cache/@v4
        with:
          path: |
            build/blazingmq
            deps
            /opt/bb/include
          key: cache-${{ github.sha }}

      - name: Set up plugins dependencies
        run: |
          sudo apt-get update
          sudo apt-get install -qy build-essential \
            gdb \
            curl \
            python3.10 \
            cmake \
            ninja-build \
            pkg-config \
            bison \
            libfl-dev \
            libbenchmark-dev \
            libgmock-dev \
            libz-dev \
            autoconf \
            libtool

      - name: Create dependency fetcher working directory
        run: mkdir -p deps

      - name: Fetch & Build non packaged plugins dependencies
        working-directory: deps
        run:  ${{ github.workspace }}/src/plugins/bmqprometheus/build_prometheus_deps.sh

      - name: Build plugins
        env:
          PKG_CONFIG_PATH: /usr/lib/x86_64-linux-gnu/pkgconfig:/opt/bb/lib64/pkgconfig
        run: |
          cmake -S . -B build/blazingmq -G Ninja \
            -DCMAKE_TOOLCHAIN_FILE=${{ github.workspace }}/deps/srcs/bde-tools/BdeBuildSystem/toolchains/linux/gcc-default.cmake \
            -DCMAKE_BUILD_TYPE=Debug \
            -DBDE_BUILD_TARGET_SAFE=ON \
            -DBDE_BUILD_TARGET_64=ON \
            -DBDE_BUILD_TARGET_CPP17=ON \
            -DCMAKE_PREFIX_PATH=${{ github.workspace }}/deps/srcs/bde-tools/BdeBuildSystem \
            -DCMAKE_INSTALL_LIBDIR=lib64 \
            -DINSTALL_TARGETS=prometheus
          cmake --build build/blazingmq --parallel 8 --target all

      - name: Create prometheus dir
        run:  mkdir -p prometheus_dir

      - name: Download Prometheus
        run:  curl -SL "https://github.com/prometheus/prometheus/releases/download/v2.45.1/prometheus-2.45.1.linux-amd64.tar.gz" | tar -xzC prometheus_dir/

      - name: Run Prometheus
        run:  ./prometheus_dir/prometheus-2.45.1.linux-amd64/prometheus --config.file=${{ github.workspace }}/src/plugins/bmqprometheus/tests/prometheus_localhost.yaml --web.enable-lifecycle --storage.tsdb.path=${{ github.workspace }}/prometheus_dir/data &

      - name: Run Pushgateway
        run: |
          docker pull prom/pushgateway
          docker run -d -p 9091:9091 prom/pushgateway

      - name: Run BMQPrometheus plugin integration test in "pull" mode
        run: ${{ github.workspace }}/src/plugins/bmqprometheus/tests/bmqprometheus_prometheusstatconsumer_test.py -p ${{ github.workspace }}/build/blazingmq -m pull --no-docker

      - name: Clear Prometheus database and restart
        run: |
          curl -X POST "http://localhost:9090/-/quit"
          rm -rf prometheus_dir/data
          ./prometheus_dir/prometheus-2.45.1.linux-amd64/prometheus --config.file=${{ github.workspace }}/src/plugins/bmqprometheus/tests/prometheus_localhost.yaml --web.enable-lifecycle --storage.tsdb.path=${{ github.workspace }}/prometheus_dir/data &

      - name: Run Prometheus plugin integration test in "push" mode
        run: ${{ github.workspace }}/src/plugins/bmqprometheus/tests/bmqprometheus_prometheusstatconsumer_test.py -p ${{ github.workspace }}/build/blazingmq -m push --no-docker

  documentation:
    name: "Documentation"
    runs-on: ubuntu-latest
    steps:
      - uses: actions/checkout@v4

      - name: Set up dependencies
        run: |
          sudo apt-get update
          sudo apt-get install -qy doxygen

      - name: Set up output directory
        run: |
          mkdir -p docs/docs/apidocs

      - name: Build docs
        run: |
          doxygen Doxyfile

  shellcheck:
    name: Shellcheck
    runs-on: ubuntu-latest
    steps:
      - uses: actions/checkout@v4

      - name: Run ShellCheck
        uses: ludeeus/action-shellcheck@master

  docker_build_ubuntu:
    name: "Docker [ubuntu]"
    runs-on: ubuntu-latest
    steps:
      - uses: actions/checkout@v4

      - name: Docker Single-Node Workflow
        run: docker compose -f docker/single-node/docker-compose.yaml up --build -d

      - name: Docker Cluster Workflow
        run: docker compose -f docker/cluster/docker-compose.yaml up --build -d<|MERGE_RESOLUTION|>--- conflicted
+++ resolved
@@ -175,15 +175,12 @@
             /opt/bb/include
           key: cache-${{ github.sha }}
 
-<<<<<<< HEAD
       - name: Setup Core Dumps config
         run: |
           sudo mkdir /cores
           sudo chmod 777 /cores
           echo "/cores/%e.%p.%s.%t" | sudo tee /proc/sys/kernel/core_pattern
 
-=======
->>>>>>> efe2770c
       - name: Run Integration Tests
         run: |
           # Allow core dumps
